import i18n from "i18next";
import { initReactI18next } from "react-i18next";
import LanguageDetector from "i18next-browser-languagedetector";

const resources = {
  en: {
    translation: {
      selectUsers: "Selected Users",
      selected: "Selected",
      usersSelected: "Users Selected",
      noUsersSelected: "No Users Selected",
      selectedUsers: "Selected Users",

      requiredLevelId: "Level id required",
      requiredLevelName: "Level Name required",
      requiredRoute: "Required Route",
      requiredAreaId: "Required Area Id",
      requiredAreaName: "Required Area Name",
      tagsIssued: "Tags issued",
      tagsEradicated: "Tags eradicated",
      cloningLevelsMessage: "Cloning levels...",
      errorCloningTheLevel: "Error cloning the tree: ",
      errorGettingLevelId: "Error getting level id",
      copy: "(copy)",
      associatedTags: "Associated Tags",
      commentsTag: "Comments:",
      noCommentsTag: "No comments",
      notCardInfoFound: "No data found for this tag",
      assignUser: "Assign User",
      assignedTo: "Responsible:",
      selectRole: "Select",
      notificationsSB: "Notifications",
      companiesSB: "Companies",
      prioritiesSB: "Priorities",
      usersSB: "Users",
      siteUsersSB: "Site Users",
      sitesSB: "Sites",
      cardTypesSB: "Card Types",
      preclassifiersSB: "Preclassifiers",
      levelsSB: "Levels",
      cardsSB: "Cards",
      cardDetailsSB: "Card Details",
      chartsSB: "Charts",
      positionsSB: "Positions",
      systemHealthSB: "System Health",

      login: "Log in",
      companyParam: ":company",
      siteParam: ":site",
      cardParam: ":card",
      cardTypeParam: ":cardType",
      colon: ":",
      password: "Password",
      newPassword: "New Password",
      sendCode: "Send code",
      logout: "Log out",
      updatePassword: "Update password",
      confirmPassword: "Confirm password",
      uploadCardDataWithDataNet: "Upload card with data net",
      uploadCardEvidenceWithDataNet: "Upload card evidence with data net",
      searchRecord: "Search record",
      clearFiltersAndSorters: "Clear filters and sorters",
      empty: "",
      welcome: "Welcome!",
      resetPassword: "Reset password",
      sendCodeMessage:
        "Enter your email address and we will send you a code to reset your password.",
      enterTheCode:
        "Enter the code that we have sent to you in your e-mail. Please note that the code expires in 24 hours.",
      enterTheNewPassword: "Please enter the new password.",
      logoutModalTittle: "Are you sure you want to log out?",
      logutModalContent: "You are about to log out of your account.",
      white: "white",
      updateUser: "Update user",
      creation: "Creation",
      definitiveSolution: "Definitive solution",
      provisionalSolution: "Provisional solution",
      provisionalUser: "Provisional user",
      provisionalDate: "Provisional date",
      days: "Days",
      definitiveUsers: "Definitive users",
      definitiveDate: "Definitive date",
      provisionalSoluitonApplied: "Provisional solution applied",
      NA: "N/A",
      noResponsible: "No responsible",
      noMechanic: "No responsible",
      noDefinitiveUser: "No definitive user",
      images: "Images",
      videos: "Videos",
      audios: "Audios",
      evidences: "Evidences",
      none: "None",
      expand: "Expand",

      email: "Email",
      loginText:
        "Get a comprehensive view of all your company's maintenance needs before they turn into costly repairs.",
      forgotPassword: "Forgot your password?",

      // errors login form
      requiredEmail: "Please enter your email address.",
      requiredPassword: "Please enter your password.",
      requiredValidEmailAddress: "Please enter a valid email address.",
      requiredInfo: "Please provide the information.",

      // errors user form
      requiredUserName: "Please enter the user's name.",
      requiredSite: "Please select a site.",
      requiredRoles: "Please assign at least one role.",
      requiredConfirmPassword: "Please confirm your password.",
      passwordsDoNotMatch: "Passwords do not match.",
      onlyLetters: "Please enter letters only.",
      passwordLenght: "The password must be at least 8 characters long.",
      uploadFileRequired: "Please upload a file.",
      logoutModalContent: "You are about to log out of your account.",
      provisionalSolutionApplied: "Provisional solution applied",

      // errors company form
      requiredCompanyName: "Please enter the company's name.",
      requiredRFC: "Please enter the RFC.",
      requiredContacName: "Please enter the contact name.",
      requiredPosition: "Please enter the contact's position.",
      requiredAddress: "Please enter the address.",
      requiredPhone: "Please enter the phone number.",
      requiredExtension: "Please enter an extension.",
      requiredCellular: "Please enter the cell phone number.",
      requiredLogo: "Please upload the logo.",

      // errors priority form
      requiredCode: "Please enter the code.",
      requiredDescription: "Please enter the description.",
      requiredDaysNumber: "Please enter the number of days.",
      requiredResponsableId: "Please select the person in charge.",
      requiredMechanic: "Please select the mechanic.",
      requiredPriority: "Priority required.",

      companyName: "Name",
      rfc: "RFC",
      companyAddress: "Address",
      contact: "Contact",
      position: "Position",
      phone: "Phone",
      extension: "Extension",
      cellular: "Mobile Phone",

      logoTemp: "https://th.bing.com/th/id/OIG4.jIj.NbKiwFNdl.C3Ltft?pid=ImgGn",
      // company actions
      viewSites: "View sites",

      // levels
      notify: " Notify",

      // site actions
      viewPriorities: "View priorities",
      viewLevels: "View levels",
      viewCardTypes: "View card types",
      viewCards: "View cards",
      viewCharts: "View charts",
      viewUsers: "View users",
      viewPositions: "View positions",
      importUsers: "Import users",

      // errors sites form
      requiredLatitud: "Please enter the latitud",
      requiredLongitud: "Please enter de Longitud",
      requiredSiteCode: "Please enter the site code",
      requiredSiteBusinessName: "Please enter the business name",
      requiredSiteType: "Please enter the site type",
      requiredDueDate: "Please enter the due date",
      requiredMonthlyPayment: "Please enter the monthly payment",
      requiredCurrency: "Please selet the currency",
      requiredAppHistoryDays: "Please enter app history days",
      companies: "companies",
      companiesUpperCase: "Companies",
      users: "Users",
      usersOf: "Users of",
      requiredUserLicense: "Please select the user license",
      enable: "Enable",

      // Import users form
      dragFile: "Click or drag file to this area to upload",
      singleUpload: "Support for a single upload .xlsx",

      // sites
      site: "Site",
      sitesOf: "Sites of",
      yourSitesOfCompany: "Your sites of Company",
      sites: "sites",
      latitud: "Latitud",
      longitud: "Longitud",
      siteCode: "Site code",
      siteBusinessName: "Site business name",
      siteType: "Site type",
      monthlyPayment: "Monthly payment",
      currency: "Currency",
      appHistoryDays: "App history days",
      userLicense: "User license",
      concurrent: "Concurrent",
      named: "Named",
      concurrente: "concurrente",
      nombrado: "nombrado",
      quantity: "Quantity",
      requiredAdditionalField: "Please input the additional field",

      // CardTypes
      methodology: "Methodology name",
      name: "Name",
      color: "Color",
      responsible: "Responsible",
      cardTypeMethodology: "Card Type Methodology",
      cardTypesOf: "Card types of",
      quantityPictures: "Quantity pictures",
      quantityAudios: "Quantity audios",
      quantityVideos: "Quantity videos",
      picturesCreatePs: "Pictures create provisional solution",
      audiosCreatePs: "Audios create provisional solution",
      videosCreatePs: "Videos create provisional solution",
      durationInSeconds: "Duration in seconds",
      atCreation: "At creation",
      atProvisionalSolution: "At provisional solution",
      atDefinitiveSolution: "At definitive solution",

      // cardtype methodology
      M: "M",
      C: "C",
      updateCardType: "Update card type",

      // roles
      roles: "Roles",
      createNode: "Create node",

      // errors card type form
      requiredMethodology: "Please select the methodology",
      requiredCardTypeName: "Please enter the card type name",
      requiredColor: "Please select a color",

      // CardTypes actions
      viewPreclassifiers: "View preclassifiers",

      // Priority
      prioritiesOf: "Priorities of",
      priority: "Priority",
      code: "Code",
      enterCode: "Enter the code!",
      description: "Description",
      levelMachineId: "Level machine id",
      daysNumber: "Days number",
      updatePriority: "Update priority",

      // Card titles
      createCompany: "Create company",
      updateCompany: "Update company",
      createPriority: "Create priority for",
      createUserFor: "Create user for",
      importUsersFor: "Import users for",
      createUser: "Create user",
      createSite: "Create site for",
      updateSite: "Update site",
      createPreclassifier: "Create Preclassifier",
      createCardType: "Create card type for",
      createLevel: "Create level for",
      updateLevel: "Update level",
      createNodefor: "Create node for",

      cards: "Cards",
      tagDetailsOf: "Tag details of",
      type: "Type",
      cardNumber: "Card Number",
      area: "Area",
      date: "Date",
      mechanic: "Mechanic",
      mechanics: "Responsibles",
      creator: "Creator",
      comments: "Comments",
      updateMechanic: "Update mechanic",
      changeLog: "Change log",
      noDueDate: "No due date",

      // Tags re-design
      tagsOf: "Tags of",
      filters: "Filters",
      status: "Status ",
      dueDate: "Due date ",
      cardType: "Tag type ",
      problemType: "Problem type ",
      location: "Location ",
      createdBy: "Created by ",
      problemDescription: "Problem description ",

      // Tags details re-design
      tagStatusCanceled: "Canceled",
      tagDate: "Date",
      tagDays: "Days",
      ceroDays: "0 days",
      tagNumber: "Tag number",
      tagPriority: "Priority",
      dateStatus: "Date status",
      tagMechanic: "Mechanic",
      tagProvisionalUser: "Provisional user",
      tagProvisionalSoluitonApplied: "Provisional soluiton applied",
      creationDate: "Creation date",
      daysSinceCreation: "Days since creation",
      cero: "0",
      anomalyDetected: "Anomaly detected",
      appProvisionalUser: "App provisional user",
      appDefinitiveUser: "App definitive user",
      definitiveUser: "Definitive user",
      definitiveSolutionApplied: "Definitive solution applied",

      // Constants for the dividers
      evidencesAtCreationDivider: "Evidences at creation",
      definitiveSolutionDivider: "Definitive solution",
      evidencesAtDefinitiveDivider: "Evidences at definitive solution",
      provisionalSolutionDivider: "Provisional solution",
      evidencesAtProvisionalDivider: "Evidences at provisional solution",
      changeLogDivider: "Change log",

      // Constants for the date status
      expired: "Expired",
      current: "Current",
      onTime: "On time",

      // charts
      chartsOf: "Charts of",
      anomalies: "Anomalies",
      areas: "Areas",
      creators: "Creators",
      machines: "Zones",
      tagMonitoring: "Tag monitoring",
      totalCards: "Total cards",
      total: "Total",
      areaChart: "Area",
      machine: "Machine",
      machineLocation: "Machine location",
      creatorChart: "Creator",
      cardName: "Card name",
      preclassifierChart: "Preclassifier",
      year: "Year:",
      week: "Week:",
      cumulativeIssued: "Cumulative issued:",
      cumulativeEradicated: "Cumulative eradicated:",

      // general actions
      edit: "Edit",
      create: "Create",
      save: "Save",
      cancel: "Cancel",
      actions: "Actions",
      delete: "Delete",
      confirm: "Confirm",
      add: "Add",

      tagVersion: import.meta.env.VITE_AP_VERSION,
      redesign: import.meta.env.VITE_IS_REDESIGN,

      // Evidence type
      AUCR: "AUCR",
      AUCL: "AUCL",
      AUPS: "AUPS",
      VICR: "VICR",
      VICL: "VICL",
      VIPS: "VIPS",
      IMCR: "IMCR",
      IMPS: "IMPS",
      IMCL: "IMCL",

      // Status
      active: "Active",
      activeStatus: "A",
      inactive: "Inactive",
      open: "Open",
      closed: "Closed",
      pastDue: "Past due",
      suspended: "Suspended",
      canceled: "Canceled",
      preclassifiersof: "Preclassifiers of",
      preclassifier: "Preclassifier",
      updatePreclassifier: "Update preclassifier",
      levelsof: "Levels of",

      // Errors pages
      notFoundPageTitle: "404",
      notFoundPageSubTitle: "Sorry, the page you visited does not exist.",
      unauthorizedPageTitle: "403",
      unauthorizedPageSubTitle:
        "Sorry, you are not authorized to access this page.",
      goBack: "Go back",
      downloadData: "Download data",

      // Rangepicker presets
      last7days: "Last 7 Days",
      last14days: "Last 14 Days",
      last30days: "Last 30 Days",
      last90days: "Last 90 Days",

      failedToDownload: "Failed to download",

      // Warning notifications
      restrictedAccessMessage:
        "Access Denied: Your role is limited to the app and does not grant permission to access the site. Please contact the administrator if you believe this is an error.",

      // Árbol de niveles
      close: "Close",
      createLevelBtn: "Create Level",
      updateLevelTree: "Update Level",
      details: "Details",
      levelsOf: "Levels of ",
      newLevel: " New Level",
      level: "Level",
      errorFetchingLevels: "Error fetching levels",
      errorSavingLevel: "Error saving level",
      defaultSiteName: "Site Name",
      detailsOptionA: "A",
      detailsOptionS: "S",
      detailsOptionC: "C",
      detailsStatusActive: "Active",
      detailsStatusSuspended: "Suspended",
      detailsStatsCancelled: "Cancelled",
      levelOptions: "Level Options",

      // Tooltips de preclasificadores
      preclassifierCodeTooltip: "Enter the preclassifier code.",
      preclassifierDescriptionTooltip:
        "Provide a detailed description for the preclassifier. Maximum length: 100 characters.",
      preclassifierStatusTooltip: "Select the status of the preclassifier.",

      // Tooltips del formulario de prioridades
      priorityCodeTooltip:
        "A unique alphanumeric code representing the priority (e.g., '7D' for seven days). Maximum 4 characters.",
      priorityDescriptionTooltip:
        "A brief description of the priority. Use clear, concise language. Maximum 50 characters.",
      priorityDaysNumberTooltip:
        "The number of days associated with this priority. Must be a positive number.",

      entrepriseName: "OSM",
      // Form tooltips based on SiteEntity
      siteNameTooltip:
        "Enter the name of the site . Maximum length: 100 characters.",
      siteRfcTooltip:
        "Enter the  RFC for the company associated with the site. It should be exactly 13 characters long for companies.",
      siteBusinessNameTooltip:
        "Enter the legal business name of the site, as registered officially. Maximum length: 100 characters.",
      siteTypeTooltip:
        "Specify the type of the site (e.g., office, warehouse, retail). Maximum length: 20 characters.",
      siteLatitudeTooltip:
        "Enter the latitude coordinates of the site. Use a format with up to 11 characters, e.g., '19.432608'.",
      siteLongitudeTooltip:
        "Enter the longitude coordinates of the site. Use a format with up to 11 characters, e.g., '-99.133209'.",
      siteAddressTooltip:
        "Provide the complete physical address of the site, including street, city, and ZIP code. Maximum length: 200 characters.",
      siteContactTooltip:
        "Enter the name of the primary contact person for this site. Maximum length: 100 characters.",
      sitePositionTooltip:
        "Specify the position or job title of the contact person (e.g., Manager, Supervisor). Maximum length: 100 characters.",
      sitePhoneTooltip:
        "Provide the main contact phone number, including area code. Maximum length: 13 characters.",
      siteExtensionTooltip:
        "If applicable, specify the phone extension for the contact person. Maximum length: 10 characters.",
      siteCellularTooltip:
        "Provide a mobile phone number for the contact person. Maximum length: 13 characters.",
      siteEmailTooltip:
        "Provide the email address of the contact person. Ensure it is valid and has a maximum length of 60 characters.",
      siteDueDateTooltip:
        "Select the due date for site-related payments or obligations. Format: YYYY-MM-DD.",
      siteMonthlyPaymentTooltip:
        "Specify the monthly payment amount for the site in decimal format, e.g., '1200.00'.",
      siteCurrencyTooltip:
        "Select the currency for financial transactions related to this site. Use ISO 4217 codes (e.g., USD, MXN).",
      siteAppHistoryDaysTooltip:
        "Enter the number of days to retain the site's application history. ",
      siteLogoTooltip: "Upload the site's logo. Accepted formats: JPG, PNG.",
      siteCodeTooltip: "Auto-generated site code.",
      appHistoryDaysTooltip:
        "Enter the number of days the application's history will be retained.",

      // Register / Update Company Tooltips
      companyNameTooltip: "Legal name of the company",
      companyRfcTooltip:
        "The RFC (Federal Taxpayer Registry) must consist of 12 characters for individuals or 13 characters for legal entities. It includes letters and numbers: the first letters correspond to the name or business name, followed by the date of incorporation or birth, and a verification digit. Ensure it matches the official format.",
      companyAddressTooltip:
        "Complete address of the company, including street and city.",
      companyContactNameTooltip: "Name of the primary contact person.",
      companyPositionTooltip: "Job position of the contact person.",
      companyPhoneTooltip: "Company's landline number.",
      companyExtensionTooltip:
        "Extension for the phone number (if applicable).",
      companyCellularTooltip: "Primary mobile phone number.",
      companyEmailTooltip: "Official company email address.",
      companyLogoTooltip: "Upload the company logo in image format.",

      userNameTooltip:
        "Enter the full name of the user. Only letters are allowed.",
      userEmailTooltip: "Enter a valid email address for the user.",
      userPasswordTooltip:
        "Enter a secure password. It must be at least 8 characters long.",
      userConfirmPasswordTooltip:
        "Confirm the password to ensure it matches the original.",
      userSiteRfcTooltip:
        "Select the RFC of the site to which the user will be assigned.",
      userUploadCardDataWithDataNetTooltip:
        "Enable this option if the user can upload card data using DataNet.",
      userUploadCardEvidenceWithDataNetTooltip:
        "Enable this option if the user can upload card evidence using DataNet.",
      userRolesTooltip: "Select one or more roles to assign to the user.",
      requiredStatus: "Status is required",
      statusPlaceholder: "Choose a status",
      activeValue: "A",
      inactiveValue: "I",
      statusUserLabel: "User status",
      cardTypeMethodologyTooltip:
        "Select the methodology associated with this card type.",
      cardTypeNameTooltip:
        "Provide a unique name for the card type. Maximum 45 characters.",
      cardTypeDescriptionTooltip:
        "Briefly describe the purpose of the card type. Maximum 100 characters.",
      cardTypeColorTooltip:
        "Choose a color to visually represent this card type.",
      responsibleTooltip:
        "Select the person responsible for managing this card type.",
      quantityPicturesCreateTooltip:
        "Enter the number of pictures required at the creation stage.",
      quantityVideosCreateTooltip:
        "Specify the number of videos required at the creation stage.",
      videosDurationCreateTooltip:
        "Provide the total duration (in seconds) of videos for the creation stage.",
      quantityAudiosCreateTooltip:
        "Specify the number of audio files required at the creation stage.",
      audiosDurationCreateTooltip:
        "Provide the total duration (in seconds) of audio files for the creation stage.",
      quantityPicturesPsTooltip:
        "Enter the number of pictures required at the provisional solution stage.",
      quantityVideosPsTooltip:
        "Specify the number of videos required at the provisional solution stage.",
      videosDurationPsTooltip:
        "Provide the total duration (in seconds) of videos for the provisional solution stage.",
      quantityAudiosPsTooltip:
        "Specify the number of audio files required at the provisional solution stage.",
      audiosDurationPsTooltip:
        "Provide the total duration (in seconds) of audio files for the provisional solution stage.",

      quantityPicturesCloseTooltip:
        "Enter the number of pictures required at the definitive solution stage.",
      quantityVideosCloseTooltip:
        "Specify the number of videos required at the definitive solution stage.",
      videosDurationCloseTooltip:
        "Provide the total duration (in seconds) of videos for the definitive solution stage.",
      quantityAudiosCloseTooltip:
        "Specify the number of audio files required at the definitive solution stage.",
      audiosDurationCloseTooltip:
        "Provide the total duration (in seconds) of audio files for the definitive solution stage.",
      cardTypeStatusTooltip:
        "Select the current status of the card type. It determines whether the card type is active or inactive in the system.",
      statusCardTypeTooltip: "You can change the status of the card type",
      createNotification: "Create Notification",
      notificationName: "Notification Name",
      requiredName: "The notification name is required.",
      notificationDescription: "Notification Description",
      notificationsRequiredDescription: "The description is required.",
      notificationsSite: "Site",
      notificationsSelectSite: "Select a site",
      notificationsRequiredSite: "You must select a site.",
      notificationsSelectUsers: "Select Users",
      notificationsRequiredUsers: "You must select at least one user.",
      notificationsSave: "Save",
      notificationsCancel: "Cancel",
      searchUsers: "Search User",
      responsibleRequired: "Responsible Required",
      levelsTreeOptionCreate: "Create",
      levelsTreeOptionClose: "Close",
      levelsTreeOptionEdit: "Edit",
      levelsTreeOptionClone: "Clone",
      levelDetailsTitle: "Level Details",
      errorOnSubmit: "Error on submit",
      drawerTypeCreate: "create",
      drawerTypeEdit: "update",
      drawerTypeClone: "clone",
      loading: "Loading",
      noData: "No data",
      errorFetchingLevelData: "Error fetching level data",
      yes: "Yes",
      no: "No",
      detailsStatusCancelled: "Cancelled",
      for: "for",

      errorFetchingData: "Error fetching data",
      namePlaceholder: "Enter the name",
      descriptionPlaceholder: "Enter the description",
      responsiblePlaceholder: "Select a responsible",

      // General Placeholders
      cardTypeTreeNamePlaceholder: "Enter the name",
      cardTypeTreeDescriptionPlaceholder: "Enter the description",
      cardTypeTreeResponsiblePlaceholder: "Select a responsible",
      cardTypeTreeStatusPlaceholder: "Select a status",
      cardTypeTreeColorPlaceholder: "Pick a color",

      // Placeholders for Quantity Fields
      cardTypeTreeQuantityPicturesPlaceholder: "Enter the number of pictures",
      cardTypeTreeQuantityVideosPlaceholder: "Enter the number of videos",
      cardTypeTreeQuantityAudiosPlaceholder: "Enter the number of audios",

      // Titles or Section Labels
      cardTypeTreeAtCreation: "At Creation",
      cardTypeTreeAtProvisionalSolution: "At Provisional Solution",
      cardTypeTreeAtDefinitiveSolution: "At Definitive Solution",

      // Error Messages
      cardTypeTreeRequiredCardTypeName: "Card type name is required",
      cardTypeTreeRequiredDescription: "Description is required",
      cardTypeTreeRequiredResponsableId: "Responsible is required",
      cardTypeTreeRequiredColor: "Color is required",

      // Notifications
      cardTypeTreeSuccessCardTypeUpdated: "Card type successfully updated!",
      cardTypeTreeErrorFetchingData: "Error fetching data",

      /* Card Types and Preclassifier tree */
      cardTypesDrawerTypeCreateCardType: "createCardType",
      cardTypesDrawerTypeUpdateCardType: "updateCardType",
      cardTypesDrawerTypeCreatePreclassifier: "createPreclassifier",
      cardTypesDrawerTypeUpdatePreclassifier: "updatePreclassifier",
      cardTypesCreate: "Create Card Type",
      cardTypesCancel: "Cancel",
      cardTypesEdit: "Edit Card Type",
      cardTypesEditPreclassifier: "Edit Preclassifier",
      cardTypesCloneCardType: "Clone Card Type",
      cardTypesClonePre: "Clone Preclassifier",
      cardTypesCreatePreclassifier: "Create Preclassifier",
      cardTypesUpdatePreclassifier: "Edit Preclassifier",
      cardTypesRoot: "Root",
      cardTypesCloneSuffix: "(Clone)",
      cardTypesMethodologyError:
        "Card Type Methodology is required for creation.",
      cardTypesLoadingData: "Loading data...",
      cardTypesUpdateCardType: "Edit Card Type",
      cardTypesCreateCardType: "Create Card Type",
      cardTypesClonePreclassifier: "Clone preclassifier",
      cardTypesErrorFetchingData: "Error fetching data",
      cardTypesNoCardTypeIdError:
        "No cardTypeId found to create a preclassifier.",
      cardTypesOptionEdit: "editCT",
      cardTypesOptionClone: "cloneCT",
      cardTypesOptionCreate: "createPre",
      cardTypesOptionCancel: "cancelCT",

      cardTypeDetailsTitle: "Card Type Details",
      cardTypeDetailsMethodology: "Methodology",
      cardTypeDetailsName: "Name",
      cardTypeDetailsDescription: "Description",
      cardTypeDetailsColor: "Color",
      cardTypeDetailsResponsible: "Responsible",
      cardTypeDetailsStatus: "Status",

      preclassifierDetailsTitle: "Preclassifier Details",
      preclassifierDetailsCode: "Code",
      preclassifierDetailsDescription: "Description",
      preclassifierDetailsStatus: "Status",
      notSpecified: "Not Specified",
      false: "false",

      //PDF
      tagDetails: "Tag details",
      problemDetails: "Problem details",
      sharePDF: "Share PDF",
      namePDF: "Tag details.pdf",

      logImgDesc: "Log In Image",
      enSub: "One Smart Mate",

      // Positions Page
      positions: "Positions",
      createPosition: "Create Position",
      searchPositions: "Search by name, area, level or status",
      noAssignedUsers: "No users assigned to this position",
      assignedUsers: "Assigned users",
      loadingPositions: "Loading positions...",
      positionFound: "position found",
      positionsFound: "positions found",

      // System Health
      systemHealthTitle: "System Health Status",
      testingNotifications: "Testing notifications",
      testingEmails: "Testing email delivery",
      testingServices: "Testing services",
      testingDbWrite: "Testing database write",
      testingServerRam: "Testing server RAM",
      testingEvidenceWrite: "Testing evidence write",
      healthStatusOk: "OK",
      healthStatusFailed: "FAILED",

      // System Health additional strings
      sessionPerformance: "Your Session Performance",
      memoryUsage: "Memory Usage",
      usedMemory: "Used Memory",
      totalMemory: "Total Memory",
      pageLoadTime: "Page Load Time",
      domComplete: "DOM Complete",
      networkLatency: "Network Latency",
      positionsRange: "{{start}}-{{end}} of {{total}} positions",
      noPositionsToShow: "No positions to show",
      noUsersAvailableForSite: "No users available for this site",
      positionName: "Position name",
      positionDescription: "Position description",
      selectUsersForPosition:
        "Select users that will be assigned to this position",
      cancelPosition: "Cancel",
      updatePositionTitle: "Edit Position",
      selectStatus: "Select a status",
      positionNameMaxLength: "The name cannot exceed 45 characters",
      positionDescriptionMaxLength:
        "The description cannot exceed 100 characters",
      noPositionData: "No position data found for update.",
      positionUpdatedSuccess: "The position has been updated successfully.",
      positionUpdateError:
        "An error occurred while updating the position. Please try again.",
      pleaseSelectStatus: "Please select a status",

      // Table locale strings
      accept: "Accept",
      reset: "Reset",
      search: "Search",
      filter: "Filter",
      selectCurrentPage: "Select current page",
      invertSelection: "Invert selection",
      selectAll: "Select all",
      sort: "Sort",
      sortDesc: "Click to sort descending",
      sortAsc: "Click to sort ascending",
      cancelSort: "Click to cancel sorting",

      // Position table headers
      positionAreaHeader: "Area",
      positionNodeZoneHeader: "Node / Zone",
      positionNameHeader: "Name",
      positionDescriptionHeader: "Description",
      positionStatusHeader: "Status",
      positionActionsHeader: "Actions",

      success: "Success",
      error: "Error",
      createPositionHere: "Create position here",

      // User positions
      loadingUserPositions: "Loading positions",
      noPositionsAvailable: "No positions available",
      userPositions: "Positions",
      confirmCloneLevel: "Confirm Clone Level",
      confirmCloneLevelMessage: "Are you sure you want to clone the level?. ",
      levelSubLebelsWarning:
        "If you clone a level, all its sub-levels will also be cloned.",
      defaultNotificationTitle: "Notification",
      defaultNotificationMessage: "You have received a new notification",
      notificationReceived: "Notification received",

      collapseAll: "Collapse All",
      expandAll: "Expand All",
      machinesOfArea: "Zones of Area",
      assignPositions: "Assign Positions",
      uploadCardAndEvidenceWithDataNet: "Upload tag and evidence with data net",
      databaseConnectionTest: "Database connection test",
      verificationOfServices: "Verification of services",
      catalogs: "Catalogs",
      accounts: "Accounts",
      dashboard: "Dashboard",
      technicalSupport: "Technical Support",
      enterEmail: "Enter your email",
      enterPassword: "Enter your password",
      permissionsError:
        "You do not have permission to access this application.",

      // CILT related strings
      createCiltProcedure: "Create CILT procedure",
      createCiltProcedureForPosition: "Create CILT procedure for",
      ciltName: "CILT name",
      registerCiltNameRequiredValidation: "Please enter the CILT name",
      registerCiltNameMaxLengthValidation: "Name cannot exceed 100 characters",
      registerCiltNamePlaceholer: "Enter CILT name",
      ciltDescription: "CILT description",
      registerCiltDescriptionRequiredValidation:
        "Please enter the CILT description",
      registerCiltDescriptionMaxLengthValidation:
        "Description cannot exceed 500 characters",
      registerCiltDescriptionPlaceholer: "Enter CILT description",
      standardTime: "Standard time",
      registerCiltStandardTimeRequiredValidation:
        "Please enter the standard time",
      registerCiltStandardTimePlaceholer: "Standard time",
      learningTime: "Learning time",
      registerCiltLearningTimeRequiredValidation:
        "Please enter the learning time",
      registerCiltLearningTimePlaceholer: "Learning time",
      reviewer: "Reviewer",
      registerCiltReviewerRequiredValidation: "Please enter the reviewer",
      registerCiltReviewerPlaceholer: "Select a reviewer",
      approver: "Approver",
      registerCiltApproverRequiredValidation: "Please enter the approver",
      registerCiltApproverPlaceholer: "Select an approver",
      layoutImage: "Diagram Image",
      registerCiltLayoutImageRequiredValidation: "Please upload a diagram image",
      imageUploadError: "Only image files are allowed",
      selectCreator: "Select a creator",
      selectReviewer: "Select a reviewer",
      selectApprover: "Select an approver",
      ciltProceduresSB: "CILT Procedures",
      ciltProceduresDescription:
        "This page contains information about CILT procedures and their implementation.",
      seconds: "seconds",
      oplSB: "OPL",
      oplDescription:
        "This page contains information about One Point Lessons (OPL).",
      ciltTypesSB: "CILT Types",
      ciltTypesOf: "CILT Types of",
      ciltTypesDescription:
        "This page contains information about different types of CILT.",
      ciltFrecuenciesSB: "CILT Frequencies",
      ciltFrecuenciesOf: "CILT Frequencies of",
      ciltFrecuenciesDescription:
        "This page contains information about CILT frequencies.",

      //CILT TYPES IN ENGLISH
      searchByName: "Search by name",
      addNewCiltType: "Add new type of CILT",
      errorLoadingNewTypesCilt: "Error loading CILT types",
      typeCiltUpdated: "Type Cilt Updated",
      errorUpdatingCiltType: "Error updating CILT type",
      ciltTypeAdded: "Cilt type added",
      errorAddingCiltType: "Error adding CILT type",
      noCiltTypes: "There are no CILT types to display.",
      obligatoryName: "The name is obligatory",
      editCiltType: "Edit Cilt Type",
      addCiltType: "Add Cilt Type",
      errorNoSiteId: "A site Id is obligatory",
      clearFilters: "Clear filters",

      //CILT FREQUENCIES IN ENGLISH
      frequencyCode: "Frequency Code",
      addNewCiltFrequency: "Add New Cilt Frequency",
      editCiltFrequency: "Edit Cilt Frequency",
      addCiltFrequency: "Add Frequency",
      ciltFrequencyAdded: "Frequency added successfully",
      ciltFrequencyUpdated: "Frequency updated successfully",
      errorAddingCiltFrequency: "Error adding frequency",
      errorUpdatingCiltFrequency: "Error updating frequency",
      errorLoadingCiltFrequencies: "Error loading frequencies",
      noCiltFrequencies: "No frequencies available",
      obligatoryCode: "Frequency code is required",
      obligatoryDescription: "Description is required",
      searchbyDescriptionOrCode: "Search by code or description",

      // CILT Master strings
      ciltMstrPageTitle: "CILT Procedures",
      ciltMstrCreateSuccess: "CILT procedure created successfully",
      ciltMstrSelectPositionTitle: "Select a position",
      ciltMstrCreateButtonLabel: "Create CILT procedure",
      ciltMstrCreateModalTitle: "Create CILT procedure",
      ciltMstrPositionLabel: "Position",
      // CILT Edit Modal strings
      ciltMstrEditModalTitle: "Edit CILT",
      ciltMstrSaveChangesButton: "Save Changes",
      ciltMstrCancelButton: "Cancel",
      ciltMstrUpdateError: "Error updating. Please try again.",
      ciltMstrNameLabel: "CILT Name",
      ciltMstrNameRequired: "Please enter the name!",
      ciltMstrDescriptionLabel: "Description",
      ciltMstrStandardTimeLabel: "Standard Time in seconds",
      ciltMstrInvalidNumberMessage: "Please enter a valid number",
      ciltMstrLearningTimeLabel: "Learning Time",
      ciltMstrStatusLabel: "Status",
      ciltMstrStatusRequired: "Please select a status!",
      ciltMstrStatusPlaceholder: "Select a status",
      ciltMstrStatusActive: "Active",
      ciltMstrStatusSuspended: "Suspended",
      ciltMstrStatusCanceled: "Canceled",

      // CILT Details Modal strings
      ciltMstrDetailsModalTitle: "CILT Details",
      ciltMstrCloseButton: "Close",
      ciltMstrDetailsNameLabel: "Name",
      ciltMstrDetailsDescriptionLabel: "Description",
      ciltMstrCreatorLabel: "Creator",
      ciltMstrReviewerLabel: "Reviewer",
      ciltMstrApproverLabel: "Approved by",
      ciltMstrDetailsStandardTimeLabel: "Standard Time in seconds",
      ciltMstrDetailsLearningTimeLabel: "Learning Time",
      ciltMstrOrderLabel: "Order",
      ciltMstrDetailsStatusLabel: "Status",
      ciltMstrLastUsedLabel: "Last Used",
      ciltMstrLayoutLabel: "Diagram",
      ciltMstrViewFullImage: "View full image",
      ciltMstrNotAvailable: "Not available",
      ciltMstrNA: "N/A",

      // CILT Card List strings
      ciltMstrListNameColumn: "Name",
      ciltMstrListDescriptionColumn: "Description",
      ciltMstrListCreatorColumn: "Creator",
      ciltMstrListStandardTimeColumn: "Standard Time in seconds",
      ciltMstrListStatusColumn: "Status",
      ciltMstrListCreationDateColumn: "Creation Date",
      ciltMstrListActionsColumn: "Actions",
      ciltMstrListEditAction: "Edit",
      ciltMstrListDetailsAction: "Details",
      ciltMstrListSequencesAction: "Sequences",
      ciltMstrListActiveFilter: "Active",
      ciltMstrListSuspendedFilter: "Suspended",
      ciltMstrListCanceledFilter: "Canceled",
      ciltMstrCreateSequenceButton: "Create Sequence",
      addFiles: "Add Files",

      // OPL related strings
      oplViewModalTitle: "OPL Details",
      oplGeneralInfo: "General Information",
      oplTitle: "Title",
      oplObjective: "Objective",
      oplCreatedBy: "Created By",
      oplReviewedBy: "Reviewed By",
      oplCreationDate: "Creation Date",
      oplContentPreview: "Content Preview",
      oplNoDetails: "No details available for this OPL",
      oplTextType: "Text",
      oplImageType: "Image",
      oplVideoType: "Video",
      oplPdfType: "PDF",
      oplPlayVideo: "Play Video",
      oplViewPdf: "View PDF",
      oplOpenInNewTab: "Open in New Tab",
      oplPdfPreviewTitle: "PDF Preview",
      oplVideoPreviewTitle: "Video Preview",
      oplClose: "Close",

      // OplTable strings
      oplTableTitleColumn: "Title",
      oplTableObjectiveColumn: "Objective",
      oplTableTypeColumn: "Type",
      oplTableActionsColumn: "Actions",
      oplTableViewTooltip: "View OPL",
      oplTableEditTooltip: "Edit OPL",
      oplTableOplType: "OPL",
      oplTableSopType: "SOP",
      oplTableViewButtonText: "Details",
      oplTableEditButtonText: "Edit",
      // OplTextForm strings
      oplTextFormLabel: "Text",
      oplTextFormPlaceholder: "Enter text content",
      oplTextFormValidationMessage: "Please enter text content",
      oplTextFormSubmitButton: "Add Text",

      // OplMediaUploader strings
      oplMediaImageTitle: "Click or drag an image to this area to upload",
      oplMediaImageHint: "Supports JPG, PNG, GIF, etc.",
      oplMediaImageButton: "Upload Image",
      oplMediaVideoTitle: "Click or drag a video to this area to upload",
      oplMediaVideoHint: "Supports MP4, MOV, AVI, etc.",
      oplMediaVideoButton: "Upload Video",
      oplMediaPdfTitle: "Click or drag a PDF to this area to upload",
      oplMediaPdfHint: "Supports PDF files only",
      oplMediaPdfButton: "Upload PDF",
      oplMediaDefaultTitle: "Click or drag a file to this area to upload",
      oplMediaDefaultHint: "Supports various file formats",
      oplMediaDefaultButton: "Upload File",
      oplErrorInvalidFileType: "The selected file is not a valid {type} file",
      oplErrorInvalidFileType_es: "El archivo seleccionado no es un archivo válido de tipo {type}",

      // OplFormModal strings
      oplFormModalViewTitle: "View OPL",
      oplFormModalEditTitle: "Edit OPL",
      oplFormModalCreateTitle: "Create OPL",
      oplFormModalCloseButton: "Close",
      oplFormModalCancelButton: "Cancel",
      oplFormModalSaveButton: "Save",
      oplFormTitleLabel: "Title",
      oplFormTitleRequired: "Please enter a title",
      oplFormTitlePlaceholder: "Enter OPL title",
      oplFormObjectiveLabel: "Objective",
      oplFormObjectiveRequired: "Please enter an objective",
      oplFormObjectivePlaceholder: "Enter OPL objective",
      oplFormTypeLabel: "Type",
      oplFormTypeRequired: "Please select a type",
      oplFormTypePlaceholder: "Select type",
      oplFormTypeOpl: "OPL",
      oplFormTypeSop: "SOP",
      oplFormCreatorLabel: "Creator",
      oplFormCreatorPlaceholder: "Select a creator (optional)",
      oplFormReviewerLabel: "Reviewer",
      oplFormReviewerPlaceholder: "Select a reviewer (optional)",
      oplFormNotAssigned: "Not assigned",
      oplFormUpdateButton: "Update",
      oplFormCreateButton: "Create",

      // OplDetailsModal strings
      oplDetailsModalTitle: "OPL Details: {title}",
      oplDetailsContentPreview: "Content Preview",
      oplDetailsNoContent: "No details to display.",
      oplDetailsAddContent: "Add Content",
      oplDetailsTextType: "Text",
      oplDetailsImageType: "Image",
      oplDetailsVideoType: "Video",
      oplDetailsPdfType: "PDF",
      oplDetailsAddText: "Add Text",
      oplDetailsAddImage: "Add Image",
      oplDetailsAddVideo: "Add Video",
      oplDetailsAddPdf: "Add PDF",
      oplDetailsViewTab: "View",
      oplDetailsPlayVideo: "Play Video",
      oplDetailsViewPdf: "View PDF",
      oplDetailsPdfPreviewTitle: "PDF Preview",
      oplDetailsVideoPreviewTitle: "Video Preview",
      oplDetailsClose: "Close",
      oplDetailsOpenInNewTab: "Open in New Tab",

      // OplDetailsList strings
      oplDetailsListNoDetails:
        "No details to display. Add content using the other tabs.",
      oplDetailsListOrderColumn: "Order",
      oplDetailsListTypeColumn: "Type",
      oplDetailsListContentColumn: "Content",
      oplDetailsListActionsColumn: "Actions",
      oplDetailsListTextType: "Text",
      oplDetailsListImageType: "Image",
      oplDetailsListVideoType: "Video",
      oplDetailsListPdfType: "PDF",
      oplDetailsListViewContent: "View {type}",
      oplDetailsListNoContent: "No content",

      oplPageManagementTitle: "OPL Management",
      oplPageCreateButton: "Create OPL",
      oplPageEditModalTitle: "Edit OPL",
      oplPageCreateModalTitle: "Create OPL",

      oplErrorLoadingList: "Error loading OPL list",
      oplErrorLoadingUsers: "Error loading users",
      oplErrorLoadingDetails: "Error loading OPL details",
      oplSuccessUpdated: "OPL updated successfully",
      oplSuccessCreated: "OPL created successfully",
      oplErrorSaving: "Error saving the OPL",
      oplSuccessTextAdded: "Text detail added successfully",
      oplErrorAddingText: "Error adding text detail",
      oplErrorNoFileSelected: "No file selected",
      oplSuccessMediaAdded: "{type} detail added successfully",
      oplErrorAddingMedia: "Error adding {type} detail",

      // CreateCiltSequenceModal strings
      createCiltSequenceModalTitle: "Create CILT Sequence",
      createCiltSequenceModalSuccess: "Success",
      createCiltSequenceModalSuccessDescription:
        "CILT sequence created successfully",
      createCiltSequenceModalError: "Error",
      createCiltSequenceModalErrorDescription:
        "Error creating CILT sequence",
      createCiltSequenceModalErrorLoadingTypes: "Error loading CILT types",
      createCiltSequenceModalErrorLoadingFrequencies:
        "Error loading frequencies",
      createCiltSequenceModalErrorNoFrequency:
        "Please select at least one frequency",
      createCiltSequenceModalBasicInfoTitle: "Basic Information",
      createCiltSequenceModalDetailsTitle: "Details",
      createCiltSequenceModalFrequenciesTitle: "Frequencies",
      createCiltSequenceModalFrequenciesDescription:
        "Select one or more frequencies for this sequence",
      createCiltSequenceModalFrequenciesRequired:
        "Please select at least one frequency",
      createCiltSequenceModalDefaultSiteName: "Site",

      // EditCiltSequenceModal strings
      editCiltSequenceModalCiltTypeLabel: "CILT Type",
      editCiltSequenceModalCiltTypeRequired: "CILT type is required",
      editCiltSequenceModalCiltTypePlaceholder: "Select CILT type",
      editCiltSequenceModalLevelLabel: "Level",
      editCiltSequenceModalLevelRequired: "Level is required",
      editCiltSequenceModalSelectLevel: "Select level",
      editCiltSequenceModalReferenceOplLabel: "Reference OPL/SOP",
      editCiltSequenceModalSelectReferenceOpl: "Select reference OPL/SOP",
      editCiltSequenceModalRemediationOplLabel: "Remediation OPL/SOP",
      editCiltSequenceModalSelectRemediationOpl: "Select remediation OPL/SOP",
      editCiltSequenceModalSequenceListLabel: "Instructions",
      editCiltSequenceModalSequenceListRequired: "Instructions is required",
      editCiltSequenceModalSequenceListPlaceholder: "Enter instructions",
      editCiltSequenceModalColorLabel: "Sequence Color",
      editCiltSequenceModalColorRequired: "Color is required",
      editCiltSequenceModalStandardTimeLabel: "Standard Time (seconds)",
      editCiltSequenceModalStandardTimeRequired: "Standard time is required",
      editCiltSequenceModalStandardOkLabel: "Standard OK",
      editCiltSequenceModalStandardOkRequired: "Standard OK is required",
      editCiltSequenceModalStoppageReasonLabel: "Is it a stoppage reason?",
      editCiltSequenceModalMachineStoppedLabel: "Machine stopped?",
      editCiltSequenceModalStatusLabel: "Status",
      editCiltSequenceModalQuantityPicturesCreateLabel: "Fotos al inicio",
      editCiltSequenceModalQuantityPicturesCreateRequired:
        "Quantity Pictures Create is required",
      editCiltSequenceModalQuantityPicturesCloseLabel:
        "Quantity Pictures Close",
      editCiltSequenceModalQuantityPicturesCloseRequired:
        "Quantity Pictures Close is required",
      editCiltSequenceModalToolsRequiredLabel: "Tools Required",
      // EditCiltSequenceModal strings
      editCiltSequenceModalTitle: "Edit CILT Sequence",
      editCiltSequenceModalSuccess: "Success",
      editCiltSequenceModalSuccessDescription:
        "CILT sequence updated successfully",
      editCiltSequenceModalError: "Error",
      editCiltSequenceModalErrorDescription: "Error updating CILT sequence",
      editCiltSequenceModalErrorLoadingTypes: "Error loading CILT types",
      editCiltSequenceModalPositionLabel: "Position",
      editCiltSequenceModalPositionPlaceholder: "Select position",
      editCiltSequenceModalReferenceOplPlaceholder: "Select reference OPL/SOP",
      editCiltSequenceModalRemediationOplPlaceholder:
        "Select remediation OPL/SOP",
      editCiltSequenceModalOrderLabel: "Order",
      editCiltSequenceModalOrderRequired: "Order is required",
      editCiltSequenceModalOrderPlaceholder: "Enter order",
      editCiltSequenceModalColorPlaceholder: "Enter color code",
      editCiltSequenceModalStandardTimePlaceholder: "Enter standard time",
      editCiltSequenceModalToolsRequiredPlaceholder: "Enter tools required",
      editCiltSequenceModalStandardOkPlaceholder: "Enter standard OK",

      // CiltCardList strings
      ciltCardListSequencesModalTitle: "Sequences of {ciltName}",
      ciltCardListCloseButton: "Close",
      ciltCardListCreateNewSequenceButton: "Create New Sequence",
      ciltCardListSearchPlaceholder:
        "Search sequences...",
      ciltCardListTotalSequences: "Total: {count} sequences",
      ciltCardListNoSequencesAssociated:
        "No sequences associated with this CILT.",
      ciltCardListNoSequencesMatchingSearch:
        "No sequences match your search criteria.",
      ciltCardListSequenceLabel: "Sequence {order}",
      ciltCardListStandardTimeLabel: "Standard Time:",
      ciltCardListToolsLabel: "Required Tools:",
      ciltCardListCreatedLabel: "Created:",
      ciltCardListViewDetailsButton: "View Details",
      ciltCardListViewReferenceOplButton: "View Reference OPL",
      ciltCardListViewRemediationOplButton: "View Remediation OPL",
      ciltCardListEditSequenceButton: "Edit Sequence",
      ciltCardListSequenceDetailsModalTitle: "Sequence Details",
      ciltCardListPositionLabel: "Position:",
      ciltCardListCiltTypeLabel: "CILT Type:",
      ciltCardListColorLabel: "Color:",
      ciltCardListRequiredToolsLabel: "Required Tools:",
      ciltCardListStoppageReasonLabel: "Stoppage Reason:",
      ciltCardListStandardOkLabel: "Standard OK:",
      ciltCardListQuantityPicturesCreateLabel: "Pictures for Creation:",
      ciltCardListQuantityPicturesCloseLabel: "Pictures for Closure:",
      ciltCardListRelatedOplsTitle: "Related OPLs",
      ciltCardListReferenceOplLabel: "Reference OPL:",
      ciltCardListRemediationOplLabel: "Remediation OPL:",
      ciltCardListViewReferenceOplLinkText: "View Reference OPL",
      ciltCardListViewRemediationOplLinkText: "View Remediation OPL",
      ciltCardListCreationDateLabel: "Creation Date:",
      ciltCardListLastUpdateLabel: "Last Update:",
      ciltCardListYesText: "Yes",
      ciltCardListNoText: "No",
      ciltCardListOplInfoMessage: "OPL Information",
      ciltCardListNoSequencesMessage:
        "No sequences associated with {ciltName}.",
      ciltCardListNoOplAssociatedMessage:
        "No OPL associated with this sequence.",
      ciltCardListNoMultimediaMessage:
        'No multimedia files available for OPL: {oplTitle}',
      ciltCardListErrorLoadingSequences: "Error loading sequences",
      ciltCardListErrorReloadingSequences: "Error reloading sequences",
      ciltCardListErrorLoadingOplDetails: "Error loading OPL details",
      ciltCardListCreateSequence: "Create Sequence",
      ciltCardListViewSequences: "View Sequences",
      ciltCardListObjectiveLabel: "Objective:",
      ciltCardListMultimediaFilesTitle: "Multimedia Files",
      ciltCardListImageLabel: "Image",
      ciltCardListVideoLabel: "Video",
      ciltCardListPlayVideoButton: "Play Video",
      ciltCardListPdfLabel: "PDF",
      ciltCardListViewPdfButton: "View PDF",
      ciltCardListPdfPreviewModalTitle: "PDF Preview",
      ciltCardListVideoPreviewModalTitle: "Video Preview",
      ciltCardListVideoNotSupported: "Your browser does not support the video tag.",
      searchBarDefaultPlaceholder: "Searching...",
      ciltLevelTreeModalCreateSequenceHere: "Create Sequence Here",
      ciltProceduresSearchPlaceholder: "Searching...",
      informationDetail: "Information",

      oplSelectionModalTitle: "Select OPL / SOP",
      oplSelectionModalTitleColumn: "OPL / SOP Name",
      oplSelectionModalTypeColumn: "Type",
      oplSelectionModalActionsColumn: "Actions",
      oplSelectionModalSelectButton: "Select OPL / SOP",
      oplSelectionModalMultimediaButton: "View multimedia",
      oplSelectionModalMultimediaTitle: "Multimedia",
      oplSelectionModalNoContent: "No content",
      oplSelectionModalCreateTitle: "Create OPL / SOP",
      oplSelectionModalSuccessDetail: "OPL / SOP created successfully",
      oplSelectionModalSuccessDescription: "OPL / SOP created successfully",
      oplSelectionModalErrorDetail: "Error creating OPL / SOP",
      oplSelectionModalImageTitle: "Image",
      oplSelectionModalImageAlt: "Image",
      oplSelectionModalSuccessOpl: "OPL / SOP created successfully",
      oplSelectionModalErrorOpl: "Error creating OPL / SOP",
      oplSearchBarPlaceholder: "Search OPL / SOP",
      
      // CILT Table strings
      createSequence: "Create Sequence",
      viewSequences: "View Sequences",
      information: "Information",
      
      // CILT Sequences strings
      sequences: "Sequences",
      sequence: "Sequence",
      createNewSequence: "Create New Sequence",
      searchByDescriptionOrderOrTime: "Search by description, order or time",
      noSequencesForCilt: "No sequences associated with this CILT.",
      noSequencesMatchSearch: "No sequences match your search.",
      thisGroup: "This CILT",
      noSequencesYet: "doesn't have sequences yet. You can create a new sequence using the \"Create New Sequence\" button.",
      viewDetails: "View Details",
      detailsOf: "Details of",
      editSequence: "Edit Sequence",

      // CILT Details and OPL strings
      ciltType: "CILT Type",
  
      requiredTools: "Required Tools",
      stoppageReason: "Stoppage Reason",
      standardOk: "Standard OK",
      quantityPicturesCreate: "Quantity of Pictures (Create)",
      quantityPicturesClose: "Quantity of Pictures (Close)",
      relatedOPLs: "Related OPLs",
      referenceOPL: "Reference OPL",
      viewReferenceOPL: "View Reference OPL",
      remediationOPL: "Remediation OPL",
      viewRemediationOPL: "View Remediation OPL",
      tools: "Tools",
      created: "Created",
      noOplAssociated: "This sequence doesn't have an associated OPL yet.",
      thisOpl: "This OPL",
      noMediaFiles: "doesn't have associated multimedia files yet.",
      browserNotSupportVideo: "Your browser doesn't support video playback.",
      viewReferenceOpl: "View Reference OPL",
      viewRemediationOpl: "View Remediation OPL",
      cilt: "CILT",
      selectedUsersList: "Selected Users:",
      ciltMstrLastUpdated: "Last Updated:",
      lastLoginWeb: "Last login web",
      lastLoginApp: "Last login app",
      imageLoadSuccess: "Image uploaded successfully",
      imageLoadError: "Error uploading image",
      warningImageUpload: "Warning: image not uploaded correctly",
      scheduleSecuence: "Schedule Sequence",
      confirmCloneCiltMstrMessage: "Are you sure you want to clone the CILT?",
      confirmCloneSecuencesMessage: "All sequences will also be cloned",
      draft: "Draft",
      totalUsersCreated: "Total number of users created",
      totalUsersProcessed: "Total number of users processed",
      importUsersSummary: "Summary of imported users",
      reason: "Reason",
      registered: "Registered",
      noProceduresFound: "No procedures found",
<<<<<<< HEAD
      ciltDueDate: "CILT Due Date",
      ciltDueDatePlaceholder: "CILT Due Date"
=======
      select: "Select",
      editUser:"Update user",
      fastPassword: "Fast password",
      manual: "User manual",
      downloadUsersTemplate: "Download users template"
>>>>>>> 346a254a
    },
  },
  es: {
    translation: {
      selectUsers: "Usuarios seleccionados",
      selected: "Seleccionados",
      usersSelected: "Usuarios seleccionados",
      noUsersSelected: "No hay usuarios seleccionados",
      selectedUsers: "Usuarios seleccionados",

      requiredLevelId: "Id de nivel requerido",
      requiredLevelName: "Nombre del nivel requerido",
      requiredRoute: "Ruta de posición requerida",
      requiredAreaId: "Id de área requerido",
      requiredAreaName: "Nombre de área requerido",
      tagsIssued: "Tarjetas emitidas",
      tagsEradicated: "Tarjetas erradicadas",
      cloningLevelsMessage: "Clonando niveles...",
      errorCloningTheLevel: "Error al clonar el arbol: ",
      errorGettingLevelId: "Error al obtener el id del nivel",
      copy: "(copia)",
      associatedTags: "Tarjetas asociadas",
      commentsTag: "Comentarios:",
      noCommentsTag: "Sin comentarios",
      notCardInfoFound: "No se encontró información para esta tarjeta.",
      assignUser: "Asignar Usuario",
      assignedTo: "Responsable:",
      selectRole: "Seleccionar",
      notificationsSB: "Notificaciones",
      companiesSB: "Empresas",
      prioritiesSB: "Prioridades",
      usersSB: "Usuarios",
      siteUsersSB: "Usuarios del Sitio",
      sitesSB: "Sitios",
      cardTypesSB: "Tipos de Tarjeta",
      preclassifiersSB: "Preclasificadores",
      levelsSB: "Niveles",
      cardsSB: "Tarjetas",
      cardDetailsSB: "Detalles de Tarjeta",
      chartsSB: "Gráficos",
      positionsSB: "Posiciones",
      systemHealthSB: "Salud del Sistema",

      login: "Iniciar sesión",
      companyParam: ":company",
      siteParam: ":site",
      cardParam: ":card",
      cardTypeParam: ":cardType",
      colon: ":",
      password: "Contraseña",
      newPassword: "Nueva Contraseña",
      sendCode: "Enviar código",
      logout: "Cerrar sesión",
      updatePassword: "Actualizar contraseña",
      confirmPassword: "Confirmar contraseña",
      uploadCardDataWithDataNet: "Cargar Tarjeta con datos de red",
      uploadCardEvidenceWithDataNet:
        "Cargar evidencia de Tarjeta con datos de red",
      searchRecord: "Buscar registro",
      clearFiltersAndSorters: "Limpiar filtros y ordenadores",
      empty: "",
      welcome: "¡Bienvenido!",
      resetPassword: "Restablecer contraseña",
      sendCodeMessage:
        "Introduce tu dirección de correo electrónico y te enviaremos un código para restablecer tu contraseña.",
      enterTheCode:
        "Introduce el código que te hemos enviado a tu correo electrónico. Ten en cuenta que el código expira en 24 horas.",
      enterTheNewPassword: "Por favor, introduce la nueva contraseña.",
      logoutModalTittle: "¿Estás seguro de que quieres cerrar sesión?",
      logutModalContent: "Estás a punto de cerrar la sesión de tu cuenta.",
      white: "white",
      updateUser: "Actualizar usuario",
      creation: "Creación",
      definitiveSolution: "Solución definitiva",
      provisionalSolution: "Solución provisional",
      provisionalUser: "Usuario provisional",
      provisionalDate: "Fecha provisional",
      days: "Días",
      definitiveUsers: "Usuarios definitivos",
      definitiveDate: "Fecha definitiva",
      provisionalSoluitonApplied: "Solución provisional aplicada",
      NA: "N/D",
      noResponsible: "Sin responsable",
      noMechanic: "Sin responsable",
      noDefinitiveUser: "Sin usuario definitivo",
      images: "Imágenes",
      videos: "Videos",
      audios: "Audios",
      evidences: "Evidencias",
      none: "None",
      expand: "Ampliar",

      email: "Correo electrónico",
      loginText:
        "Obtén una visión completa de todas las necesidades de mantenimiento de tu empresa antes de que se conviertan en reparaciones costosas.",
      forgotPassword: "¿Olvidaste tu contraseña?",

      // errors login form
      requiredEmail: "Por favor, introduce tu dirección de correo electrónico.",
      requiredPassword: "Por favor, introduce tu contraseña.",
      requiredValidEmailAddress:
        "Por favor, introduce una dirección de correo electrónico válida.",
      requiredInfo: "Por favor, introduce la información.",

      // errors user form
      requiredUserName: "Por favor, introduce el nombre del usuario.",
      requiredSite: "Por favor, selecciona un sitio.",
      requiredRoles: "Por favor, asigna al menos un rol.",
      requiredConfirmPassword: "Por favor, confirma tu contraseña.",
      passwordsDoNotMatch: "Las contraseñas no coinciden.",
      onlyLetters: "Por favor, introduce solo letras.",
      passwordLenght: "La contraseña debe tener al menos 8 caracteres.",
      uploadFileRequired: "Por favor, sube un archivo.",
      logoutModalContent: "Estás a punto de cerrar la sesión de tu cuenta.",
      provisionalSolutionApplied: "Solución provisional aplicada",

      // errors company form
      requiredCompanyName: "Por favor, introduce el nombre de la empresa.",
      requiredRFC: "Por favor, introduce el RFC.",
      requiredContacName: "Por favor, introduce el nombre del contacto.",
      requiredPosition: "Por favor, introduce el puesto del contacto.",
      requiredAddress: "Por favor, introduce la dirección.",
      requiredPhone: "Por favor, introduce el número de teléfono.",
      requiredExtension: "Por favor, introduce una extensión.",
      requiredCellular: "Por favor, introduce el celular.",
      requiredLogo: "Por favor, sube el logo.",

      // errors priority form
      requiredCode: "Por favor, introduce el código.",
      requiredDescription: "Por favor, introduce la descripción.",
      requiredDaysNumber: "Por favor, introduce el número de días.",
      requiredResponsableId: "Por favor, selecciona el responsable.",
      requiredMechanic: "Por favor, selecciona el mecánico.",
      requiredPriority: "Prioridad requerida.",

      // company
      logo: "Logo",
      companyName: "Nombre",
      rfc: "RFC",
      companyAddress: "Dirección",
      contact: "Contacto",
      position: "Puesto",
      phone: "Teléfono",
      extension: "Extensión",
      cellular: "Celular",

      logoTemp: "https://th.bing.com/th/id/OIG4.jIj.NbKiwFNdl.C3Ltft?pid=ImgGn",

      // company actions
      viewSites: "Ver sitios",

      // levels
      notify: "Notificar",

      // site actions
      viewPriorities: "Ver prioridades",
      viewLevels: "Ver niveles",
      viewCardTypes: "Ver tipos de Tarjeta",
      viewCards: "Ver Tarjetas",
      viewCharts: "Ver gráficos",
      viewUsers: "Ver usuarios",
      viewPositions: "Ver posiciones",
      importUsers: "Importar usuarios",

      // errors sites form
      requiredLatitud: "Por favor, introduce la latitud",
      requiredLongitud: "Por favor, introduce la longitud",
      requiredSiteCode: "Por favor, introduce el código del sitio",
      requiredSiteBusinessName: "Por favor, introduce el nombre comercial",
      requiredSiteType: "Por favor, introduce el tipo de sitio",
      requiredDueDate: "Por favor, introduce la fecha de vencimiento",
      requiredMonthlyPayment: "Por favor, introduce el pago mensual",
      requiredCurrency: "Por favor, selecciona la moneda",
      requiredAppHistoryDays:
        "Por favor, introduce los días del historial de la app",
      companies: "empresas",
      companiesUpperCase: "Empresas",
      users: "Usuarios",
      usersOf: "Usuarios de",
      requiredUserLicense: "Por favor, selecciona la licencia de usuario",
      enable: "Habilitar",

      // Import users form
      dragFile: "Haz clic o arrastra un archivo a esta área para subirlo",
      singleUpload: "Compatible con una sola carga .xlsx",

      // sites
      site: "Sitio",
      sitesOf: "Sitios de",
      yourSitesOfCompany: "Tus sitios de la empresa",
      sites: "sitios",
      latitud: "Latitud",
      longitud: "Longitud",
      siteCode: "Código del sitio",
      siteBusinessName: "Nombre comercial del sitio",
      siteType: "Tipo de sitio",
      monthlyPayment: "Pago mensual",
      currency: "Moneda",
      appHistoryDays: "Días del historial de la app",
      userLicense: "Licencia de usuario",
      concurrent: "Concurrente",
      named: "Nombrado",
      concurrente: "concurrente",
      nombrado: "nombrado",
      quantity: "Cantidad",
      requiredAdditionalField: "Por favor, introduce el campo adicional",

      // CardTypes
      methodology: "Nombre de la metodología",
      name: "Nombre",
      color: "Color",
      responsible: "Responsable",
      cardTypeMethodology: "Metodología del tipo de Tarjeta",
      cardTypesOf: "Tipos de Tarjeta de",
      quantityPictures: "Cantidad de imágenes",
      quantityAudios: "Cantidad de audios",
      quantityVideos: "Cantidad de videos",
      picturesCreatePs: "Imágenes para crear solución provisional",
      audiosCreatePs: "Audios para crear solución provisional",
      videosCreatePs: "Videos para crear solución provisional",
      durationInSeconds: "Duración en segundos",
      atCreation: "En la creación",
      atProvisionalSolution: "En la solución provisional",
      atDefinitiveSolution: "En la solución definitiva",

      // cardtype methodology
      M: "M",
      C: "C",
      updateCardType: "Actualizar tipo de Tarjeta",

      // roles
      roles: "Roles",
      createNode: "Crear nodo",

      // errors card type form
      requiredMethodology: "Por favor, selecciona la metodología",
      requiredCardTypeName:
        "Por favor, introduce el nombre del tipo de Tarjeta",
      requiredColor: "Por favor, selecciona un color",

      // CardTypes actions
      viewPreclassifiers: "Ver preclasificadores",

      // Priority
      prioritiesOf: "Prioridades de",
      priority: "Prioridad",
      code: "Código",
      enterCode: "¡Introduce el código!",
      description: "Descripción",
      levelMachineId: "ID del nivel de la máquina",
      daysNumber: "Número de días",
      updatePriority: "Actualizar prioridad",

      // Card titles
      createCompany: "Crear empresa",
      updateCompany: "Actualizar empresa",
      createPriority: "Crear prioridad para",
      createUserFor: "Crear usuario para",
      importUsersFor: "Importar usuarios para",
      createUser: "Crear usuario",
      createSite: "Crear sitio para",
      updateSite: "Actualizar sitio",
      createPreclassifier: "Crear Preclasificador",
      createCardType: "Crear tipo de Tarjeta para",
      createLevel: "Crear nivel para",
      updateLevel: "Actualizar nivel",
      createNodefor: "Crear nodo para",

      cards: "Tarjetas",
      tagDetailsOf: "Detalles de la Tarjeta de",
      type: "Tipo",
      cardNumber: "Número de Tarjeta",
      area: "Área",
      date: "Fecha",
      mechanic: "Mecánico",
      mechanics: "Responsables",
      creator: "Creador",
      comments: "Comentarios",
      updateMechanic: "Actualizar mecánico",
      changeLog: "Registro de cambios",
      noDueDate: "Sin fecha de vencimiento",

      // Tags re-design
      tagsOf: "Tarjetas de",
      filters: "Filtros",
      status: "Estado",
      dueDate: "Fecha de vencimiento",
      cardType: "Tipo de Tarjeta",
      problemType: "Tipo de problema",
      location: "Ubicación",
      createdBy: "Creado por",
      problemDescription: "Descripción del problema",

      // Tags details re-design
      tagStatusCanceled: "Cancelado",
      tagDate: "Fecha",
      tagDays: "Días",
      ceroDays: "0 días",
      tagNumber: "Número de Tarjeta",
      tagPriority: "Prioridad",
      dateStatus: "Estado de la fecha",
      tagMechanic: "Mecánico",
      tagProvisionalUser: "Usuario provisional",
      tagProvisionalSoluitonApplied: "Solución provisional aplicada",
      creationDate: "Fecha de creación",
      daysSinceCreation: "Días desde la creación",
      cero: "0",
      anomalyDetected: "Anomalía detectada",
      appProvisionalUser: "Usuario provisional de la app",
      appDefinitiveUser: "Usuario definitivo de la app",
      definitiveUser: "Usuario definitivo",
      definitiveSolutionApplied: "Solución definitiva aplicada",

      // Constants for the dividers
      evidencesAtCreationDivider: "Evidencias en la creación",
      definitiveSolutionDivider: "Solución definitiva",
      evidencesAtDefinitiveDivider: "Evidencias en la solución definitiva",
      provisionalSolutionDivider: "Solución provisional",
      evidencesAtProvisionalDivider: "Evidencias en la solución provisional",
      changeLogDivider: "Registro de cambios",

      // Constants for the date status
      expired: "Expirado",
      current: "Actual",
      onTime: "A tiempo",

      // charts
      chartsOf: "Gráficos de",
      anomalies: "Anomalías",
      areas: "Áreas",
      creators: "Creadores",
      machines: "Zonas",
      tagMonitoring: "Monitoreo de Tarjetas",
      totalCards: "Total de Tarjetas",
      total: "Total",
      areaChart: "Área",
      machine: "Máquina",
      machineLocation: "Ubicación de la máquina",
      creatorChart: "Creador",
      cardName: "Nombre de la Tarjeta",
      preclassifierChart: "Preclasificador",
      year: "Año:",
      week: "Semana:",
      cumulativeIssued: "Emitido acumulado:",
      cumulativeEradicated: "Erradicado acumulado:",

      // general actions
      edit: "Editar",
      create: "Crear",
      save: "Guardar",
      cancel: "Cancelar",
      actions: "Acciones",
      delete: "Eliminar",
      confirm: "Confirmar",
      add: "Agregar",

      // Tipo de evidencia
      AUCR: "AUCR",
      AUCL: "AUCL",
      AUPS: "AUPS",
      VICR: "VICR",
      VICL: "VICL",
      VIPS: "VIPS",
      IMCR: "IMCR",
      IMPS: "IMPS",
      IMCL: "IMCL",

      // Estado
      active: "Activo",
      activeStatus: "A",
      inactive: "Inactivo",
      open: "Abierto",
      closed: "Cerrado",
      pastDue: "Vencido",
      suspended: "Suspendido",
      canceled: "Cancelado",
      preclassifiersof: "Preclasificadores de",
      preclassifier: "Preclasificador",
      updatePreclassifier: "Actualizar preclasificador",
      levelsof: "Niveles de",

      // Páginas de error
      notFoundPageTitle: "404",
      notFoundPageSubTitle: "Lo sentimos, la página que visitaste no existe.",
      unauthorizedPageTitle: "403",
      unauthorizedPageSubTitle:
        "Lo sentimos, no tienes autorización para acceder a esta página.",
      goBack: "Volver atrás",

      downloadData: "Descargar datos",

      // Presets de selector de rango
      last7days: "Últimos 7 días",
      last14days: "Últimos 14 días",
      last30days: "Últimos 30 días",
      last90days: "Últimos 90 días",

      failedToDownload: "Error al descargar",

      // Notificaciones de advertencia
      restrictedAccessMessage:
        "Acceso denegado: Tu rol está limitado a la aplicación y no te permite acceder al sitio. Por favor, contacta al administrador si crees que esto es un error.",

      // Árbol de niveles
      close: "Cerrar",
      createLevelBtn: "Crear nivel",
      updateLevelTree: "Actualizar nivel",
      details: "Detalles",
      levelsOf: "Niveles de ",
      newLevel: " Nuevo nivel",
      level: "Nivel",
      errorFetchingLevels: "Error al obtener niveles",
      errorSavingLevel: "Error al guardar nivel",
      defaultSiteName: "Nombre del sitio",
      detailsOptionA: "A",
      detailsOptionS: "S",
      detailsOptionC: "C",
      detailsStatusActive: "Activo",
      detailsStatusSuspended: "Suspendido",
      detailsStatsCancelled: "Cancelado",
      levelOptions: "Opciones de nivel",

      // Tooltips de preclasificadores
      preclassifierCodeTooltip: "Introduce el código del preclasificador.",
      preclassifierDescriptionTooltip:
        "Proporciona una descripción detallada para el preclasificador. Longitud máxima: 100 caracteres.",
      preclassifierStatusTooltip: "Selecciona el estado del preclasificador.",

      // Tooltips del formulario de prioridades
      priorityCodeTooltip:
        "Un código alfanumérico único que representa la prioridad (por ejemplo, '7D' para siete días). Máximo 4 caracteres.",
      priorityDescriptionTooltip:
        "Una breve descripción de la prioridad. Usa un lenguaje claro y conciso. Máximo 50 caracteres.",
      priorityDaysNumberTooltip:
        "El número de días asociado con esta prioridad. Debe ser un número positivo.",

      // Tooltips de formularios basados en SiteEntity
      siteNameTooltip:
        "Introduce el nombre del sitio . Longitud máxima: 100 caracteres.",
      siteRfcTooltip:
        "Introduce el  RFC para la empresa asociada al sitio. Debe tener exactamente 13 caracteres.",
      siteBusinessNameTooltip:
        "Introduce el nombre comercial legal del sitio, tal como está registrado oficialmente. Longitud máxima: 100 caracteres.",
      siteTypeTooltip:
        "Especifica el tipo de sitio (por ejemplo, oficina, almacén, tienda). Longitud máxima: 20 caracteres.",
      siteLatitudeTooltip:
        "Introduce las coordenadas de latitud del sitio. Usa un formato con hasta 11 caracteres, por ejemplo, '19.432608'.",
      siteLongitudeTooltip:
        "Introduce las coordenadas de longitud del sitio. Usa un formato con hasta 11 caracteres, por ejemplo, '-99.133209'.",
      siteAddressTooltip:
        "Proporciona la dirección física completa del sitio, incluyendo calle, ciudad y código postal. Longitud máxima: 200 caracteres.",
      siteContactTooltip:
        "Introduce el nombre del contacto principal para este sitio. Longitud máxima: 100 caracteres.",
      sitePositionTooltip:
        "Especifica el puesto o título del contacto (por ejemplo, Gerente, Supervisor). Longitud máxima: 100 caracteres.",
      sitePhoneTooltip:
        "Proporciona el número de teléfono principal, incluyendo código de área. Longitud máxima: 13 caracteres.",
      siteExtensionTooltip:
        "Si aplica, especifica la extensión telefónica del contacto. Longitud máxima: 10 caracteres.",
      siteCellularTooltip:
        "Proporciona un número de teléfono móvil para el contacto. Longitud máxima: 13 caracteres.",
      siteEmailTooltip:
        "Proporciona la dirección de correo electrónico del contacto. Asegúrate de que sea válida y tenga una longitud máxima de 60 caracteres.",
      siteDueDateTooltip:
        "Selecciona la fecha de vencimiento para los pagos u obligaciones relacionadas con el sitio. Formato: AAAA-MM-DD.",
      siteMonthlyPaymentTooltip:
        "Especifica el monto de pago mensual del sitio en formato decimal, por ejemplo, '1200.00'.",
      siteCurrencyTooltip:
        "Selecciona la moneda para las transacciones financieras relacionadas con este sitio. Usa códigos ISO 4217 (por ejemplo, USD, MXN).",
      siteAppHistoryDaysTooltip:
        "Introduce el número de días para conservar el historial de la aplicación del sitio.",
      siteLogoTooltip: "Sube el logo del sitio. Formatos aceptados: JPG, PNG.",
      siteCodeTooltip: "Código del sitio generado automáticamente.",
      appHistoryDaysTooltip:
        "Introduce el número de días que se conservará el historial de la aplicación.",

      // Tooltips de registro/actualización de empresa
      companyNameTooltip: "Nombre legal de la empresa.",
      companyRfcTooltip:
        "El RFC (Registro Federal de Contribuyentes) debe constar de 12 caracteres para personas físicas o 13 caracteres para personas morales. Asegúrate de que coincide con el formato oficial.",
      companyAddressTooltip:
        "Dirección completa de la empresa, incluyendo calle y ciudad.",
      companyContactNameTooltip: "Nombre del contacto principal.",
      companyPositionTooltip: "Puesto del contacto.",
      companyPhoneTooltip: "Teléfono fijo de la empresa.",
      companyExtensionTooltip: "Extensión telefónica (si aplica).",
      companyCellularTooltip: "Teléfono móvil principal.",
      companyEmailTooltip: "Correo electrónico oficial de la empresa.",
      companyLogoTooltip: "Sube el logo de la empresa en formato de imagen.",

      userNameTooltip:
        "Ingrese el nombre completo del usuario. Solo se permiten letras.",
      userEmailTooltip:
        "Ingrese una dirección de correo electrónico válida para el usuario.",
      userPasswordTooltip:
        "Ingrese una contraseña segura. Debe tener al menos 8 caracteres.",
      userConfirmPasswordTooltip:
        "Confirme la contraseña para asegurarse de que coincide con la original.",
      userSiteRfcTooltip:
        "Seleccione el RFC del sitio al que se asignará el usuario.",
      userUploadCardDataWithDataNetTooltip:
        "Habilite esta opción si el usuario puede cargar datos de Tarjetas utilizando DataNet.",
      userUploadCardEvidenceWithDataNetTooltip:
        "Habilite esta opción si el usuario puede cargar evidencias de Tarjetas utilizando DataNet.",
      userRolesTooltip: "Seleccione uno o más roles para asignar al usuario.",
      requiredStatus: "El estado es obligatorio",
      statusPlaceholder: "Seleccione un estado",
      activeValue: "A",
      inactiveValue: "I",
      statusUserLabel: "Estado del usuario",
      cardTypeMethodologyTooltip:
        "Seleccione la metodología asociada con este tipo de Tarjeta.",
      cardTypeNameTooltip:
        "Proporcione un nombre único para el tipo de Tarjeta. Máximo 45 caracteres.",
      cardTypeDescriptionTooltip:
        "Describa brevemente el propósito del tipo de Tarjeta. Máximo 100 caracteres.",
      cardTypeColorTooltip:
        "Elija un color para representar visualmente este tipo de Tarjeta.",
      responsibleTooltip:
        "Seleccione la persona responsable de gestionar este tipo de Tarjeta.",
      quantityPicturesCreateTooltip:
        "Ingrese el número de imágenes requeridas en la etapa de creación.",
      quantityVideosCreateTooltip:
        "Especifique el número de videos requeridos en la etapa de creación.",
      videosDurationCreateTooltip:
        "Proporcione la duración total (en segundos) de videos para la etapa de creación.",
      quantityAudiosCreateTooltip:
        "Especifique el número de archivos de audio requeridos en la etapa de creación.",
      audiosDurationCreateTooltip:
        "Proporcione la duración total (en segundos) de archivos de audio para la etapa de creación.",
      quantityPicturesPsTooltip:
        "Ingrese el número de imágenes requeridas en la etapa de solución provisional.",
      quantityVideosPsTooltip:
        "Especifique el número de videos requeridos en la etapa de solución provisional.",
      videosDurationPsTooltip:
        "Proporcione la duración total (en segundos) de videos para la etapa de solución provisional.",
      quantityAudiosPsTooltip:
        "Especifique el número de archivos de audio requeridos en la etapa de solución provisional.",
      audiosDurationPsTooltip:
        "Proporcione la duración total (en segundos) de archivos de audio para la etapa de solución provisional.",

      quantityPicturesCloseTooltip:
        "Ingrese el número de imágenes requeridas en la etapa de solución definitiva.",
      quantityVideosCloseTooltip:
        "Especifique el número de videos requeridos en la etapa de solución definitiva.",
      videosDurationCloseTooltip:
        "Proporcione la duración total (en segundos) de videos para la etapa de solución definitiva.",
      quantityAudiosCloseTooltip:
        "Especifique el número de archivos de audio requeridos en la etapa de solución definitiva.",
      audiosDurationCloseTooltip:
        "Proporcione la duración total (en segundos) de archivos de audio para la etapa de solución definitiva.",
      cardTypeStatusTooltip:
        "Seleccione el estado actual del tipo de Tarjeta. Esto determina si el tipo de Tarjeta está activo o inactivo en el sistema.",
      statusCardTypeTooltip: "Puede cambiar el estado del tipo de Tarjeta",
      createNotification: "Crear Notificación",
      notificationName: "Nombre de la Notificación",
      requiredName: "El nombre de la notificación es obligatorio.",
      notificationDescription: "Descripción de la Notificación",
      notificationsRequiredDescription: "La descripción es obligatoria.",
      notificationsSite: "Sitio",
      notificationsSelectSite: "Seleccione un sitio",
      notificationsRequiredSite: "Debe seleccionar un sitio.",
      notificationsSelectUsers: "Seleccione Usuarios",
      notificationsRequiredUsers: "Debe seleccionar al menos un usuario.",
      notificationsSave: "Guardar",
      notificationsCancel: "Cancelar",
      searchUsers: "Buscar Usuario",
      responsibleRequired: "Responsable Obligatorio",
      levelsTreeOptionCreate: "Crear",
      levelsTreeOptionClose: "Cerrar",
      levelsTreeOptionEdit: "Editar",
      levelsTreeOptionClone: "Clonar",
      levelDetailsTitle: "Detalles del Nivel",
      errorOnSubmit: "Error al enviar",
      drawerTypeCreate: "create",
      drawerTypeEdit: "update",
      drawerTypeClone: "clone",
      loading: "Cargando",
      noData: "Sin datos",
      errorFetchingLevelData: "Error al obtener datos del nivel",
      yes: "Sí",
      no: "No",
      detailsStatusCancelled: "Cancelado",
      for: "para",

      errorFetchingData: "Error al obtener datos",
      namePlaceholder: "Introduce el nombre",
      descriptionPlaceholder: "Introduce la descripción",
      responsiblePlaceholder: "Selecciona un responsable",

      // General Placeholders
      cardTypeTreeNamePlaceholder: "Introduce el nombre",
      cardTypeTreeDescriptionPlaceholder: "Introduce la descripción",
      cardTypeTreeResponsiblePlaceholder: "Selecciona un responsable",
      cardTypeTreeStatusPlaceholder: "Selecciona un estado",
      cardTypeTreeColorPlaceholder: "Pick a color",

      // Placeholders for Quantity Fields
      cardTypeTreeQuantityPicturesPlaceholder:
        "Introduce la cantidad de imágenes",
      cardTypeTreeQuantityVideosPlaceholder: "Introduce la cantidad de videos",
      cardTypeTreeQuantityAudiosPlaceholder: "Introduce la cantidad de audios",

      // Titles or Section Labels
      cardTypeTreeAtCreation: "En la creación",
      cardTypeTreeAtProvisionalSolution: "En la solución provisional",
      cardTypeTreeAtDefinitiveSolution: "En la solución definitiva",

      // Error Messages
      cardTypeTreeRequiredCardTypeName:
        "El nombre del tipo de Tarjeta es obligatorio",
      cardTypeTreeRequiredDescription: "La descripción es obligatoria",
      cardTypeTreeRequiredResponsableId: "El responsable es obligatorio",
      cardTypeTreeRequiredColor: "El color es obligatorio",

      // Notifications
      cardTypeTreeSuccessCardTypeUpdated:
        "¡El tipo de Tarjeta se actualizó con éxito!",
      cardTypeTreeErrorFetchingData: "Error al obtener datos",

      /* Card Types and Preclassifier tree */
      cardTypesDrawerTypeCreateCardType: "crearTipoTarjeta",
      cardTypesDrawerTypeUpdateCardType: "actualizarTipoTarjeta",
      cardTypesDrawerTypeCreatePreclassifier: "crearPreclasificador",
      cardTypesDrawerTypeUpdatePreclassifier: "actualizarPreclasificador",
      cardTypesCreate: "Crear Tipo de Tarjeta",
      cardTypesCancel: "Cancelar",
      cardTypesEdit: "Editar Tipo de Tarjeta",
      cardTypesEditPreclassifier: "Editar Preclasificador",
      cardTypesCloneCardType: "Clonar Tipo de Tarjeta",
      cardTypesClonePre: "Clonar Preclasificador",
      cardTypesCreatePreclassifier: "Crear Preclasificador",
      cardTypesUpdatePreclassifier: "Editar Preclasificador",
      cardTypesRoot: "Raíz",
      cardTypesCloneSuffix: "(Clon)",
      cardTypesMethodologyError:
        "La metodología del tipo de Tarjeta es obligatoria para la creación.",
      cardTypesLoadingData: "Cargando datos...",
      cardTypesUpdateCardType: "Editar Tipo de Tarjeta",
      cardTypesCreateCardType: "Crear Tipo de Tarjeta",
      cardTypesClonePreclassifier: "Clonar preclasificador",
      cardTypesErrorFetchingData: "Error al obtener datos",
      cardTypesNoCardTypeIdError:
        "No se encontró el ID del tipo de Tarjeta para crear un preclasificador.",
      cardTypesOptionEdit: "editarCT",
      cardTypesOptionClone: "clonerCT",
      cardTypesOptionCreate: "createPre",
      cardTypesOptionCancel: "cancelCT",

      cardTypeDetailsTitle: "Detalles del Tipo de Tarjeta",
      cardTypeDetailsMethodology: "Metodología",
      cardTypeDetailsName: "Nombre",
      cardTypeDetailsDescription: "Descripción",
      cardTypeDetailsColor: "Color",
      cardTypeDetailsResponsible: "Responsable",
      cardTypeDetailsStatus: "Estado",

      preclassifierDetailsTitle: "Detalles del Preclasificador",
      preclassifierDetailsCode: "Código",
      preclassifierDetailsDescription: "Descripción",
      preclassifierDetailsStatus: "Estado",
      notSpecified: "No especificado",
      false: "false",

      //PDF
      tagDetails: "Detalles de la tarjeta",
      problemDetails: "Detalles del problema",
      sharePDF: "Compartir PDF",
      namePDF: "Detalles de la tarjeta.pdf",

      logImgDesc: "Imagen del Log In",
      enSub: "One Smart Mate",

      // Positions Page
      positions: "Posiciones",
      createPosition: "Crear Posición",
      searchPositions: "Buscar por nombre, área, nivel o estado",
      noAssignedUsers: "No hay usuarios asignados a esta posición",
      assignedUsers: "Usuarios asignados",
      loadingPositions: "Cargando posiciones...",
      positionFound: "posición encontrada",
      positionsFound: "posiciones encontradas",

      // System Health
      systemHealthTitle: "Estado de Salud del Sistema",
      testingNotifications: "Probando notificaciones",
      testingEmails: "Probando envío de correos",
      testingServices: "Probando servicios",
      testingDbWrite: "Probando escritura en base de datos",
      testingServerRam: "Probando RAM en servidor",
      testingEvidenceWrite: "Probando escritura de evidencias",
      healthStatusOk: "OK",
      healthStatusFailed: "FALLO",

      // System Health additional strings
      sessionPerformance: "Rendimiento de tu Sesión",
      memoryUsage: "Uso de Memoria",
      usedMemory: "Memoria Utilizada",
      totalMemory: "Memoria Total",
      pageLoadTime: "Tiempo de Carga",
      domComplete: "DOM Completo",
      networkLatency: "Latencia de Red",
      positionsRange: "{{start}}-{{end}} de {{total}} posiciones",
      noPositionsToShow: "No hay posiciones para mostrar",
      noUsersAvailableForSite: "No hay usuarios disponibles para este sitio",
      positionName: "Nombre de la posición",
      positionDescription: "Descripción de la posición",
      selectUsersForPosition:
        "Seleccione los usuarios que estarán asignados a esta posición",
      cancelPosition: "Cancelar",
      updatePositionTitle: "Editar Posición",
      selectStatus: "Seleccione un estado",
      positionNameMaxLength: "El nombre no puede exceder los 45 caracteres",
      positionDescriptionMaxLength:
        "La descripción no puede exceder los 100 caracteres",
      noPositionData: "No se encontraron datos de posición para actualizar.",
      positionUpdatedSuccess: "La posición ha sido actualizada exitosamente.",
      positionUpdateError:
        "Ocurrió un error al actualizar la posición. Por favor intente de nuevo.",
      pleaseSelectStatus: "Por favor seleccione un estado",

      // Table locale strings
      accept: "Aceptar",
      reset: "Reiniciar",
      search: "Buscar",
      filter: "Filtrar",
      selectCurrentPage: "Seleccionar página actual",
      invertSelection: "Invertir selección",
      selectAll: "Seleccionar todo",
      sort: "Ordenar",
      sortDesc: "Click para ordenar descendente",
      sortAsc: "Click para ordenar ascendente",
      cancelSort: "Click para cancelar ordenamiento",

      // Position table headers
      positionAreaHeader: "Área",
      positionNodeZoneHeader: "Nodo / Zona",
      positionNameHeader: "Nombre",
      positionDescriptionHeader: "Descripción",
      positionStatusHeader: "Estado",
      positionActionsHeader: "Acciones",

      success: "Éxito",
      error: "Error",
      "No position data found for update.":
        "No se encontró información de posición para actualizar.",
      "The position has been updated successfully.":
        "La posición se actualizó con éxito.",
      "An error occurred while updating the position. Please try again.":
        "Ocurrió un error al actualizar la posición. Por favor, inténtalo de nuevo.",
      "The name cannot exceed 45 characters":
        "El nombre no puede exceder los 45 caracteres",
      "The description cannot exceed 100 characters":
        "La descripción no puede exceder los 100 caracteres",
      "Please select a status": "Por favor, selecciona un estado",
      "Select a status": "Selecciona un estado",
      createPositionHere: "Crear posición aquí",

      // User positions
      loadingUserPositions: "Cargando posiciones",
      noPositionsAvailable: "No hay posiciones disponibles",
      userPositions: "Posiciones",
      confirmCloneLevel: "Confirmar Clonación de Nivel",
      confirmCloneLevelMessage:
        "¿Estás seguro de que deseas clonar el nivel?. ",
      levelSubLebelsWarning:
        "Al clonar un nivel, todos sus sub-niveles también serán clonados.",
      defaultNotificationTitle: "Notificación",
      defaultNotificationMessage: "Has recibido una nueva notificación",
      notificationReceived: "Notificación recibida",

      collapseAll: "Contraer todo",
      expandAll: "Expandir todo",
      machinesOfArea: "Zonas del Area",
      assignPositions: "Asignar Posiciones",
      uploadCardAndEvidenceWithDataNet:
        "Cargar tarjeta y evidencias con datos de red",
      databaseConnectionTest: "Prueba de conexión a base de datos",
      verificationOfServices: "Verificación de Servicios",
      catalogs: "Catálogos",
      accounts: "Cuentas",
      dashboard: "Panel",
      technicalSupport: "Soporte Técnico",
      tagVersion: import.meta.env.VITE_AP_VERSION,
      redesign: import.meta.env.VITE_IS_REDESIGN,
      enterEmail: "Introduce tu correo electrónico",
      enterPassword: "Introduce tu contraseña",
      permissionsError: "No tienes permisos para acceder a esta aplicación.",

      // CILT related strings
      createCiltProcedure: "Crear procedimiento CILT",
      createCiltProcedureForPosition: "Crear procedimiento CILT para posición",
      ciltName: "Nombre del procedimiento CILT",
      registerCiltNameRequiredValidation:
        "Por favor, ingresa el nombre del procedimiento CILT",
      registerCiltNameMaxLengthValidation:
        "Nombre del procedimiento CILT no puede exceder 100 caracteres",
      registerCiltNamePlaceholer: "Nombre del procedimiento CILT",
      ciltDescription: "Descripción del procedimiento CILT",
      registerCiltDescriptionRequiredValidation:
        "Por favor, ingresa la descripción del procedimiento CILT",
      registerCiltDescriptionMaxLengthValidation:
        "Descripción del procedimiento CILT no puede exceder 500 caracteres",
      registerCiltDescriptionPlaceholer: "Descripción del procedimiento CILT",
      standardTime: "Tiempo estándar",
      registerCiltStandardTimeRequiredValidation:
        "Por favor, ingresa el tiempo estándar",
      registerCiltStandardTimePlaceholer: "Tiempo estándar",
      learningTime: "Tiempo de aprendizaje",
      registerCiltLearningTimeRequiredValidation:
        "Por favor, ingresa el tiempo de aprendizaje",
      registerCiltLearningTimePlaceholer: "Tiempo de aprendizaje",
      ciltCreator: "Creador",
      registerCiltCreatorRequiredValidation: "Por favor, ingresa el creador",
      reviewer: "Revisor",
      registerCiltReviewerRequiredValidation: "Por favor, ingresa el revisor",
      registerCiltReviewerPlaceholer: "Selecciona un revisor",
      approver: "Aprobador",
      registerCiltApproverRequiredValidation: "Por favor, ingresa el aprobador",
      registerCiltApproverPlaceholer: "Selecciona un aprobador",
      layoutImage: "Diagrama",
      registerCiltLayoutImageRequiredValidation:
        "Por favor, ingresa la imagen del diagrama",
      imageUploadError: "Only image files are allowed",
      selectCreator: "Selecciona un creador",
      selectReviewer: "Selecciona un revisor",
      selectApprover: "Selecciona un aprobador",
      ciltProceduresSB: "Procedimientos CILT",
      ciltProceduresDescription:
        "Esta página contiene información sobre los procedimientos CILT y su implementación.",
      seconds: "segundos",
      oplSB: "OPL",
      oplDescription:
        "Esta página contiene información sobre One Point Lessons (OPL).",
      ciltTypesSB: "Tipos de CILT",
      ciltTypesOf: "Tipos de CILT de",
      ciltTypesDescription:
        "Esta página contiene información sobre diferentes tipos de CILT.",
      ciltFrecuenciesSB: "Frecuencias de CILT",
      ciltFrecuenciesOf: "Frecuencias de CILT de",
      ciltFrecuenciesDescription:
        "Esta página contiene información sobre frecuencias de CILT.",

  
        searchByName: "Buscar por nombre",
        addNewCiltType: "Agregar nuevo tipo de CILT",
        errorLoadingNewTypesCilt: "Error al cargar los tipos de CILT",
        typeCiltUpdated: "Tipo de CILT actualizado",
        errorUpdatingCiltType: "Error al actualizar el tipo de CILT",
        ciltTypeAdded: "Tipo de CILT agregado",
        errorAddingCiltType: "Error al agregar el tipo de CILT",
        noCiltTypes: "No hay tipos de CILT para mostrar.",
        obligatoryName: "El nombre es obligatorio",
        editCiltType: "Editar tipo de CILT",
        addCiltType: "Agregar tipo de CILT",
        
        frequencyCode: "Código de frecuencia",
        addNewCiltFrequency: "Agregar nueva frecuencia de CILT",
        editCiltFrequency: "Editar frecuencia de CILT",
        addCiltFrequency: "Agregar frecuencia",
        ciltFrequencyAdded: "Frecuencia agregada exitosamente",
        ciltFrequencyUpdated: "Frecuencia actualizada exitosamente",
        errorAddingCiltFrequency: "Error al agregar la frecuencia",
        errorUpdatingCiltFrequency: "Error al actualizar la frecuencia",
        errorLoadingCiltFrequencies: "Error al cargar las frecuencias",
        noCiltFrequencies: "No hay frecuencias disponibles",
        obligatoryCode: "El código de frecuencia es obligatorio",
        obligatoryDescription: "La descripción es obligatoria",
        searchbyDescriptionOrCode: "Buscar por código o descripción",
        

      // CILT Master strings
      ciltMstrPageTitle: "Procedimientos CILT",
      ciltMstrCreateSuccess: "Procedimiento CILT creado exitosamente",
      ciltMstrSelectPositionTitle: "Selecciona una posición",
      ciltMstrCreateButtonLabel: "Crear procedimiento CILT",
      ciltMstrCreateModalTitle: "Crear procedimiento CILT",
      ciltMstrPositionLabel: "Posición",
      // CILT Edit Modal strings
      ciltMstrEditModalTitle: "Editar CILT",
      ciltMstrSaveChangesButton: "Guardar Cambios",
      ciltMstrCancelButton: "Cancelar",
      ciltMstrUpdateError: "Error al actualizar. Intente de nuevo.",
      ciltMstrUpdateSuccess: "CILT actualizado correctamente.",
      ciltMstrNameLabel: "Nombre CILT",
      ciltMstrNameRequired: "Por favor ingrese el nombre!",
      ciltMstrDescriptionLabel: "Descripción",
      ciltMstrStandardTimeLabel: "Tiempo Estándar en segundos",
      ciltMstrInvalidNumberMessage: "Por favor ingrese un número válido",
      ciltMstrLearningTimeLabel: "Tiempo Aprendizaje",
      ciltMstrStatusLabel: "Estado",
      ciltMstrStatusRequired: "Por favor seleccione un estado!",
      ciltMstrStatusPlaceholder: "Seleccione un estado",
      ciltMstrStatusActive: "Activo",
      ciltMstrStatusSuspended: "Suspendido",
      ciltMstrStatusCanceled: "Cancelado",

      // CILT Details Modal strings
      ciltMstrDetailsModalTitle: "Detalles del CILT",
      ciltMstrCloseButton: "Cerrar",
      ciltMstrDetailsNameLabel: "Nombre",
      ciltMstrDetailsDescriptionLabel: "Descripción",
      ciltMstrCreatorLabel: "Creador",
      ciltMstrReviewerLabel: "Revisor",
      ciltMstrApproverLabel: "Aprobado por",
      ciltMstrDetailsStandardTimeLabel: "Tiempo Estándar en segundos",
      ciltMstrDetailsLearningTimeLabel: "Tiempo Aprendizaje",
      ciltMstrOrderLabel: "Orden",
      ciltMstrDetailsStatusLabel: "Estado",
      ciltMstrLastUsedLabel: "Última vez utilizado",
      ciltMstrLayoutLabel: "Diagrama",
      ciltMstrViewFullImage: "Ver imagen completa",
      ciltMstrNotAvailable: "No disponible",
      ciltMstrNA: "N/D",

      // CILT Card List strings
      ciltMstrListNameColumn: "Nombre",
      ciltMstrListDescriptionColumn: "Descripción",
      ciltMstrListCreatorColumn: "Creador",
      ciltMstrListStandardTimeColumn: "Tiempo Estándar en segundos",
      ciltMstrListStatusColumn: "Estado",
      ciltMstrListCreationDateColumn: "Fecha de Creación",
      ciltMstrListActionsColumn: "Acciones",
      ciltMstrListEditAction: "Editar",
      ciltMstrListDetailsAction: "Detalles",
      ciltMstrListSequencesAction: "Secuencias",
      ciltMstrListActiveFilter: "Activo",
      ciltMstrListSuspendedFilter: "Suspendido",
      ciltMstrListCanceledFilter: "Cancelado",
      ciltMstrCreateSequenceButton: "Crear Secuencia",
      addFiles: "Agregar archivos",

      // OPL related strings
      oplViewModalTitle: "Detalles del OPL",
      oplGeneralInfo: "Información general",
      oplTitle: "Título",
      oplObjective: "Objetivo",
      oplCreatedBy: "Creado por",
      oplReviewedBy: "Revisado por",
      oplCreationDate: "Fecha de creación",
      oplContentPreview: "Vista previa del contenido",
      oplNoDetails: "No hay detalles disponibles para este OPL",
      oplTextType: "Texto",
      oplImageType: "Imagen",
      oplVideoType: "Video",
      oplPdfType: "PDF",
      oplPlayVideo: "Reproducir video",
      oplViewPdf: "Ver PDF",
      oplOpenInNewTab: "Abrir en una nueva pestaña",
      oplPdfPreviewTitle: "Vista previa de PDF",
      oplVideoPreviewTitle: "Vista previa de video",
      oplClose: "Cerrar",

      // OplTable strings
      oplTableTitleColumn: "Título",
      oplTableObjectiveColumn: "Objetivo",
      oplTableTypeColumn: "Tipo",
      oplTableActionsColumn: "Acciones",
      oplTableViewTooltip: "Ver OPL",
      oplTableEditTooltip: "Editar OPL",
      oplTableOplType: "OPL",
      oplTableSopType: "SOP",
      oplTableViewButtonText: "Detalles",
      oplTableEditButtonText: "Editar",
      // OplTextForm strings
      oplTextFormLabel: "Texto",
      oplTextFormPlaceholder: "Ingrese contenido de texto",
      oplTextFormValidationMessage: "Por favor, ingrese contenido de texto",
      oplTextFormSubmitButton: "Agregar texto",

      // OplMediaUploader strings
      oplMediaImageTitle:
        "Haz clic o arrastra una imagen a esta área para subirla",
      oplMediaImageHint: "Compatible con JPG, PNG, GIF, etc.",
      oplMediaImageButton: "Subir imagen",
      oplMediaVideoTitle:
        "Haz clic o arrastra un video a esta área para subirlo",
      oplMediaVideoHint: "Compatible con MP4, MOV, AVI, etc.",
      oplMediaVideoButton: "Subir video",
      oplMediaPdfTitle: "Haz clic o arrastra un PDF a esta área para subirlo",
      oplMediaPdfHint: "Compatible con archivos PDF solo",
      oplMediaPdfButton: "Subir PDF",
      oplMediaDefaultTitle:
        "Haz clic o arrastra un archivo a esta área para subir",
      oplMediaDefaultHint: "Admite varios formatos de archivo",
      oplMediaDefaultButton: "Subir Archivo",
      oplErrorInvalidFileType: "El archivo seleccionado no es un archivo válido de tipo {type}",

      // OplFormModal strings
      oplFormModalViewTitle: "Ver OPL",
      oplFormModalEditTitle: "Editar OPL",
      oplFormModalCreateTitle: "Crear OPL",
      oplFormModalCloseButton: "Cerrar",
      oplFormModalCancelButton: "Cancelar",
      oplFormModalSaveButton: "Guardar",
      oplFormTitleLabel: "Título",
      oplFormTitleRequired: "Por favor ingrese un título",
      oplFormTitlePlaceholder: "Ingrese título de OPL",
      oplFormObjectiveLabel: "Objetivo",
      oplFormObjectiveRequired: "Por favor ingrese un objetivo",
      oplFormObjectivePlaceholder: "Ingrese objetivo de OPL",
      oplFormTypeLabel: "Tipo",
      oplFormTypeRequired: "Por favor seleccione un tipo",
      oplFormTypePlaceholder: "Seleccione tipo",
      oplFormTypeOpl: "OPL",
      oplFormTypeSop: "SOP",
      oplFormCreatorLabel: "Creador",
      oplFormCreatorPlaceholder: "Seleccione un creador (opcional)",
      oplFormReviewerLabel: "Revisor",
      oplFormReviewerPlaceholder: "Seleccione un revisor (opcional)",
      oplFormNotAssigned: "No asignado",
      oplFormUpdateButton: "Actualizar",
      oplFormCreateButton: "Crear",

      // OplDetailsModal strings
      oplDetailsModalTitle: "Detalles del OPL: {title}",
      oplDetailsContentPreview: "Vista previa del contenido",
      oplDetailsNoContent: "No hay detalles disponibles para este OPL.",
      oplDetailsAddContent: "Agregar contenido",
      oplDetailsTextType: "Texto",
      oplDetailsImageType: "Imagen",
      oplDetailsVideoType: "Video",
      oplDetailsPdfType: "PDF",
      oplDetailsAddText: "Agregar texto",
      oplDetailsAddImage: "Agregar imagen",
      oplDetailsAddVideo: "Agregar video",
      oplDetailsAddPdf: "Agregar PDF",
      oplDetailsViewTab: "Ver",
      oplDetailsPlayVideo: "Reproducir video",
      oplDetailsViewPdf: "Ver PDF",
      oplDetailsPdfPreviewTitle: "Vista previa de PDF",
      oplDetailsVideoPreviewTitle: "Vista previa de video",
      oplDetailsClose: "Cerrar",
      oplDetailsOpenInNewTab: "Abrir en una nueva pestaña",

      // OplDetailsList strings
      oplDetailsListNoDetails:
        "No hay detalles disponibles para mostrar. Agregue contenido utilizando las otras pestañas.",
      oplDetailsListOrderColumn: "Orden",
      oplDetailsListTypeColumn: "Tipo",
      oplDetailsListContentColumn: "Contenido",
      oplDetailsListActionsColumn: "Acciones",
      oplDetailsListTextType: "Texto",
      oplDetailsListImageType: "Imagen",
      oplDetailsListVideoType: "Video",
      oplDetailsListPdfType: "PDF",
      oplDetailsListViewContent: "Ver {type}",
      oplDetailsListNoContent: "No hay contenido",

      oplPageManagementTitle: "Administración de OPL",
      oplPageCreateButton: "Crear OPL",
      oplPageEditModalTitle: "Editar OPL",
      oplPageCreateModalTitle: "Crear OPL",

      oplErrorLoadingList: "Error al cargar la lista de OPL",
      oplErrorLoadingUsers: "Error al cargar usuarios",
      oplErrorLoadingDetails: "Error al cargar detalles de OPL",
      oplSuccessUpdated: "OPL actualizado con éxito",
      oplSuccessCreated: "OPL creado con éxito",
      oplErrorSaving: "Error al guardar OPL",
      oplSuccessTextAdded: "Detalle de texto agregado con éxito",
      oplErrorAddingText: "Error al agregar detalle de texto",
      oplErrorNoFileSelected: "No se seleccionó un archivo",
      oplSuccessMediaAdded: "{type} agregado con éxito",
      oplErrorAddingMedia: "Error al agregar {type}",

      // CreateCiltSequenceModal strings
      createCiltSequenceModalTitle: "Crear Secuencia CILT",
      createCiltSequenceModalSuccess: "Éxito",
      createCiltSequenceModalSuccessDescription:
        "Secuencia CILT creada exitosamente",
      createCiltSequenceModalError: "Error",
      createCiltSequenceModalErrorDescription:
        "Error al crear la secuencia CILT",
      createCiltSequenceModalErrorLoadingTypes:
        "Error al cargar los tipos de CILT",
      createCiltSequenceModalErrorLoadingFrequencies:
        "Error al cargar las frecuencias",
      createCiltSequenceModalErrorNoFrequency:
        "Por favor seleccione al menos una frecuencia",
      createCiltSequenceModalBasicInfoTitle: "Información Básica",
      createCiltSequenceModalDetailsTitle: "Detalles",
      createCiltSequenceModalFrequenciesTitle: "Frecuencias",
      createCiltSequenceModalFrequenciesDescription:
        "Seleccione una o más frecuencias para esta secuencia",
      createCiltSequenceModalFrequenciesRequired:
        "Por favor seleccione al menos una frecuencia",
      createCiltSequenceModalDefaultSiteName: "Sitio",

      // EditCiltSequenceModal strings
      editCiltSequenceModalCiltTypeLabel: "Tipo de CILT",
      editCiltSequenceModalCiltTypeRequired: "El tipo de CILT es requerido",
      editCiltSequenceModalCiltTypePlaceholder: "Seleccione tipo de CILT",
      editCiltSequenceModalLevelLabel: "Nivel",
      editCiltSequenceModalLevelRequired: "El nivel es requerido",
      editCiltSequenceModalSelectLevel: "Seleccione nivel",
      editCiltSequenceModalReferenceOplLabel: "OPL/SOP de Referencia",
      editCiltSequenceModalSelectReferenceOpl:
        "Seleccione OPL/SOP de referencia",
      editCiltSequenceModalRemediationOplLabel: "OPL/SOP de Remediación",
      editCiltSequenceModalSelectRemediationOpl:
        "Seleccione OPL/SOP de remediación",
      editCiltSequenceModalSequenceListLabel: "Instrucciones",
      editCiltSequenceModalSequenceListRequired:
        "Las instrucciones son requeridas",
      editCiltSequenceModalSequenceListPlaceholder:
        "Ingrese instrucciones",
      editCiltSequenceModalColorLabel: "Color de Secuencia",
      editCiltSequenceModalColorRequired: "El color es requerido",
      editCiltSequenceModalStandardTimeLabel: "Tiempo Estándar en segundos",
      editCiltSequenceModalStandardTimeRequired:
        "El tiempo estándar es requerido",
      editCiltSequenceModalStandardOkLabel: "Estándar OK",
      editCiltSequenceModalStandardOkRequired: "El estándar OK es requerido",
      editCiltSequenceModalStoppageReasonLabel: "Razón de Parada",
      editCiltSequenceModalMachineStoppedLabel: "¿Máquina detenida?",
      editCiltSequenceModalStatusLabel: "Estado",
      editCiltSequenceModalQuantityPicturesCreateLabel:
        "Cantidad de Imágenes al Crear",
      editCiltSequenceModalQuantityPicturesCreateRequired:
        "La cantidad de imágenes al crear es requerida",
      editCiltSequenceModalQuantityPicturesCloseLabel:
        "Cantidad de Imágenes al Cerrar",
      editCiltSequenceModalQuantityPicturesCloseRequired:
        "La cantidad de imágenes al cerrar es requerida",
      editCiltSequenceModalToolsRequiredLabel: "Herramientas Requeridas",
      // EditCiltSequenceModal strings
      editCiltSequenceModalTitle: "Editar Secuencia CILT",
      editCiltSequenceModalSuccess: "Éxito",
      editCiltSequenceModalSuccessDescription:
        "Secuencia CILT actualizada exitosamente",
      editCiltSequenceModalError: "Error",
      editCiltSequenceModalErrorDescription:
        "Error al actualizar la secuencia CILT",
      editCiltSequenceModalErrorLoadingTypes:
        "Error al cargar los tipos de CILT",
      editCiltSequenceModalPositionLabel: "Posición",
      editCiltSequenceModalPositionPlaceholder: "Seleccione posición",
      editCiltSequenceModalReferenceOplPlaceholder:
        "Seleccione OPL/SOP de referencia",
      editCiltSequenceModalRemediationOplPlaceholder:
        "Seleccione OPL/SOP de remediación",
      editCiltSequenceModalOrderLabel: "Orden",
      editCiltSequenceModalOrderRequired: "El orden es requerido",
      editCiltSequenceModalOrderPlaceholder: "Ingrese orden",
      editCiltSequenceModalColorPlaceholder: "Ingrese código de color",
      editCiltSequenceModalStandardTimePlaceholder: "Ingrese tiempo estándar",
      editCiltSequenceModalToolsRequiredPlaceholder:
        "Ingrese herramientas requeridas",
      editCiltSequenceModalStandardOkPlaceholder: "Ingrese estándar OK",

      // CiltCardList strings
      ciltCardListSequencesModalTitle: "Secuencias de {ciltName}",
      ciltCardListCloseButton: "Cerrar",
      ciltCardListCreateNewSequenceButton: "Crear Nueva Secuencia",
      ciltCardListSearchPlaceholder:
        "Buscar secuencias...",
      ciltCardListTotalSequences: "Total: {count} secuencias",
      ciltCardListNoSequencesAssociated: "No hay secuencias asociadas a este CILT",
      ciltCardListNoSequencesMatchingSearch: "No hay secuencias que coincidan con tu búsqueda",
      ciltCardListSequenceLabel: "Secuencia {order}",
      ciltCardListStandardTimeLabel: "Tiempo Estándar:",
      ciltCardListToolsLabel: "Herramientas Requeridas:",
      ciltCardListCreatedLabel: "Creado:",
      ciltCardListViewDetailsButton: "Ver Detalles",
      ciltCardListViewReferenceOplButton: "Ver OPL de Referencia",
      ciltCardListViewRemediationOplButton: "Ver OPL de Remediación",
      ciltCardListEditSequenceButton: "Editar Secuencia",
      ciltCardListSequenceDetailsModalTitle: "Detalles de la Secuencia",
      ciltCardListPositionLabel: "Posición:",
      ciltCardListCiltTypeLabel: "Tipo de CILT:",
      ciltCardListColorLabel: "Color:",
      ciltCardListRequiredToolsLabel: "Herramientas Requeridas:",
      ciltCardListStoppageReasonLabel: "Razón de Parada:",
      ciltCardListStandardOkLabel: "Estándar OK:",
      ciltCardListQuantityPicturesCreateLabel: "Imágenes para Creación:",
      ciltCardListQuantityPicturesCloseLabel: "Imágenes para Cierre:",
      ciltCardListRelatedOplsTitle: "OPLs Relacionados",
      ciltCardListReferenceOplLabel: "OPL de Referencia:",
      ciltCardListRemediationOplLabel: "OPL de Remediación:",
      ciltCardListViewReferenceOplLinkText: "Ver OPL de Referencia",
      ciltCardListViewRemediationOplLinkText: "Ver OPL de Remediación",
      ciltCardListCreationDateLabel: "Fecha de Creación:",
      ciltCardListLastUpdateLabel: "Última Actualización:",
      ciltCardListYesText: "Sí",
      ciltCardListNoText: "No",
      ciltCardListOplInfoMessage: "Información de OPL",
      ciltCardListNoSequencesMessage: "No hay secuencias asociadas con {ciltName}",
      ciltCardListNoOplAssociatedMessage: "No hay OPL asociado con esta secuencia",
      ciltCardListNoMultimediaMessage: "No hay archivos multimedia disponibles para el OPL: {oplTitle}",
      ciltCardListErrorLoadingSequences: "Error al cargar secuencias",
      ciltCardListErrorReloadingSequences: "Error al recargar secuencias",
      ciltCardListErrorLoadingOplDetails: "Error al cargar detalles del OPL",
      ciltCardListCreateSequence: "Crear Secuencia",
      ciltCardListViewSequences: "Ver Secuencias",
      ciltCardListObjectiveLabel: "Objetivo:",
      ciltCardListMultimediaFilesTitle: "Archivos Multimedia",
      ciltCardListImageLabel: "Imagen",
      ciltCardListVideoLabel: "Video",
      ciltCardListPlayVideoButton: "Reproducir Video",
      ciltCardListPdfLabel: "PDF",
      ciltCardListViewPdfButton: "Ver PDF",
      ciltCardListPdfPreviewModalTitle: "Vista previa de PDF",
      ciltCardListVideoPreviewModalTitle: "Vista previa de video",
      ciltCardListVideoNotSupported: "Su navegador no admite la etiqueta de video.",
      searchBarDefaultPlaceholder: "Buscar...",
      ciltLevelTreeModalCreateSequenceHere: "Crear Secuencia Aquí",
      ciltProceduresSearchPlaceholder: "Buscar...",
      informationDetail: "Información",

      oplSelectionModalTitle: "Seleccionar OPL / SOP",
      oplSelectionModalTitleColumn: "OPL / SOP Nombre",
      oplSelectionModalTypeColumn: "Tipo",
      oplSelectionModalActionsColumn: "Acciones",
      oplSelectionModalSelectButton: "Seleccionar OPL / SOP",
      oplSelectionModalMultimediaButton: "Ver multimedia",
      oplSelectionModalMultimediaTitle: "Multimedia",
      oplSelectionModalNoContent: "No hay contenido",
      oplSelectionModalCreateTitle: "Crear OPL / SOP",
      oplSelectionModalSuccessDetail: "OPL / SOP creado exitosamente",
      oplSelectionModalSuccessDescription: "OPL / SOP creado exitosamente",
      oplSelectionModalErrorDetail: "Error al crear OPL / SOP",
      oplSelectionModalImageTitle: "Imagen",
      oplSelectionModalImageAlt: "Imagen",
      oplSelectionModalSuccessOpl: "OPL / SOP creado exitosamente",
      oplSelectionModalErrorOpl: "Error al crear OPL / SOP",
      oplSearchBarPlaceholder: "Buscar OPL / SOP",
      
      // CILT Table strings
      createSequence: "Crear Secuencia",
      viewSequences: "Ver Secuencias",
      information: "Información",
      
      // CILT Sequences strings
      sequences: "Secuencias",
      sequence: "Secuencia",
      createNewSequence: "Crear Nueva Secuencia",
      searchByDescriptionOrderOrTime: "Buscar por descripción, orden o tiempo",
      noSequencesForCilt: "No hay secuencias asociadas a este CILT.",
      noSequencesMatchSearch: "No hay secuencias que coincidan con tu búsqueda.",
      thisGroup: "Este CILT",
      noSequencesYet: "no cuenta aún con secuencias. Puedes crear una nueva secuencia usando el botón \"Crear Nueva Secuencia\".",
      viewDetails: "Ver Detalles",
      detailsOf: "Detalles de",
      editSequence: "Editar Secuencia",

      // CILT Details and OPL strings
      ciltType: "Tipo de CILT",
      requiredTools: "Herramientas Requeridas",
      stoppageReason: "Razón de Parada",
      standardOk: "Estándar OK",
      quantityPicturesCreate: "Cantidad de Imágenes al Crear",
      quantityPicturesClose: "Cantidad de Imágenes al Cerrar",
      relatedOPLs: "OPLs Relacionados",
      referenceOPL: "OPL de Referencia",
      viewReferenceOPL: "Ver OPL de Referencia",
      remediationOPL: "OPL de Remediación",
      viewRemediationOPL: "Ver OPL de Remediación",
      tools: "Herramientas",
      created: "Creado",
      noOplAssociated: "Esta secuencia no cuenta aún con un OPL asociado.",
      thisOpl: "Este OPL",
      noMediaFiles: "no cuenta aún con archivos multimedia asociados.",
      browserNotSupportVideo: "Su navegador no admite la etiqueta de video.",
      viewReferenceOpl: "Ver OPL de Referencia",
      viewRemediationOpl: "Ver OPL de Remediación",
      cilt: "CILT",
      selectedUsersList: "Usuarios seleccionados:",
      ciltMstrLastUpdated: "Última actualización:",

      
      lastLoginWeb: "Ultimo login web",
      lastLoginApp: "Ultimo login app",
      imageLoadSuccess: "Imagen cargada exitosamente",
      imageLoadError: "Error al cargar imagen",
      warningImageUpload: "Advertencia: la imagen no se cargó correctamente",
      scheduleSequence: "Calendarizar",
      errorNoSiteId: "El id del site es obligatorio",
      clearFilters: "Limpiar filtros",
      confirmCloneCiltMstrMessage: "¿Estas seguro de que quieres clonar el procedimiento CILT?",
      confirmCloneSecuencesMessage: "Todas las secuencias también serán clonadas",
      draft: "Borrador",
      totalUsersCreated: "Total de usuarios creados",
      totalUsersProcessed: "Total de usuarios procesados",
      importUsersSummary: "Resumen de usuarios importados",
      reason: "Razón",
      registered: "Registrado",
      noProceduresFound: "No se encontraron procedimientos",
<<<<<<< HEAD
      ciltDueDate: "Fecha de vencimiento del CILT",
      ciltDueDatePlaceholder: "Fecha de vencimiento del CILT"
=======
      select: "Seleccionar",
      editUser:"Editar usuario",
      fastPassword: "Password rápido",
      manual: "Manual de usuario",
      downloadUsersTemplate: "Descargar plantilla de usuarios"
>>>>>>> 346a254a
    },
  },
};
i18n
  .use(LanguageDetector)
  .use(initReactI18next)
  .init({
    debug: true,
    resources,
    fallbackLng: "es",
    detection: {
      order: ["localStorage"],
      caches: ["localStorage"],
      cleanCode: true,
    } as any,
  });
export default i18n;<|MERGE_RESOLUTION|>--- conflicted
+++ resolved
@@ -1252,16 +1252,15 @@
       reason: "Reason",
       registered: "Registered",
       noProceduresFound: "No procedures found",
-<<<<<<< HEAD
+
       ciltDueDate: "CILT Due Date",
       ciltDueDatePlaceholder: "CILT Due Date"
-=======
       select: "Select",
       editUser:"Update user",
       fastPassword: "Fast password",
       manual: "User manual",
       downloadUsersTemplate: "Download users template"
->>>>>>> 346a254a
+
     },
   },
   es: {
@@ -2550,16 +2549,14 @@
       reason: "Razón",
       registered: "Registrado",
       noProceduresFound: "No se encontraron procedimientos",
-<<<<<<< HEAD
+
       ciltDueDate: "Fecha de vencimiento del CILT",
       ciltDueDatePlaceholder: "Fecha de vencimiento del CILT"
-=======
       select: "Seleccionar",
       editUser:"Editar usuario",
       fastPassword: "Password rápido",
       manual: "Manual de usuario",
       downloadUsersTemplate: "Descargar plantilla de usuarios"
->>>>>>> 346a254a
     },
   },
 };
