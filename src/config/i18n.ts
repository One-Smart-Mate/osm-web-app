import i18n from "i18next";
import { initReactI18next } from "react-i18next";
import LanguageDetector from "i18next-browser-languagedetector";

//ENGLISH
const resources = {
  en: {
    translation: {
<<<<<<< HEAD
      tagsIssued: "Tags issued",
      tagsEradicated: "Tags eradicated",
=======
      cloningLevelsMessage: "Cloning levels...",
      errorCloningTheLevel: "Error cloning the tree: ",
      errorGettingLevelId: "Error getting level id",
      copy: "(copy)",
>>>>>>> 38c8db99
      associatedTags: "Associated Tags",
      commentsTag: "Comments:",
      noCommentsTag: "No comments",
      notCardInfoFound: "No data found for this tag",
      assignUser: "Assign User",
      assignedTo: "Assigned to:",
      selectRole: "Select",
      notificationsSB: "Notifications",
      companiesSB: "Companies",
      prioritiesSB: "Priorities",
      usersSB: "Users",
      siteUsersSB: "Site Users",
      sitesSB: "Sites",
      cardTypesSB: "Card Types",
      preclassifiersSB: "Preclassifiers",
      levelsSB: "Levels",
      cardsSB: "Cards",
      cardDetailsSB: "Card Details",
      chartsSB: "Charts",

      login: "Log in",
      companyParam: ":company",
      siteParam: ":site",
      cardParam: ":card",
      cardTypeParam: ":cardType",
      colon: ":",
      password: "Password",
      newPassword: "New Password",
      sendCode: "Send code",
      logout: "Log out",
      updatePassword: "Update password",
      confirmPassword: "Confirm password",
      uploadCardDataWithDataNet: "Upload card with data net",
      uploadCardEvidenceWithDataNet: "Upload card evidence with data net",
      searchRecord: "Search record",
      clearFiltersAndSorters: "Clear filters and sorters",
      empty: "",
      welcome: "Welcome!",
      resetPassword: "Reset password",
      sendCodeMessage:
        "Enter your email address and we will send you a code to reset your password.",
      enterTheCode:
        "Enter the code that we have sent to you in your e-mail. Please note that the code expires in 24 hours.",
      enterTheNewPassword: "Please enter the new password.",
      logoutModalTittle: "Are you sure you want to log out?",
      logutModalContent: "You are about to log out of your account.",
      white: "white",
      updateUser: "Update user",
      creation: "Creation",
      definitiveSolution: "Definitive solution",
      provisionalSolution: "Provisional solution",
      provisionalUser: "Provisional user",
      provisionalDate: "Provisional date",
      days: "Days",
      definitiveUsers: "Definitive users",
      definitiveDate: "Definitive date",
      provisionalSoluitonApplied: "Provisional solution applied",
      NA: "N/A",
      noResponsible: "No responsible",
      noMechanic: "No responsible",
      noDefinitiveUser: "No definitive user",
      images: "Images",
      videos: "Videos",
      audios: "Audios",
      evidences: "Evidences",
      none: "None",

      email: "Email",
      loginText:
        "Get a comprehensive view of all your company's maintenance needs before they turn into costly repairs.",
      forgotPassword: "Forgot your password?",

      // errors login form
      requiredEmail: "Please enter your email address.",
      requiredPassword: "Please enter your password.",
      requiredValidEmailAddress: "Please enter a valid email address.",
      requiredInfo: "Please provide the information.",

      // errors user form
      requiredUserName: "Please enter the user's name.",
      requiredSite: "Please select a site.",
      requiredRoles: "Please assign at least one role.",
      requiredConfirmPassword: "Please confirm your password.",
      passwordsDoNotMatch: "Passwords do not match.",
      onlyLetters: "Please enter letters only.",
      passwordLenght: "The password must be at least 8 characters long.",
      uploadFileRequired: "Please upload a file.",
      logoutModalContent: "You are about to log out of your account.",
      provisionalSolutionApplied: "Provisional solution applied",

      // errors company form
      requiredCompanyName: "Please enter the company's name.",
      requiredRFC: "Please enter the RFC.",
      requiredContacName: "Please enter the contact name.",
      requiredPosition: "Please enter the contact's position.",
      requiredAddress: "Please enter the address.",
      requiredPhone: "Please enter the phone number.",
      requiredExtension: "Please enter an extension.",
      requiredCellular: "Please enter the cell phone number.",
      requiredLogo: "Please upload the logo.",

      // errors priority form
      requiredCode: "Please enter the code.",
      requiredDescription: "Please enter the description.",
      requiredDaysNumber: "Please enter the number of days.",
      requiredResponsableId: "Please select the person in charge.",
      requiredMechanic: "Please select the mechanic.",
      requiredPriority: "Priority required.",

      companyName: "Name",
      rfc: "RFC",
      companyAddress: "Address",
      contact: "Contact",
      position: "Position",
      phone: "Phone",
      extension: "Extension",
      cellular: "Mobile Phone",

      logoTemp: "https://th.bing.com/th/id/OIG4.jIj.NbKiwFNdl.C3Ltft?pid=ImgGn",
      // company actions
      viewSites: "View sites",

      // levels
      notify: " Notify",

      // site actions
      viewPriorities: "View priorities",
      viewLevels: "View levels",
      viewCardTypes: "View card types",
      viewCards: "View cards",
      viewCharts: "View charts",
      viewUsers: "View users",
      importUsers: "Import users",

      // errors sites form
      requiredLatitud: "Please enter the latitud",
      requiredLongitud: "Please enter de Longitud",
      requiredSiteCode: "Please enter the site code",
      requiredSiteBusinessName: "Please enter the business name",
      requiredSiteType: "Please enter the site type",
      requiredDueDate: "Please enter the due date",
      requiredMonthlyPayment: "Please enter the monthly payment",
      requiredCurrency: "Please selet the currency",
      requiredAppHistoryDays: "Please enter app history days",
      companies: "companies",
      companiesUpperCase: "Companies",
      users: "Users",
      usersOf: "Users of",
      requiredUserLicense: "Please select the user license",
      enable: "Enable",

      // Import users form
      dragFile: "Click or drag file to this area to upload",
      singleUpload: "Support for a single upload .xlsx",

      // sites
      site: "Site",
      sitesOf: "Sites of",
      yourSitesOfCompany: "Your sites of Company",
      sites: "sites",
      latitud: "Latitud",
      longitud: "Longitud",
      siteCode: "Site code",
      siteBusinessName: "Site business name",
      siteType: "Site type",
      monthlyPayment: "Monthly payment",
      currency: "Currency",
      appHistoryDays: "App history days",
      userLicense: "User license",
      concurrent: "Concurrent",
      named: "Named",
      concurrente: "concurrente",
      nombrado: "nombrado",
      quantity: "Quantity",
      requiredAdditionalField: "Please input the additional field",

      // CardTypes
      methodology: "Methodology name",
      name: "Name",
      color: "Color",
      responsible: "Responsible",
      cardTypeMethodology: "Card Type Methodology",
      cardTypesOf: "Card types of",
      quantityPictures: "Quantity pictures",
      quantityAudios: "Quantity audios",
      quantityVideos: "Quantity videos",
      picturesCreatePs: "Pictures create provisional solution",
      audiosCreatePs: "Audios create provisional solution",
      videosCreatePs: "Videos create provisional solution",
      durationInSeconds: "Duration in seconds",
      atCreation: "At creation",
      atProvisionalSolution: "At provisional solution",
      atDefinitiveSolution: "At definitive solution",

      // cardtype methodology
      M: "M",
      C: "C",
      updateCardType: "Update card type",

      // roles
      roles: "Roles",
      createNode: "Create node",

      // errors card type form
      requiredMethodology: "Please select the methodology",
      requiredCardTypeName: "Please enter the card type name",
      requiredColor: "Please select a color",

      // CardTypes actions
      viewPreclassifiers: "View preclassifiers",

      // Priority
      prioritiesOf: "Priorities of",
      priority: "Priority",
      code: "Code",
      enterCode: "Enter the code!",
      description: "Description",
      levelMachineId: "Level machine id",
      daysNumber: "Days number",
      updatePriority: "Update priority",

      // Card titles
      createCompany: "Create company",
      updateCompany: "Update company",
      createPriority: "Create priority for",
      createUserFor: "Create user for",
      importUsersFor: "Import users for",
      createUser: "Create user",
      createSite: "Create site for",
      updateSite: "Update site",
      createPreclassifier: "Create Preclassifier",
      createCardType: "Create card type for",
      createLevel: "Create level for",
      updateLevel: "Update level",
      createNodefor: "Create node for",

      cards: "Cards",
      tagDetailsOf: "Tag details of",
      type: "Type",
      cardNumber: "Card Number",
      area: "Area",
      date: "Date",
      mechanic: "Mechanic",
      mechanics: "Responsibles",
      creator: "Creator",
      comments: "Comments",
      updateMechanic: "Update mechanic",
      changeLog: "Change log",
      noDueDate: "No due date",

      // Tags re-design
      tagsOf: "Tags of",
      filters: "Filters",
      status: "Status: ",
      dueDate: "Due date: ",
      cardType: "Tag type: ",
      problemType: "Problem type: ",
      location: "Location: ",
      createdBy: "Created by: ",
      problemDescription: "Problem description: ",

      // Tags details re-design
      tagStatusCanceled: "Canceled",
      tagDate: "Date: ",
      tagDays: "Days: ",
      ceroDays: "0 days",
      tagNumber: "Tag number: ",
      tagPriority: "Priority: ",
      dateStatus: "Date status: ",
      tagMechanic: "Mechanic: ",
      tagProvisionalUser: "Provisional user: ",
      tagProvisionalSoluitonApplied: "Provisional soluiton applied: ",
      creationDate: "Creation date: ",
      daysSinceCreation: "Days since creation: ",
      cero: "0",
      anomalyDetected: "Anomaly detected: ",
      appProvisionalUser: "App provisional user: ",
      appDefinitiveUser: "App definitive user: ",
      definitiveUser: "Definitive user: ",
      definitiveSolutionApplied: "Definitive solution applied: ",

      // Constants for the dividers
      evidencesAtCreationDivider: "Evidences at creation",
      definitiveSolutionDivider: "Definitive solution",
      evidencesAtDefinitiveDivider: "Evidences at definitive solution",
      provisionalSolutionDivider: "Provisional solution",
      evidencesAtProvisionalDivider: "Evidences at provisional solution",
      changeLogDivider: "Change log",

      // Constants for the date status
      expired: "Expired",
      current: "Current",
      onTime: "On time",

      // charts
      chartsOf: "Charts of",
      anomalies: "Anomalies",
      areas: "Areas",
      creators: "Creators",
      machines: "Zones",
      tagMonitoring: "Tag monitoring",
      totalCards: "Total cards",
      total: "Total",
      areaChart: "Area",
      machine: "Machine",
      machineLocation: "Machine location",
      creatorChart: "Creator",
      cardName: "Card name",
      preclassifierChart: "Preclassifier",
      year: "Year:",
      week: "Week:",
      cumulativeIssued: "Cumulative issued:",
      cumulativeEradicated: "Cumulative eradicated:",

      // general actions
      edit: "Edit",
      create: "Create",
      save: "Save",
      cancel: "Cancel",
      actions: "Actions",
      delete: "Delete",
      confirm: "Confirm",

      tagVersion: import.meta.env.VITE_AP_VERSION,

      // Evidence type
      AUCR: "AUCR",
      AUCL: "AUCL",
      AUPS: "AUPS",
      VICR: "VICR",
      VICL: "VICL",
      VIPS: "VIPS",
      IMCR: "IMCR",
      IMPS: "IMPS",
      IMCL: "IMCL",

      // Status
      active: "Active",
      activeStatus: "A",
      inactive: "Inactive",
      open: "Open",
      closed: "Closed",
      pastDue: "Past due",

      preclassifiersof: "Preclassifiers of",
      preclassifier: "Preclassifier",
      updatePreclassifier: "Update preclassifier",
      levelsof: "Levels of",

      // Errors pages
      notFoundPageTitle: "404",
      notFoundPageSubTitle: "Sorry, the page you visited does not exist.",
      unauthorizedPageTitle: "403",
      unauthorizedPageSubTitle:
        "Sorry, you are not authorized to access this page.",
      goBack: "Go back",
      downloadData: "Download data",

      // Rangepicker presets
      last7days: "Last 7 Days",
      last14days: "Last 14 Days",
      last30days: "Last 30 Days",
      last90days: "Last 90 Days",

      failedToDownload: "Failed to download",

      // Warning notifications
      restrictedAccessMessage:
        "Access Denied: Your role is limited to the app and does not grant permission to access the site. Please contact the administrator if you believe this is an error.",

      // Levels Tree
      close: "Close",
      createLevelBtn: "Create Level",
      updateLevelTree: "Update Level",
      details: "Details",
      levelsOf: "Levels of ",
      newLevel: " New Level",
      level: "Level",
      errorFetchingLevels: "Error fetching levels",
      errorSavingLevel: "Error saving level",
      defaultSiteName: "Site Name",
      detailsOptionA: "A",
      detailsOptionS: "S",
      detailsOptionC: "C",
      detailsStatusActive: "Active",
      detailsStatusSuspended: "Suspended",
      detailsStatsCancelled: "Cancelled",
      levelOptions: "Level Options",

      // Create Update preclassifier tooltips
      preclassifierCodeTooltip: "Enter the preclassifier code.",
      preclassifierDescriptionTooltip:
        "Provide a detailed description for the preclassifier. Maximum length: 100 characters.",
      preclassifierStatusTooltip: "Select the status of the preclassifier.",

      // Register Priority Form Tooltips
      priorityCodeTooltip:
        "A unique alphanumeric code representing the priority (e.g., '7D' for seven days). Maximum 4 characters.",
      priorityDescriptionTooltip:
        "A brief description of the priority. Use clear, concise language. Maximum 50 characters.",
      priorityDaysNumberTooltip:
        "The number of days associated with this priority. Must be a positive number.",

      entrepriseName: "OSM",
      // Form tooltips based on SiteEntity
      siteNameTooltip:
        "Enter the name of the site . Maximum length: 100 characters.",
      siteRfcTooltip:
        "Enter the  RFC for the company associated with the site. It should be exactly 13 characters long for companies.",
      siteBusinessNameTooltip:
        "Enter the legal business name of the site, as registered officially. Maximum length: 100 characters.",
      siteTypeTooltip:
        "Specify the type of the site (e.g., office, warehouse, retail). Maximum length: 20 characters.",
      siteLatitudeTooltip:
        "Enter the latitude coordinates of the site. Use a format with up to 11 characters, e.g., '19.432608'.",
      siteLongitudeTooltip:
        "Enter the longitude coordinates of the site. Use a format with up to 11 characters, e.g., '-99.133209'.",
      siteAddressTooltip:
        "Provide the complete physical address of the site, including street, city, and ZIP code. Maximum length: 200 characters.",
      siteContactTooltip:
        "Enter the name of the primary contact person for this site. Maximum length: 100 characters.",
      sitePositionTooltip:
        "Specify the position or job title of the contact person (e.g., Manager, Supervisor). Maximum length: 100 characters.",
      sitePhoneTooltip:
        "Provide the main contact phone number, including area code. Maximum length: 13 characters.",
      siteExtensionTooltip:
        "If applicable, specify the phone extension for the contact person. Maximum length: 10 characters.",
      siteCellularTooltip:
        "Provide a mobile phone number for the contact person. Maximum length: 13 characters.",
      siteEmailTooltip:
        "Provide the email address of the contact person. Ensure it is valid and has a maximum length of 60 characters.",
      siteDueDateTooltip:
        "Select the due date for site-related payments or obligations. Format: YYYY-MM-DD.",
      siteMonthlyPaymentTooltip:
        "Specify the monthly payment amount for the site in decimal format, e.g., '1200.00'.",
      siteCurrencyTooltip:
        "Select the currency for financial transactions related to this site. Use ISO 4217 codes (e.g., USD, MXN).",
      siteAppHistoryDaysTooltip:
        "Enter the number of days to retain the site's application history. ",
      siteLogoTooltip: "Upload the site's logo. Accepted formats: JPG, PNG.",
      siteCodeTooltip: "Auto-generated site code.",
      appHistoryDaysTooltip:
        "Enter the number of days the application's history will be retained.",

      // Register / Update Company Tooltips
      companyNameTooltip: "Legal name of the company",
      companyRfcTooltip:
        "The RFC (Federal Taxpayer Registry) must consist of 12 characters for individuals or 13 characters for legal entities. It includes letters and numbers: the first letters correspond to the name or business name, followed by the date of incorporation or birth, and a verification digit. Ensure it matches the official format.",
      companyAddressTooltip:
        "Complete address of the company, including street and city.",
      companyContactNameTooltip: "Name of the primary contact person.",
      companyPositionTooltip: "Job position of the contact person.",
      companyPhoneTooltip: "Company's landline number.",
      companyExtensionTooltip:
        "Extension for the phone number (if applicable).",
      companyCellularTooltip: "Primary mobile phone number.",
      companyEmailTooltip: "Official company email address.",
      companyLogoTooltip: "Upload the company logo in image format.",

      userNameTooltip:
        "Enter the full name of the user. Only letters are allowed.",
      userEmailTooltip: "Enter a valid email address for the user.",
      userPasswordTooltip:
        "Enter a secure password. It must be at least 8 characters long.",
      userConfirmPasswordTooltip:
        "Confirm the password to ensure it matches the original.",
      userSiteRfcTooltip:
        "Select the RFC of the site to which the user will be assigned.",
      userUploadCardDataWithDataNetTooltip:
        "Enable this option if the user can upload card data using DataNet.",
      userUploadCardEvidenceWithDataNetTooltip:
        "Enable this option if the user can upload card evidence using DataNet.",
      userRolesTooltip: "Select one or more roles to assign to the user.",
      requiredStatus: "Status is required",
      statusPlaceholder: "Choose a status",
      activeValue: "A",
      inactiveValue: "I",
      statusUserLabel: "User status",
      cardTypeMethodologyTooltip:
        "Select the methodology associated with this card type.",
      cardTypeNameTooltip:
        "Provide a unique name for the card type. Maximum 45 characters.",
      cardTypeDescriptionTooltip:
        "Briefly describe the purpose of the card type. Maximum 100 characters.",
      cardTypeColorTooltip:
        "Choose a color to visually represent this card type.",
      responsibleTooltip:
        "Select the person responsible for managing this card type.",
      quantityPicturesCreateTooltip:
        "Enter the number of pictures required at the creation stage.",
      quantityVideosCreateTooltip:
        "Specify the number of videos required at the creation stage.",
      videosDurationCreateTooltip:
        "Provide the total duration (in seconds) of videos for the creation stage.",
      quantityAudiosCreateTooltip:
        "Specify the number of audio files required at the creation stage.",
      audiosDurationCreateTooltip:
        "Provide the total duration (in seconds) of audio files for the creation stage.",
      quantityPicturesPsTooltip:
        "Enter the number of pictures required at the provisional solution stage.",
      quantityVideosPsTooltip:
        "Specify the number of videos required at the provisional solution stage.",
      videosDurationPsTooltip:
        "Provide the total duration (in seconds) of videos for the provisional solution stage.",
      quantityAudiosPsTooltip:
        "Specify the number of audio files required at the provisional solution stage.",
      audiosDurationPsTooltip:
        "Provide the total duration (in seconds) of audio files for the provisional solution stage.",

      quantityPicturesCloseTooltip:
        "Enter the number of pictures required at the definitive solution stage.",
      quantityVideosCloseTooltip:
        "Specify the number of videos required at the definitive solution stage.",
      videosDurationCloseTooltip:
        "Provide the total duration (in seconds) of videos for the definitive solution stage.",
      quantityAudiosCloseTooltip:
        "Specify the number of audio files required at the definitive solution stage.",
      audiosDurationCloseTooltip:
        "Provide the total duration (in seconds) of audio files for the definitive solution stage.",
      cardTypeStatusTooltip:
        "Select the current status of the card type. It determines whether the card type is active or inactive in the system.",
      statusCardTypeTooltip: "You can change the status of the card type",
      createNotification: "Create Notification",
      notificationName: "Notification Name",
      requiredName: "The notification name is required.",
      notificationDescription: "Notification Description",
      notificationsRequiredDescription: "The description is required.",
      notificationsSite: "Site",
      notificationsSelectSite: "Select a site",
      notificationsRequiredSite: "You must select a site.",
      notificationsSelectUsers: "Select Users",
      notificationsRequiredUsers: "You must select at least one user.",
      notificationsSave: "Save",
      notificationsCancel: "Cancel",
      searchUsers: "Search User",
      responsibleRequired: "Responsible Required",
      levelsTreeOptionCreate: "Create",
      levelsTreeOptionClose: "Close",
      levelsTreeOptionEdit: "Edit",
      levelsTreeOptionClone: "Clone",
      levelDetailsTitle: "Level Details",
      errorOnSubmit: "Error on submit",
      drawerTypeCreate: "create",
      drawerTypeEdit: "update",
      drawerTypeClone: "clone",
      loading: "Loading",
      noData: "No data",
      errorFetchingLevelData: "Error fetching level data",
      yes: "Yes",
      no: "No",
      detailsStatusCancelled: "Cancelled",
      for: "for",

      errorFetchingData: "Error fetching data",
      namePlaceholder: "Enter the name",
      descriptionPlaceholder: "Enter the description",
      responsiblePlaceholder: "Select a responsible",

      // General Placeholders
      cardTypeTreeNamePlaceholder: "Enter the name",
      cardTypeTreeDescriptionPlaceholder: "Enter the description",
      cardTypeTreeResponsiblePlaceholder: "Select a responsible",
      cardTypeTreeStatusPlaceholder: "Select a status",
      cardTypeTreeColorPlaceholder: "Pick a color",

      // Placeholders for Quantity Fields
      cardTypeTreeQuantityPicturesPlaceholder: "Enter the number of pictures",
      cardTypeTreeQuantityVideosPlaceholder: "Enter the number of videos",
      cardTypeTreeQuantityAudiosPlaceholder: "Enter the number of audios",

      // Titles or Section Labels
      cardTypeTreeAtCreation: "At Creation",
      cardTypeTreeAtProvisionalSolution: "At Provisional Solution",
      cardTypeTreeAtDefinitiveSolution: "At Definitive Solution",

      // Error Messages
      cardTypeTreeRequiredCardTypeName: "Card type name is required",
      cardTypeTreeRequiredDescription: "Description is required",
      cardTypeTreeRequiredResponsableId: "Responsible is required",
      cardTypeTreeRequiredColor: "Color is required",

      // Notifications
      cardTypeTreeSuccessCardTypeUpdated: "Card type successfully updated!",
      cardTypeTreeErrorFetchingData: "Error fetching data",

      /* Card Types and Preclassifier tree */
      cardTypesDrawerTypeCreateCardType: "createCardType",
      cardTypesDrawerTypeUpdateCardType: "updateCardType",
      cardTypesDrawerTypeCreatePreclassifier: "createPreclassifier",
      cardTypesDrawerTypeUpdatePreclassifier: "updatePreclassifier",
      cardTypesCreate: "Create Card Type",
      cardTypesCancel: "Cancel",
      cardTypesEdit: "Edit Card Type",
      cardTypesEditPreclassifier: "Edit Preclassifier",
      cardTypesCloneCardType: "Clone Card Type",
      cardTypesClonePre: "Clone Preclassifier",
      cardTypesCreatePreclassifier: "Create Preclassifier",
      cardTypesUpdatePreclassifier: "Edit Preclassifier",
      cardTypesRoot: "Root",
      cardTypesCloneSuffix: "(Clone)",
      cardTypesMethodologyError:
        "Card Type Methodology is required for creation.",
      cardTypesLoadingData: "Loading data...",
      cardTypesUpdateCardType: "Edit Card Type",
      cardTypesCreateCardType: "Create Card Type",
      cardTypesClonePreclassifier: "Clone preclassifier",
      cardTypesErrorFetchingData: "Error fetching data",
      cardTypesNoCardTypeIdError:
        "No cardTypeId found to create a preclassifier.",
      cardTypesOptionEdit: "editCT",
      cardTypesOptionClone: "cloneCT",
      cardTypesOptionCreate: "createPre",
      cardTypesOptionCancel: "cancelCT",

      cardTypeDetailsTitle: "Card Type Details",
      cardTypeDetailsMethodology: "Methodology",
      cardTypeDetailsName: "Name",
      cardTypeDetailsDescription: "Description",
      cardTypeDetailsColor: "Color",
      cardTypeDetailsResponsible: "Responsible",
      cardTypeDetailsStatus: "Status",

      preclassifierDetailsTitle: "Preclassifier Details",
      preclassifierDetailsCode: "Code",
      preclassifierDetailsDescription: "Description",
      preclassifierDetailsStatus: "Status",
      notSpecified: "Not Specified",
      false: "false",

      //PDF
      tagDetails: "Tag details",
      problemDetails: "Problem details",
      sharePDF: "Share PDF",
      namePDF: "Tag details.pdf",

      //Login Refactor
      logImgDesc: "Log In Image",
      enSub: "One Smart Mate",

      //SPANISH
    },
  },
  es: {
    translation: {
<<<<<<< HEAD
      tagsIssued: "Tarjetas emitidas",
      tagsEradicated: "Tarjetas erradicadas",
=======
      cloningLevelsMessage: "Clonando niveles...",
      errorCloningTheLevel: "Error al clonar el arbol: ",
      errorGettingLevelId: "Error al obtener el id del nivel",
      copy: "(copia)",
>>>>>>> 38c8db99
      associatedTags: "Tarjetas asociadas",
      commentsTag: "Comentarios:",
      noCommentsTag: "Sin comentarios",
      notCardInfoFound: "No se encontró información para esta tarjeta.",
      assignUser: "Asignar Usuario",
      assignedTo: "Asignada a:",
      selectRole: "Seleccionar",
      notificationsSB: "Notificaciones",
      companiesSB: "Empresas",
      prioritiesSB: "Prioridades",
      usersSB: "Usuarios",
      siteUsersSB: "Usuarios del Sitio",
      sitesSB: "Sitios",
      cardTypesSB: "Tipos de Tarjeta",
      preclassifiersSB: "Preclasificadores",
      levelsSB: "Niveles",
      cardsSB: "Tarjetas",
      cardDetailsSB: "Detalles de Tarjeta",
      chartsSB: "Gráficos",

      login: "Iniciar sesión",
      companyParam: ":company",
      siteParam: ":site",
      cardParam: ":card",
      cardTypeParam: ":cardType",
      colon: ":",
      password: "Contraseña",
      newPassword: "Nueva Contraseña",
      sendCode: "Enviar código",
      logout: "Cerrar sesión",
      updatePassword: "Actualizar contraseña",
      confirmPassword: "Confirmar contraseña",
      uploadCardDataWithDataNet: "Cargar Tarjeta con datos de red",
      uploadCardEvidenceWithDataNet:
        "Cargar evidencia de Tarjeta con datos de red",
      searchRecord: "Buscar registro",
      clearFiltersAndSorters: "Limpiar filtros y ordenadores",
      empty: "",
      welcome: "¡Bienvenido!",
      resetPassword: "Restablecer contraseña",
      sendCodeMessage:
        "Introduce tu dirección de correo electrónico y te enviaremos un código para restablecer tu contraseña.",
      enterTheCode:
        "Introduce el código que te hemos enviado a tu correo electrónico. Ten en cuenta que el código expira en 24 horas.",
      enterTheNewPassword: "Por favor, introduce la nueva contraseña.",
      logoutModalTittle: "¿Estás seguro de que quieres cerrar sesión?",
      logutModalContent: "Estás a punto de cerrar la sesión de tu cuenta.",
      white: "white",
      updateUser: "Actualizar usuario",
      creation: "Creación",
      definitiveSolution: "Solución definitiva",
      provisionalSolution: "Solución provisional",
      provisionalUser: "Usuario provisional",
      provisionalDate: "Fecha provisional",
      days: "Días",
      definitiveUsers: "Usuarios definitivos",
      definitiveDate: "Fecha definitiva",
      provisionalSoluitonApplied: "Solución provisional aplicada",
      NA: "N/D",
      noResponsible: "Sin responsable",
      noMechanic: "Sin responsable",
      noDefinitiveUser: "Sin usuario definitivo",
      images: "Imágenes",
      videos: "Videos",
      audios: "Audios",
      evidences: "Evidencias",
      none: "Ninguno",
      // Login re-design
      entrepriseName: "OSM",
      email: "Correo electrónico",
      loginText:
        "Obtén una visión completa de todas las necesidades de mantenimiento de tu empresa antes de que se conviertan en reparaciones costosas.",
      forgotPassword: "¿Olvidaste tu contraseña?",

      // errors login form
      requiredEmail: "Por favor, introduce tu dirección de correo electrónico.",
      requiredPassword: "Por favor, introduce tu contraseña.",
      requiredValidEmailAddress:
        "Por favor, introduce una dirección de correo electrónico válida.",
      requiredInfo: "Por favor, introduce la información.",

      // errors user form
      requiredUserName: "Por favor, introduce el nombre del usuario.",
      requiredSite: "Por favor, selecciona un sitio.",
      requiredRoles: "Por favor, asigna al menos un rol.",
      requiredConfirmPassword: "Por favor, confirma tu contraseña.",
      passwordsDoNotMatch: "Las contraseñas no coinciden.",
      onlyLetters: "Por favor, introduce solo letras.",
      passwordLenght: "La contraseña debe tener al menos 8 caracteres.",
      uploadFileRequired: "Por favor, sube un archivo.",
      logoutModalContent: "Estás a punto de cerrar la sesión de tu cuenta.",
      provisionalSolutionApplied: "Solución provisional aplicada",

      // errors company form
      requiredCompanyName: "Por favor, introduce el nombre de la empresa.",
      requiredRFC: "Por favor, introduce el RFC.",
      requiredContacName: "Por favor, introduce el nombre del contacto.",
      requiredPosition: "Por favor, introduce el puesto del contacto.",
      requiredAddress: "Por favor, introduce la dirección.",
      requiredPhone: "Por favor, introduce el número de teléfono.",
      requiredExtension: "Por favor, introduce una extensión.",
      requiredCellular: "Por favor, introduce el celular.",
      requiredLogo: "Por favor, sube el logo.",

      // errors priority form
      requiredCode: "Por favor, introduce el código.",
      requiredDescription: "Por favor, introduce la descripción.",
      requiredDaysNumber: "Por favor, introduce el número de días.",
      requiredResponsableId: "Por favor, selecciona el responsable.",
      requiredMechanic: "Por favor, selecciona el mecánico.",
      requiredPriority: "Prioridad requerida.",

      // company
      logo: "Logo",
      companyName: "Nombre",
      rfc: "RFC",
      companyAddress: "Dirección",
      contact: "Contacto",
      position: "Puesto",
      phone: "Teléfono",
      extension: "Extensión",
      cellular: "Celular",

      logoTemp: "https://th.bing.com/th/id/OIG4.jIj.NbKiwFNdl.C3Ltft?pid=ImgGn",

      // company actions
      viewSites: "Ver sitios",

      // levels
      notify: "Notificar",

      // site actions
      viewPriorities: "Ver prioridades",
      viewLevels: "Ver niveles",
      viewCardTypes: "Ver tipos de Tarjeta",
      viewCards: "Ver Tarjetas",
      viewCharts: "Ver gráficos",
      viewUsers: "Ver usuarios",
      importUsers: "Importar usuarios",

      // errors sites form
      requiredLatitud: "Por favor, introduce la latitud",
      requiredLongitud: "Por favor, introduce la longitud",
      requiredSiteCode: "Por favor, introduce el código del sitio",
      requiredSiteBusinessName: "Por favor, introduce el nombre comercial",
      requiredSiteType: "Por favor, introduce el tipo de sitio",
      requiredDueDate: "Por favor, introduce la fecha de vencimiento",
      requiredMonthlyPayment: "Por favor, introduce el pago mensual",
      requiredCurrency: "Por favor, selecciona la moneda",
      requiredAppHistoryDays:
        "Por favor, introduce los días del historial de la app",
      companies: "empresas",
      companiesUpperCase: "Empresas",
      users: "Usuarios",
      usersOf: "Usuarios de",
      requiredUserLicense: "Por favor, selecciona la licencia de usuario",
      enable: "Habilitar",

      // Import users form
      dragFile: "Haz clic o arrastra un archivo a esta área para subirlo",
      singleUpload: "Compatible con una sola carga .xlsx",

      // sites
      site: "Sitio",
      sitesOf: "Sitios de",
      yourSitesOfCompany: "Tus sitios de la empresa",
      sites: "sitios",
      latitud: "Latitud",
      longitud: "Longitud",
      siteCode: "Código del sitio",
      siteBusinessName: "Nombre comercial del sitio",
      siteType: "Tipo de sitio",
      monthlyPayment: "Pago mensual",
      currency: "Moneda",
      appHistoryDays: "Días del historial de la app",
      userLicense: "Licencia de usuario",
      concurrent: "Concurrente",
      named: "Nombrado",
      concurrente: "concurrente",
      nombrado: "nombrado",
      quantity: "Cantidad",
      requiredAdditionalField: "Por favor, introduce el campo adicional",

      // CardTypes
      methodology: "Nombre de la metodología",
      name: "Nombre",
      color: "Color",
      responsible: "Responsable",
      cardTypeMethodology: "Metodología del tipo de Tarjeta",
      cardTypesOf: "Tipos de Tarjeta de",
      quantityPictures: "Cantidad de imágenes",
      quantityAudios: "Cantidad de audios",
      quantityVideos: "Cantidad de videos",
      picturesCreatePs: "Imágenes para crear solución provisional",
      audiosCreatePs: "Audios para crear solución provisional",
      videosCreatePs: "Videos para crear solución provisional",
      durationInSeconds: "Duración en segundos",
      atCreation: "En la creación",
      atProvisionalSolution: "En la solución provisional",
      atDefinitiveSolution: "En la solución definitiva",

      // cardtype methodology
      M: "M",
      C: "C",
      updateCardType: "Actualizar tipo de Tarjeta",

      // roles
      roles: "Roles",
      createNode: "Crear nodo",

      // errors card type form
      requiredMethodology: "Por favor, selecciona la metodología",
      requiredCardTypeName:
        "Por favor, introduce el nombre del tipo de Tarjeta",
      requiredColor: "Por favor, selecciona un color",

      // CardTypes actions
      viewPreclassifiers: "Ver preclasificadores",

      // Priority
      prioritiesOf: "Prioridades de",
      priority: "Prioridad",
      code: "Código",
      enterCode: "¡Introduce el código!",
      description: "Descripción",
      levelMachineId: "ID del nivel de la máquina",
      daysNumber: "Número de días",
      updatePriority: "Actualizar prioridad",

      // Card titles
      createCompany: "Crear empresa",
      updateCompany: "Actualizar empresa",
      createPriority: "Crear prioridad para",
      createUserFor: "Crear usuario para",
      importUsersFor: "Importar usuarios para",
      createUser: "Crear usuario",
      createSite: "Crear sitio para",
      updateSite: "Actualizar sitio",
      createPreclassifier: "Crear preclasificador",
      createCardType: "Crear tipo de Tarjeta para",
      createLevel: "Crear nivel para",
      updateLevel: "Actualizar nivel",
      createNodefor: "Crear nodo para",

      cards: "Tarjetas",
      tagDetailsOf: "Detalles de la Tarjeta de",
      type: "Tipo",
      cardNumber: "Número de Tarjeta",
      area: "Área",
      date: "Fecha",
      mechanic: "Mecánico",
      mechanics: "Responsables",
      creator: "Creador",
      comments: "Comentarios",
      updateMechanic: "Actualizar mecánico",
      changeLog: "Registro de cambios",
      noDueDate: "Sin fecha de vencimiento",

      // Tags re-design
      tagsOf: "Tarjetas de",
      filters: "Filtros",
      status: "Estado: ",
      dueDate: "Fecha de vencimiento: ",
      cardType: "Tipo de Tarjeta: ",
      problemType: "Tipo de problema: ",
      location: "Ubicación: ",
      createdBy: "Creado por: ",
      problemDescription: "Descripción del problema: ",

      // Tags details re-design
      tagStatusCanceled: "Cancelado",
      tagDate: "Fecha: ",
      tagDays: "Días: ",
      ceroDays: "0 días",
      tagNumber: "Número de Tarjeta: ",
      tagPriority: "Prioridad: ",
      dateStatus: "Estado de la fecha: ",
      tagMechanic: "Mecánico: ",
      tagProvisionalUser: "Usuario provisional: ",
      tagProvisionalSoluitonApplied: "Solución provisional aplicada: ",
      creationDate: "Fecha de creación: ",
      daysSinceCreation: "Días desde la creación: ",
      cero: "0",
      anomalyDetected: "Anomalía detectada: ",
      appProvisionalUser: "Usuario provisional de la app: ",
      appDefinitiveUser: "Usuario definitivo de la app: ",
      definitiveUser: "Usuario definitivo: ",
      definitiveSolutionApplied: "Solución definitiva aplicada: ",

      // Constants for the dividers
      evidencesAtCreationDivider: "Evidencias en la creación",
      definitiveSolutionDivider: "Solución definitiva",
      evidencesAtDefinitiveDivider: "Evidencias en la solución definitiva",
      provisionalSolutionDivider: "Solución provisional",
      evidencesAtProvisionalDivider: "Evidencias en la solución provisional",
      changeLogDivider: "Registro de cambios",

      // Constants for the date status
      expired: "Expirado",
      current: "Actual",
      onTime: "A tiempo",

      // charts
      chartsOf: "Gráficos de",
      anomalies: "Anomalías",
      areas: "Áreas",
      creators: "Creadores",
      machines: "Zonas",
      tagMonitoring: "Monitoreo de Tarjetas",
      totalCards: "Total de Tarjetas",
      total: "Total",
      areaChart: "Área",
      machine: "Máquina",
      machineLocation: "Ubicación de la máquina",
      creatorChart: "Creador",
      cardName: "Nombre de la Tarjeta",
      preclassifierChart: "Preclasificador",
      year: "Año:",
      week: "Semana:",
      cumulativeIssued: "Emitido acumulado:",
      cumulativeEradicated: "Erradicado acumulado:",

      // general actions
      edit: "Editar",
      create: "Crear",
      save: "Guardar",
      cancel: "Cancelar",
      actions: "Acciones",
      delete: "Eliminar",
      confirm: "Confirmar",

      tagVersion: import.meta.env.VITE_AP_VERSION,

      // Tipo de evidencia
      AUCR: "AUCR",
      AUCL: "AUCL",
      AUPS: "AUPS",
      VICR: "VICR",
      VICL: "VICL",
      VIPS: "VIPS",
      IMCR: "IMCR",
      IMPS: "IMPS",
      IMCL: "IMCL",

      // Estado
      active: "Activo",
      activeStatus: "A",
      inactive: "Inactivo",
      open: "Abierto",
      closed: "Cerrado",
      pastDue: "Vencido",

      preclassifiersof: "Preclasificadores de",
      preclassifier: "Preclasificador",
      updatePreclassifier: "Actualizar preclasificador",
      levelsof: "Niveles de",

      // Páginas de error
      notFoundPageTitle: "404",
      notFoundPageSubTitle: "Lo sentimos, la página que visitaste no existe.",
      unauthorizedPageTitle: "403",
      unauthorizedPageSubTitle:
        "Lo sentimos, no tienes autorización para acceder a esta página.",
      goBack: "Volver atrás",

      downloadData: "Descargar datos",

      // Presets de selector de rango
      last7days: "Últimos 7 días",
      last14days: "Últimos 14 días",
      last30days: "Últimos 30 días",
      last90days: "Últimos 90 días",

      failedToDownload: "Error al descargar",

      // Notificaciones de advertencia
      restrictedAccessMessage:
        "Acceso denegado: Tu rol está limitado a la aplicación y no te permite acceder al sitio. Por favor, contacta al administrador si crees que esto es un error.",

      // Árbol de niveles
      close: "Cerrar",
      createLevelBtn: "Crear nivel",
      updateLevelTree: "Actualizar nivel",
      details: "Detalles",
      levelsOf: "Niveles de ",
      newLevel: " Nuevo nivel",
      level: "Nivel",
      errorFetchingLevels: "Error al obtener niveles",
      errorSavingLevel: "Error al guardar nivel",
      defaultSiteName: "Nombre del sitio",
      detailsOptionA: "A",
      detailsOptionS: "S",
      detailsOptionC: "C",
      detailsStatusActive: "Activo",
      detailsStatusSuspended: "Suspendido",
      detailsStatsCancelled: "Cancelado",
      levelOptions: "Opciones de nivel",

      // Tooltips de preclasificadores
      preclassifierCodeTooltip: "Introduce el código del preclasificador.",
      preclassifierDescriptionTooltip:
        "Proporciona una descripción detallada para el preclasificador. Longitud máxima: 100 caracteres.",
      preclassifierStatusTooltip: "Selecciona el estado del preclasificador.",

      // Tooltips del formulario de prioridades
      priorityCodeTooltip:
        "Un código alfanumérico único que representa la prioridad (por ejemplo, '7D' para siete días). Máximo 4 caracteres.",
      priorityDescriptionTooltip:
        "Una breve descripción de la prioridad. Usa un lenguaje claro y conciso. Máximo 50 caracteres.",
      priorityDaysNumberTooltip:
        "El número de días asociado con esta prioridad. Debe ser un número positivo.",

      // Tooltips de formularios basados en SiteEntity
      siteNameTooltip:
        "Introduce el nombre del sitio. Longitud máxima: 100 caracteres.",
      siteRfcTooltip:
        "Introduce el RFC para la empresa asociada al sitio. Debe tener exactamente 13 caracteres.",
      siteBusinessNameTooltip:
        "Introduce el nombre comercial legal del sitio, tal como está registrado oficialmente. Longitud máxima: 100 caracteres.",
      siteTypeTooltip:
        "Especifica el tipo de sitio (por ejemplo, oficina, almacén, tienda). Longitud máxima: 20 caracteres.",
      siteLatitudeTooltip:
        "Introduce las coordenadas de latitud del sitio. Usa un formato con hasta 11 caracteres, por ejemplo, '19.432608'.",
      siteLongitudeTooltip:
        "Introduce las coordenadas de longitud del sitio. Usa un formato con hasta 11 caracteres, por ejemplo, '-99.133209'.",
      siteAddressTooltip:
        "Proporciona la dirección física completa del sitio, incluyendo calle, ciudad y código postal. Longitud máxima: 200 caracteres.",
      siteContactTooltip:
        "Introduce el nombre del contacto principal para este sitio. Longitud máxima: 100 caracteres.",
      sitePositionTooltip:
        "Especifica el puesto o título del contacto (por ejemplo, Gerente, Supervisor). Longitud máxima: 100 caracteres.",
      sitePhoneTooltip:
        "Proporciona el número de teléfono principal, incluyendo el código de área. Longitud máxima: 13 caracteres.",
      siteExtensionTooltip:
        "Si aplica, especifica la extensión telefónica del contacto. Longitud máxima: 10 caracteres.",
      siteCellularTooltip:
        "Proporciona un número de teléfono móvil para el contacto. Longitud máxima: 13 caracteres.",
      siteEmailTooltip:
        "Proporciona la dirección de correo electrónico del contacto. Asegúrate de que sea válida y tenga una longitud máxima de 60 caracteres.",
      siteDueDateTooltip:
        "Selecciona la fecha de vencimiento para los pagos u obligaciones relacionadas con el sitio. Formato: AAAA-MM-DD.",
      siteMonthlyPaymentTooltip:
        "Especifica el monto de pago mensual del sitio en formato decimal, por ejemplo, '1200.00'.",
      siteCurrencyTooltip:
        "Selecciona la moneda para las transacciones financieras relacionadas con este sitio. Usa códigos ISO 4217 (por ejemplo, USD, MXN).",
      siteAppHistoryDaysTooltip:
        "Introduce el número de días para conservar el historial de la aplicación del sitio.",
      siteLogoTooltip: "Sube el logo del sitio. Formatos aceptados: JPG, PNG.",
      siteCodeTooltip: "Código del sitio generado automáticamente.",
      appHistoryDaysTooltip:
        "Introduce el número de días que se conservará el historial de la aplicación.",

      // Tooltips de registro/actualización de empresa
      companyNameTooltip: "Nombre legal de la empresa.",
      companyRfcTooltip:
        "El RFC (Registro Federal de Contribuyentes) debe constar de 12 caracteres para personas físicas o 13 caracteres para personas morales. Asegúrate de que coincide con el formato oficial.",
      companyAddressTooltip:
        "Dirección completa de la empresa, incluyendo calle y ciudad.",
      companyContactNameTooltip: "Nombre del contacto principal.",
      companyPositionTooltip: "Puesto del contacto.",
      companyPhoneTooltip: "Teléfono fijo de la empresa.",
      companyExtensionTooltip: "Extensión telefónica (si aplica).",
      companyCellularTooltip: "Teléfono móvil principal.",
      companyEmailTooltip: "Correo electrónico oficial de la empresa.",
      companyLogoTooltip: "Sube el logo de la empresa en formato de imagen.",

      userNameTooltip:
        "Ingrese el nombre completo del usuario. Solo se permiten letras.",
      userEmailTooltip:
        "Ingrese una dirección de correo electrónico válida para el usuario.",
      userPasswordTooltip:
        "Ingrese una contraseña segura. Debe tener al menos 8 caracteres.",
      userConfirmPasswordTooltip:
        "Confirme la contraseña para asegurarse de que coincide con la original.",
      userSiteRfcTooltip:
        "Seleccione el RFC del sitio al que se asignará el usuario.",
      userUploadCardDataWithDataNetTooltip:
        "Habilite esta opción si el usuario puede cargar datos de Tarjetas utilizando DataNet.",
      userUploadCardEvidenceWithDataNetTooltip:
        "Habilite esta opción si el usuario puede cargar evidencias de Tarjetas utilizando DataNet.",
      userRolesTooltip: "Seleccione uno o más roles para asignar al usuario.",
      requiredStatus: "El estado es obligatorio",
      statusPlaceholder: "Seleccione un estado",
      activeValue: "A",
      inactiveValue: "I",
      statusUserLabel: "Estado del usuario",
      cardTypeMethodologyTooltip:
        "Seleccione la metodología asociada con este tipo de Tarjeta.",
      cardTypeNameTooltip:
        "Proporcione un nombre único para el tipo de Tarjeta. Máximo 45 caracteres.",
      cardTypeDescriptionTooltip:
        "Describa brevemente el propósito del tipo de Tarjeta. Máximo 100 caracteres.",
      cardTypeColorTooltip:
        "Elija un color para representar visualmente este tipo de Tarjeta.",
      responsibleTooltip:
        "Seleccione la persona responsable de gestionar este tipo de Tarjeta.",
      quantityPicturesCreateTooltip:
        "Ingrese el número de imágenes requeridas en la etapa de creación.",
      quantityVideosCreateTooltip:
        "Especifique el número de videos requeridos en la etapa de creación.",
      videosDurationCreateTooltip:
        "Proporcione la duración total (en segundos) de los videos para la etapa de creación.",
      quantityAudiosCreateTooltip:
        "Especifique el número de archivos de audio requeridos en la etapa de creación.",
      audiosDurationCreateTooltip:
        "Proporcione la duración total (en segundos) de los archivos de audio para la etapa de creación.",
      quantityPicturesPsTooltip:
        "Ingrese el número de imágenes requeridas en la etapa de solución provisional.",
      quantityVideosPsTooltip:
        "Especifique el número de videos requeridos en la etapa de solución provisional.",
      videosDurationPsTooltip:
        "Proporcione la duración total (en segundos) de los videos para la etapa de solución provisional.",
      quantityAudiosPsTooltip:
        "Especifique el número de archivos de audio requeridos en la etapa de solución provisional.",
      audiosDurationPsTooltip:
        "Proporcione la duración total (en segundos) de los archivos de audio para la etapa de solución provisional.",

      quantityPicturesCloseTooltip:
        "Ingrese el número de imágenes requeridas en la etapa de solución definitiva.",
      quantityVideosCloseTooltip:
        "Especifique el número de videos requeridos en la etapa de solución definitiva.",
      videosDurationCloseTooltip:
        "Proporcione la duración total (en segundos) de los videos para la etapa de solución definitiva.",
      quantityAudiosCloseTooltip:
        "Especifique el número de archivos de audio requeridos en la etapa de solución definitiva.",
      audiosDurationCloseTooltip:
        "Proporcione la duración total (en segundos) de los archivos de audio para la etapa de solución definitiva.",
      cardTypeStatusTooltip:
        "Seleccione el estado actual del tipo de Tarjeta. Esto determina si el tipo de Tarjeta está activo o inactivo en el sistema.",
      statusCardTypeTooltip: "Puede cambiar el estado del tipo de Tarjeta",
      createNotification: "Crear Notificación",
      notificationName: "Nombre de la Notificación",
      requiredName: "El nombre de la notificación es obligatorio.",
      notificationDescription: "Descripción de la Notificación",
      notificationsRequiredDescription: "La descripción es obligatoria.",
      notificationsSite: "Sitio",
      notificationsSelectSite: "Seleccione un sitio",
      notificationsRequiredSite: "Debe seleccionar un sitio.",
      notificationsSelectUsers: "Seleccionar Usuarios",
      notificationsRequiredUsers: "Debe seleccionar al menos un usuario.",
      notificationsSave: "Guardar",
      notificationsCancel: "Cancelar",
      searchUsers: "Buscar Usuario",
      responsibleRequired: "Responsable Obligatorio",
      levelsTreeOptionCreate: "Crear",
      levelsTreeOptionClose: "Cerrar",
      levelsTreeOptionEdit: "Editar",
      levelsTreeOptionClone: "Clonar",
      levelDetailsTitle: "Detalles del Nivel",
      errorOnSubmit: "Error al enviar",
      drawerTypeCreate: "create",
      drawerTypeEdit: "update",
      drawerTypeClone: "clone",
      loading: "Cargando",
      noData: "Sin datos",
      errorFetchingLevelData: "Error al obtener datos del nivel",
      yes: "Sí",
      no: "No",
      detailsStatusCancelled: "Cancelado",
      for: "para",

      errorFetchingData: "Error al obtener datos",
      namePlaceholder: "Introduce el nombre",
      descriptionPlaceholder: "Introduce la descripción",
      responsiblePlaceholder: "Selecciona un responsable",

      // General Placeholders
      cardTypeTreeNamePlaceholder: "Introduce el nombre",
      cardTypeTreeDescriptionPlaceholder: "Introduce la descripción",
      cardTypeTreeResponsiblePlaceholder: "Selecciona un responsable",
      cardTypeTreeStatusPlaceholder: "Selecciona un estado",
      cardTypeTreeColorPlaceholder: "Selecciona un color",

      // Placeholders for Quantity Fields
      cardTypeTreeQuantityPicturesPlaceholder:
        "Introduce la cantidad de imágenes",
      cardTypeTreeQuantityVideosPlaceholder: "Introduce la cantidad de videos",
      cardTypeTreeQuantityAudiosPlaceholder: "Introduce la cantidad de audios",

      // Titles or Section Labels
      cardTypeTreeAtCreation: "En la creación",
      cardTypeTreeAtProvisionalSolution: "En la solución provisional",
      cardTypeTreeAtDefinitiveSolution: "En la solución definitiva",

      // Error Messages
      cardTypeTreeRequiredCardTypeName:
        "El nombre del tipo de Tarjeta es obligatorio",
      cardTypeTreeRequiredDescription: "La descripción es obligatoria",
      cardTypeTreeRequiredResponsableId: "El responsable es obligatorio",
      cardTypeTreeRequiredColor: "El color es obligatorio",

      // Notifications
      cardTypeTreeSuccessCardTypeUpdated:
        "¡El tipo de Tarjeta se actualizó con éxito!",
      cardTypeTreeErrorFetchingData: "Error al obtener datos",

      /* Card Types and Preclassifier tree */
      cardTypesDrawerTypeCreateCardType: "crearTipoTarjeta",
      cardTypesDrawerTypeUpdateCardType: "actualizarTipoTarjeta",
      cardTypesDrawerTypeCreatePreclassifier: "crearPreclasificador",
      cardTypesDrawerTypeUpdatePreclassifier: "actualizarPreclasificador",
      cardTypesCreate: "Crear Tipo de Tarjeta",
      cardTypesCancel: "Cancelar",
      cardTypesEdit: "Editar Tipo de Tarjeta",
      cardTypesEditPreclassifier: "Editar Preclasificador",
      cardTypesCloneCardType: "Clonar Tipo de Tarjeta",
      cardTypesClonePre: "Clonar Preclasificador",
      cardTypesCreatePreclassifier: "Crear Preclasificador",
      cardTypesUpdatePreclassifier: "Editar Preclasificador",
      cardTypesRoot: "Raíz",
      cardTypesCloneSuffix: "(Clon)",
      cardTypesMethodologyError:
        "La metodología del tipo de Tarjeta es obligatoria para la creación.",
      cardTypesLoadingData: "Cargando datos...",
      cardTypesUpdateCardType: "Editar Tipo de Tarjeta",
      cardTypesCreateCardType: "Crear Tipo de Tarjeta",
      cardTypesClonePreclassifier: "Clonar Preclasificador",
      cardTypesErrorFetchingData: "Error al obtener datos",
      cardTypesNoCardTypeIdError:
        "No se encontró el ID del tipo de Tarjeta para crear un preclasificador.",
      cardTypesOptionEdit: "editarCT",
      cardTypesOptionClone: "clonerCT",
      cardTypesOptionCreate: "createPre",
      cardTypesOptionCancel: "cancelCT",

      cardTypeDetailsTitle: "Detalles del Tipo de Tarjeta",
      cardTypeDetailsMethodology: "Metodología",
      cardTypeDetailsName: "Nombre",
      cardTypeDetailsDescription: "Descripción",
      cardTypeDetailsColor: "Color",
      cardTypeDetailsResponsible: "Responsable",
      cardTypeDetailsStatus: "Estado",

      preclassifierDetailsTitle: "Detalles del Preclasificador",
      preclassifierDetailsCode: "Código",
      preclassifierDetailsDescription: "Descripción",
      preclassifierDetailsStatus: "Estado",
      notSpecified: "No especificado",
      false: "false",

      //PDF
      tagDetails: "Detalles de la tarjeta",
      problemDetails: "Detalles del problema",
      sharePDF: "Compartir PDF",
      namePDF: "Detalles de la tarjeta.pdf",

      logImgDesc: "Imagen del Log In",
      enSub: "One Smart Mate",
    },
  },
};
i18n
  .use(LanguageDetector)
  .use(initReactI18next)
  .init({
    debug: true,
    resources,
    fallbackLng: "es",
    detection: {
      order: ["localStorage"],
      caches: ["localStorage"],
      cleanCode: true,
    } as any,
  });
export default i18n;<|MERGE_RESOLUTION|>--- conflicted
+++ resolved
@@ -6,15 +6,12 @@
 const resources = {
   en: {
     translation: {
-<<<<<<< HEAD
       tagsIssued: "Tags issued",
       tagsEradicated: "Tags eradicated",
-=======
       cloningLevelsMessage: "Cloning levels...",
       errorCloningTheLevel: "Error cloning the tree: ",
       errorGettingLevelId: "Error getting level id",
       copy: "(copy)",
->>>>>>> 38c8db99
       associatedTags: "Associated Tags",
       commentsTag: "Comments:",
       noCommentsTag: "No comments",
@@ -659,15 +656,12 @@
   },
   es: {
     translation: {
-<<<<<<< HEAD
       tagsIssued: "Tarjetas emitidas",
       tagsEradicated: "Tarjetas erradicadas",
-=======
       cloningLevelsMessage: "Clonando niveles...",
       errorCloningTheLevel: "Error al clonar el arbol: ",
       errorGettingLevelId: "Error al obtener el id del nivel",
       copy: "(copia)",
->>>>>>> 38c8db99
       associatedTags: "Tarjetas asociadas",
       commentsTag: "Comentarios:",
       noCommentsTag: "Sin comentarios",
