--- conflicted
+++ resolved
@@ -1241,13 +1241,10 @@
       viewReferenceOpl: "View Reference OPL",
       viewRemediationOpl: "View Remediation OPL",
       cilt: "CILT",
-<<<<<<< HEAD
       selectedUsersList: "Selected Users:",
       ciltMstrLastUpdated: "Last Updated:",
-=======
       lastLoginWeb: "Last login web",
       lastLoginApp: "Last login app"
->>>>>>> 8c4a85dc
     },
   },
   es: {
@@ -2511,13 +2508,10 @@
       viewReferenceOpl: "Ver OPL de Referencia",
       viewRemediationOpl: "Ver OPL de Remediación",
       cilt: "CILT",
-<<<<<<< HEAD
       selectedUsersList: "Usuarios seleccionados:",
       ciltMstrLastUpdated: "Última actualización:",
-=======
       lastLoginWeb: "Ultimo login web",
       lastLoginApp: "Ultimo login app"
->>>>>>> 8c4a85dc
     },
   },
 };
