import i18n from "i18next";
import { initReactI18next } from "react-i18next";
import LanguageDetector from "i18next-browser-languagedetector";

const resources = {
  en: {
    translation: {
      selectUsers: "Selected Users",
      selected: "Selected",
      usersSelected: "Users Selected",
      noUsersSelected: "No Users Selected",
      selectedUsers: "Selected Users",

      requiredLevelId: "Level id required",
      requiredLevelName: "Level Name required",
      requiredRoute: "Required Route",
      requiredAreaId: "Required Area Id",
      requiredAreaName: "Required Area Name",
      tagsIssued: "Tags issued",
      tagsEradicated: "Tags eradicated",
      cloningLevelsMessage: "Cloning levels...",
      errorCloningTheLevel: "Error cloning the tree: ",
      errorGettingLevelId: "Error getting level id",
      copy: "(copy)",
      associatedTags: "Associated Tags",
      commentsTag: "Comments:",
      noCommentsTag: "No comments",
      notCardInfoFound: "No data found for this tag",
      assignUser: "Assign User",
      assignedTo: "Responsible:",
      selectRole: "Select",
      notificationsSB: "Notifications",
      companiesSB: "Companies",
      prioritiesSB: "Priorities",
      usersSB: "Users",
      siteUsersSB: "Site Users",
      sitesSB: "Sites",
      cardTypesSB: "Card Types",
      preclassifiersSB: "Preclassifiers",
      levelsSB: "Levels",
      cardsSB: "Cards",
      cardDetailsSB: "Card Details",
      chartsSB: "Charts",
      positionsSB: "Positions",
      systemHealthSB: "System Health",

      login: "Log in",
      companyParam: ":company",
      siteParam: ":site",
      cardParam: ":card",
      cardTypeParam: ":cardType",
      colon: ":",
      password: "Password",
      newPassword: "New Password",
      sendCode: "Send code",
      logout: "Log out",
      updatePassword: "Update password",
      confirmPassword: "Confirm password",
      uploadCardDataWithDataNet: "Upload card with data net",
      uploadCardEvidenceWithDataNet: "Upload card evidence with data net",
      searchRecord: "Search record",
      clearFiltersAndSorters: "Clear filters and sorters",
      empty: "",
      welcome: "Welcome!",
      resetPassword: "Reset password",
      sendCodeMessage:
        "Enter your email address and we will send you a code to reset your password.",
      enterTheCode:
        "Enter the code that we have sent to you in your e-mail. Please note that the code expires in 24 hours.",
      enterTheNewPassword: "Please enter the new password.",
      logoutModalTittle: "Are you sure you want to log out?",
      logutModalContent: "You are about to log out of your account.",
      white: "white",
      updateUser: "Update user",
      creation: "Creation",
      definitiveSolution: "Definitive solution",
      provisionalSolution: "Provisional solution",
      provisionalUser: "Provisional user",
      provisionalDate: "Provisional date",
      days: "Days",
      definitiveUsers: "Definitive users",
      definitiveDate: "Definitive date",
      provisionalSoluitonApplied: "Provisional solution applied",
      NA: "N/A",
      noResponsible: "No responsible",
      noMechanic: "No responsible",
      noDefinitiveUser: "No definitive user",
      images: "Images",
      videos: "Videos",
      audios: "Audios",
      evidences: "Evidences",
      none: "None",
      expand: "Expand",

      email: "Email",
      loginText:
        "Get a comprehensive view of all your company's maintenance needs before they turn into costly repairs.",
      forgotPassword: "Forgot your password?",

      // errors login form
      requiredEmail: "Please enter your email address.",
      requiredPassword: "Please enter your password.",
      requiredValidEmailAddress: "Please enter a valid email address.",
      requiredInfo: "Please provide the information.",

      // errors user form
      requiredUserName: "Please enter the user's name.",
      requiredSite: "Please select a site.",
      requiredRoles: "Please assign at least one role.",
      requiredConfirmPassword: "Please confirm your password.",
      passwordsDoNotMatch: "Passwords do not match.",
      onlyLetters: "Please enter letters only.",
      passwordLenght: "The password must be at least 8 characters long.",
      uploadFileRequired: "Please upload a file.",
      logoutModalContent: "You are about to log out of your account.",
      provisionalSolutionApplied: "Provisional solution applied",

      // errors company form
      requiredCompanyName: "Please enter the company's name.",
      requiredRFC: "Please enter the RFC.",
      requiredContacName: "Please enter the contact name.",
      requiredPosition: "Please enter the contact's position.",
      requiredAddress: "Please enter the address.",
      requiredPhone: "Please enter the phone number.",
      requiredExtension: "Please enter an extension.",
      requiredCellular: "Please enter the cell phone number.",
      requiredLogo: "Please upload the logo.",

      // errors priority form
      requiredCode: "Please enter the code.",
      requiredDescription: "Please enter the description.",
      requiredDaysNumber: "Please enter the number of days.",
      requiredResponsableId: "Please select the person in charge.",
      requiredMechanic: "Please select the mechanic.",
      requiredPriority: "Priority required.",

      companyName: "Name",
      rfc: "RFC",
      companyAddress: "Address",
      contact: "Contact",
      position: "Position",
      phone: "Phone",
      extension: "Extension",
      cellular: "Mobile Phone",

      logoTemp: "https://th.bing.com/th/id/OIG4.jIj.NbKiwFNdl.C3Ltft?pid=ImgGn",
      // company actions
      viewSites: "View sites",

      // levels
      notify: " Notify",

      // site actions
      viewPriorities: "View priorities",
      viewLevels: "View levels",
      viewCardTypes: "View card types",
      viewCards: "View cards",
      viewCharts: "View charts",
      viewUsers: "View users",
      viewPositions: "View positions",
      importUsers: "Import users",

      // errors sites form
      requiredLatitud: "Please enter the latitud",
      requiredLongitud: "Please enter de Longitud",
      requiredSiteCode: "Please enter the site code",
      requiredSiteBusinessName: "Please enter the business name",
      requiredSiteType: "Please enter the site type",
      requiredDueDate: "Please enter the due date",
      requiredMonthlyPayment: "Please enter the monthly payment",
      requiredCurrency: "Please selet the currency",
      requiredAppHistoryDays: "Please enter app history days",
      companies: "companies",
      companiesUpperCase: "Companies",
      users: "Users",
      usersOf: "Users of",
      requiredUserLicense: "Please select the user license",
      enable: "Enable",

      // Import users form
      dragFile: "Click or drag file to this area to upload",
      singleUpload: "Support for a single upload .xlsx",

      // sites
      site: "Site",
      sitesOf: "Sites of",
      yourSitesOfCompany: "Your sites of Company",
      sites: "sites",
      latitud: "Latitud",
      longitud: "Longitud",
      siteCode: "Site code",
      siteBusinessName: "Site business name",
      siteType: "Site type",
      monthlyPayment: "Monthly payment",
      currency: "Currency",
      appHistoryDays: "App history days",
      userLicense: "User license",
      concurrent: "Concurrent",
      named: "Named",
      concurrente: "concurrente",
      nombrado: "nombrado",
      quantity: "Quantity",
      requiredAdditionalField: "Please input the additional field",

      // CardTypes
      methodology: "Methodology name",
      name: "Name",
      color: "Color",
      responsible: "Responsible",
      cardTypeMethodology: "Card Type Methodology",
      cardTypesOf: "Card types of",
      quantityPictures: "Quantity pictures",
      quantityAudios: "Quantity audios",
      quantityVideos: "Quantity videos",
      picturesCreatePs: "Pictures create provisional solution",
      audiosCreatePs: "Audios create provisional solution",
      videosCreatePs: "Videos create provisional solution",
      durationInSeconds: "Duration in seconds",
      atCreation: "At creation",
      atProvisionalSolution: "At provisional solution",
      atDefinitiveSolution: "At definitive solution",

      // cardtype methodology
      M: "M",
      C: "C",
      updateCardType: "Update card type",

      // roles
      roles: "Roles",
      createNode: "Create node",

      // errors card type form
      requiredMethodology: "Please select the methodology",
      requiredCardTypeName: "Please enter the card type name",
      requiredColor: "Please select a color",

      // CardTypes actions
      viewPreclassifiers: "View preclassifiers",

      // Priority
      prioritiesOf: "Priorities of",
      priority: "Priority",
      code: "Code",
      enterCode: "Enter the code!",
      description: "Description",
      levelMachineId: "Level machine id",
      daysNumber: "Days number",
      updatePriority: "Update priority",

      // Card titles
      createCompany: "Create company",
      updateCompany: "Update company",
      createPriority: "Create priority for",
      createUserFor: "Create user for",
      importUsersFor: "Import users for",
      createUser: "Create user",
      createSite: "Create site for",
      updateSite: "Update site",
      createPreclassifier: "Create Preclassifier",
      createCardType: "Create card type for",
      createLevel: "Create level for",
      updateLevel: "Update level",
      createNodefor: "Create node for",

      cards: "Cards",
      tagDetailsOf: "Tag details of",
      type: "Type",
      cardNumber: "Card Number",
      area: "Area",
      date: "Date",
      mechanic: "Mechanic",
      mechanics: "Responsibles",
      creator: "Creator",
      comments: "Comments",
      updateMechanic: "Update mechanic",
      changeLog: "Change log",
      noDueDate: "No due date",

      // Tags re-design
      tagsOf: "Tags of",
      filters: "Filters",
      status: "Status ",
      dueDate: "Due date ",
      cardType: "Tag type ",
      problemType: "Problem type ",
      location: "Location ",
      createdBy: "Created by ",
      problemDescription: "Problem description ",

      // Tags details re-design
      tagStatusCanceled: "Canceled",
      tagDate: "Date",
      tagDays: "Days",
      ceroDays: "0 days",
      tagNumber: "Tag number",
      tagPriority: "Priority",
      dateStatus: "Date status",
      tagMechanic: "Mechanic",
      tagProvisionalUser: "Provisional user",
      tagProvisionalSoluitonApplied: "Provisional soluiton applied",
      creationDate: "Creation date",
      daysSinceCreation: "Days since creation",
      cero: "0",
      anomalyDetected: "Anomaly detected",
      appProvisionalUser: "App provisional user",
      appDefinitiveUser: "App definitive user",
      definitiveUser: "Definitive user",
      definitiveSolutionApplied: "Definitive solution applied",

      // Constants for the dividers
      evidencesAtCreationDivider: "Evidences at creation",
      definitiveSolutionDivider: "Definitive solution",
      evidencesAtDefinitiveDivider: "Evidences at definitive solution",
      provisionalSolutionDivider: "Provisional solution",
      evidencesAtProvisionalDivider: "Evidences at provisional solution",
      changeLogDivider: "Change log",

      // Constants for the date status
      expired: "Expired",
      current: "Current",
      onTime: "On time",

      // charts
      chartsOf: "Charts of",
      anomalies: "Anomalies",
      areas: "Areas",
      creators: "Creators",
      machines: "Zones",
      tagMonitoring: "Tag monitoring",
      totalCards: "Total cards",
      total: "Total",
      areaChart: "Area",
      machine: "Machine",
      machineLocation: "Machine location",
      creatorChart: "Creator",
      cardName: "Card name",
      preclassifierChart: "Preclassifier",
      year: "Year:",
      week: "Week:",
      cumulativeIssued: "Cumulative issued:",
      cumulativeEradicated: "Cumulative eradicated:",

      // general actions
      edit: "Edit",
      create: "Create",
      save: "Save",
      cancel: "Cancel",
      actions: "Actions",
      delete: "Delete",
      confirm: "Confirm",
      add: "Add",

      tagVersion: import.meta.env.VITE_AP_VERSION,
      redesign: import.meta.env.VITE_IS_REDESIGN,

      // Evidence type
      AUCR: "AUCR",
      AUCL: "AUCL",
      AUPS: "AUPS",
      VICR: "VICR",
      VICL: "VICL",
      VIPS: "VIPS",
      IMCR: "IMCR",
      IMPS: "IMPS",
      IMCL: "IMCL",

      // Status
      active: "Active",
      activeStatus: "A",
      inactive: "Inactive",
      open: "Open",
      closed: "Closed",
      pastDue: "Past due",
      suspended: "Suspended",
      canceled: "Canceled",
      preclassifiersof: "Preclassifiers of",
      preclassifier: "Preclassifier",
      updatePreclassifier: "Update preclassifier",
      levelsof: "Levels of",

      // Errors pages
      notFoundPageTitle: "404",
      notFoundPageSubTitle: "Sorry, the page you visited does not exist.",
      unauthorizedPageTitle: "403",
      unauthorizedPageSubTitle:
        "Sorry, you are not authorized to access this page.",
      goBack: "Go back",
      downloadData: "Download data",

      // Rangepicker presets
      last7days: "Last 7 Days",
      last14days: "Last 14 Days",
      last30days: "Last 30 Days",
      last90days: "Last 90 Days",

      failedToDownload: "Failed to download",

      // Warning notifications
      restrictedAccessMessage:
        "Access Denied: Your role is limited to the app and does not grant permission to access the site. Please contact the administrator if you believe this is an error.",

      // Árbol de niveles
      close: "Close",
      createLevelBtn: "Create Level",
      updateLevelTree: "Update Level",
      details: "Details",
      levelsOf: "Levels of ",
      newLevel: " New Level",
      level: "Level",
      errorFetchingLevels: "Error fetching levels",
      errorSavingLevel: "Error saving level",
      defaultSiteName: "Site Name",
      detailsOptionA: "A",
      detailsOptionS: "S",
      detailsOptionC: "C",
      detailsStatusActive: "Active",
      detailsStatusSuspended: "Suspended",
      detailsStatsCancelled: "Cancelled",
      levelOptions: "Level Options",

      // Tooltips de preclasificadores
      preclassifierCodeTooltip: "Enter the preclassifier code.",
      preclassifierDescriptionTooltip:
        "Provide a detailed description for the preclassifier. Maximum length: 100 characters.",
      preclassifierStatusTooltip: "Select the status of the preclassifier.",

      // Tooltips del formulario de prioridades
      priorityCodeTooltip:
        "A unique alphanumeric code representing the priority (e.g., '7D' for seven days). Maximum 4 characters.",
      priorityDescriptionTooltip:
        "A brief description of the priority. Use clear, concise language. Maximum 50 characters.",
      priorityDaysNumberTooltip:
        "The number of days associated with this priority. Must be a positive number.",

      entrepriseName: "OSM",
      // Form tooltips based on SiteEntity
      siteNameTooltip:
        "Enter the name of the site . Maximum length: 100 characters.",
      siteRfcTooltip:
        "Enter the  RFC for the company associated with the site. It should be exactly 13 characters long for companies.",
      siteBusinessNameTooltip:
        "Enter the legal business name of the site, as registered officially. Maximum length: 100 characters.",
      siteTypeTooltip:
        "Specify the type of the site (e.g., office, warehouse, retail). Maximum length: 20 characters.",
      siteLatitudeTooltip:
        "Enter the latitude coordinates of the site. Use a format with up to 11 characters, e.g., '19.432608'.",
      siteLongitudeTooltip:
        "Enter the longitude coordinates of the site. Use a format with up to 11 characters, e.g., '-99.133209'.",
      siteAddressTooltip:
        "Provide the complete physical address of the site, including street, city, and ZIP code. Maximum length: 200 characters.",
      siteContactTooltip:
        "Enter the name of the primary contact person for this site. Maximum length: 100 characters.",
      sitePositionTooltip:
        "Specify the position or job title of the contact person (e.g., Manager, Supervisor). Maximum length: 100 characters.",
      sitePhoneTooltip:
        "Provide the main contact phone number, including area code. Maximum length: 13 characters.",
      siteExtensionTooltip:
        "If applicable, specify the phone extension for the contact person. Maximum length: 10 characters.",
      siteCellularTooltip:
        "Provide a mobile phone number for the contact person. Maximum length: 13 characters.",
      siteEmailTooltip:
        "Provide the email address of the contact person. Ensure it is valid and has a maximum length of 60 characters.",
      siteDueDateTooltip:
        "Select the due date for site-related payments or obligations. Format: YYYY-MM-DD.",
      siteMonthlyPaymentTooltip:
        "Specify the monthly payment amount for the site in decimal format, e.g., '1200.00'.",
      siteCurrencyTooltip:
        "Select the currency for financial transactions related to this site. Use ISO 4217 codes (e.g., USD, MXN).",
      siteAppHistoryDaysTooltip:
        "Enter the number of days to retain the site's application history. ",
      siteLogoTooltip: "Upload the site's logo. Accepted formats: JPG, PNG.",
      siteCodeTooltip: "Auto-generated site code.",
      appHistoryDaysTooltip:
        "Enter the number of days the application's history will be retained.",

      // Register / Update Company Tooltips
      companyNameTooltip: "Legal name of the company",
      companyRfcTooltip:
        "The RFC (Federal Taxpayer Registry) must consist of 12 characters for individuals or 13 characters for legal entities. It includes letters and numbers: the first letters correspond to the name or business name, followed by the date of incorporation or birth, and a verification digit. Ensure it matches the official format.",
      companyAddressTooltip:
        "Complete address of the company, including street and city.",
      companyContactNameTooltip: "Name of the primary contact person.",
      companyPositionTooltip: "Job position of the contact person.",
      companyPhoneTooltip: "Company's landline number.",
      companyExtensionTooltip:
        "Extension for the phone number (if applicable).",
      companyCellularTooltip: "Primary mobile phone number.",
      companyEmailTooltip: "Official company email address.",
      companyLogoTooltip: "Upload the company logo in image format.",

      userNameTooltip:
        "Enter the full name of the user. Only letters are allowed.",
      userEmailTooltip: "Enter a valid email address for the user.",
      userPasswordTooltip:
        "Enter a secure password. It must be at least 8 characters long.",
      userConfirmPasswordTooltip:
        "Confirm the password to ensure it matches the original.",
      userSiteRfcTooltip:
        "Select the RFC of the site to which the user will be assigned.",
      userUploadCardDataWithDataNetTooltip:
        "Enable this option if the user can upload card data using DataNet.",
      userUploadCardEvidenceWithDataNetTooltip:
        "Enable this option if the user can upload card evidence using DataNet.",
      userRolesTooltip: "Select one or more roles to assign to the user.",
      requiredStatus: "Status is required",
      statusPlaceholder: "Choose a status",
      activeValue: "A",
      inactiveValue: "I",
      statusUserLabel: "User status",
      cardTypeMethodologyTooltip:
        "Select the methodology associated with this card type.",
      cardTypeNameTooltip:
        "Provide a unique name for the card type. Maximum 45 characters.",
      cardTypeDescriptionTooltip:
        "Briefly describe the purpose of the card type. Maximum 100 characters.",
      cardTypeColorTooltip:
        "Choose a color to visually represent this card type.",
      responsibleTooltip:
        "Select the person responsible for managing this card type.",
      quantityPicturesCreateTooltip:
        "Enter the number of pictures required at the creation stage.",
      quantityVideosCreateTooltip:
        "Specify the number of videos required at the creation stage.",
      videosDurationCreateTooltip:
        "Provide the total duration (in seconds) of videos for the creation stage.",
      quantityAudiosCreateTooltip:
        "Specify the number of audio files required at the creation stage.",
      audiosDurationCreateTooltip:
        "Provide the total duration (in seconds) of audio files for the creation stage.",
      quantityPicturesPsTooltip:
        "Enter the number of pictures required at the provisional solution stage.",
      quantityVideosPsTooltip:
        "Specify the number of videos required at the provisional solution stage.",
      videosDurationPsTooltip:
        "Provide the total duration (in seconds) of videos for the provisional solution stage.",
      quantityAudiosPsTooltip:
        "Specify the number of audio files required at the provisional solution stage.",
      audiosDurationPsTooltip:
        "Provide the total duration (in seconds) of audio files for the provisional solution stage.",

      quantityPicturesCloseTooltip:
        "Enter the number of pictures required at the definitive solution stage.",
      quantityVideosCloseTooltip:
        "Specify the number of videos required at the definitive solution stage.",
      videosDurationCloseTooltip:
        "Provide the total duration (in seconds) of videos for the definitive solution stage.",
      quantityAudiosCloseTooltip:
        "Specify the number of audio files required at the definitive solution stage.",
      audiosDurationCloseTooltip:
        "Provide the total duration (in seconds) of audio files for the definitive solution stage.",
      cardTypeStatusTooltip:
        "Select the current status of the card type. It determines whether the card type is active or inactive in the system.",
      statusCardTypeTooltip: "You can change the status of the card type",
      createNotification: "Create Notification",
      notificationName: "Notification Name",
      requiredName: "The notification name is required.",
      notificationDescription: "Notification Description",
      notificationsRequiredDescription: "The description is required.",
      notificationsSite: "Site",
      notificationsSelectSite: "Select a site",
      notificationsRequiredSite: "You must select a site.",
      notificationsSelectUsers: "Select Users",
      notificationsRequiredUsers: "You must select at least one user.",
      notificationsSave: "Save",
      notificationsCancel: "Cancel",
      searchUsers: "Search User",
      responsibleRequired: "Responsible Required",
      levelsTreeOptionCreate: "Create",
      levelsTreeOptionClose: "Close",
      levelsTreeOptionEdit: "Edit",
      levelsTreeOptionClone: "Clone",
      levelDetailsTitle: "Level Details",
      errorOnSubmit: "Error on submit",
      drawerTypeCreate: "create",
      drawerTypeEdit: "update",
      drawerTypeClone: "clone",
      loading: "Loading",
      noData: "No data",
      errorFetchingLevelData: "Error fetching level data",
      yes: "Yes",
      no: "No",
      detailsStatusCancelled: "Cancelled",
      for: "for",

      errorFetchingData: "Error fetching data",
      namePlaceholder: "Enter the name",
      descriptionPlaceholder: "Enter the description",
      responsiblePlaceholder: "Select a responsible",

      // General Placeholders
      cardTypeTreeNamePlaceholder: "Enter the name",
      cardTypeTreeDescriptionPlaceholder: "Enter the description",
      cardTypeTreeResponsiblePlaceholder: "Select a responsible",
      cardTypeTreeStatusPlaceholder: "Select a status",
      cardTypeTreeColorPlaceholder: "Pick a color",

      // Placeholders for Quantity Fields
      cardTypeTreeQuantityPicturesPlaceholder: "Enter the number of pictures",
      cardTypeTreeQuantityVideosPlaceholder: "Enter the number of videos",
      cardTypeTreeQuantityAudiosPlaceholder: "Enter the number of audios",

      // Titles or Section Labels
      cardTypeTreeAtCreation: "At Creation",
      cardTypeTreeAtProvisionalSolution: "At Provisional Solution",
      cardTypeTreeAtDefinitiveSolution: "At Definitive Solution",

      // Error Messages
      cardTypeTreeRequiredCardTypeName: "Card type name is required",
      cardTypeTreeRequiredDescription: "Description is required",
      cardTypeTreeRequiredResponsableId: "Responsible is required",
      cardTypeTreeRequiredColor: "Color is required",

      // Notifications
      cardTypeTreeSuccessCardTypeUpdated: "Card type successfully updated!",
      cardTypeTreeErrorFetchingData: "Error fetching data",

      /* Card Types and Preclassifier tree */
      cardTypesDrawerTypeCreateCardType: "createCardType",
      cardTypesDrawerTypeUpdateCardType: "updateCardType",
      cardTypesDrawerTypeCreatePreclassifier: "createPreclassifier",
      cardTypesDrawerTypeUpdatePreclassifier: "updatePreclassifier",
      cardTypesCreate: "Create Card Type",
      cardTypesCancel: "Cancel",
      cardTypesEdit: "Edit Card Type",
      cardTypesEditPreclassifier: "Edit Preclassifier",
      cardTypesCloneCardType: "Clone Card Type",
      cardTypesClonePre: "Clone Preclassifier",
      cardTypesCreatePreclassifier: "Create Preclassifier",
      cardTypesUpdatePreclassifier: "Edit Preclassifier",
      cardTypesRoot: "Root",
      cardTypesCloneSuffix: "(Clone)",
      cardTypesMethodologyError:
        "Card Type Methodology is required for creation.",
      cardTypesLoadingData: "Loading data...",
      cardTypesUpdateCardType: "Edit Card Type",
      cardTypesCreateCardType: "Create Card Type",
      cardTypesClonePreclassifier: "Clone preclassifier",
      cardTypesErrorFetchingData: "Error fetching data",
      cardTypesNoCardTypeIdError:
        "No cardTypeId found to create a preclassifier.",
      cardTypesOptionEdit: "editCT",
      cardTypesOptionClone: "cloneCT",
      cardTypesOptionCreate: "createPre",
      cardTypesOptionCancel: "cancelCT",

      cardTypeDetailsTitle: "Card Type Details",
      cardTypeDetailsMethodology: "Methodology",
      cardTypeDetailsName: "Name",
      cardTypeDetailsDescription: "Description",
      cardTypeDetailsColor: "Color",
      cardTypeDetailsResponsible: "Responsible",
      cardTypeDetailsStatus: "Status",

      preclassifierDetailsTitle: "Preclassifier Details",
      preclassifierDetailsCode: "Code",
      preclassifierDetailsDescription: "Description",
      preclassifierDetailsStatus: "Status",
      notSpecified: "Not Specified",
      false: "false",

      //PDF
      tagDetails: "Tag details",
      problemDetails: "Problem details",
      sharePDF: "Share PDF",
      namePDF: "Tag details.pdf",

      logImgDesc: "Log In Image",
      enSub: "One Smart Mate",

      // Positions Page
      positions: "Positions",
      createPosition: "Create Position",
      searchPositions: "Search by name, area, level or status",
      noAssignedUsers: "No users assigned to this position",
      assignedUsers: "Assigned users",
      loadingPositions: "Loading positions...",
      positionFound: "position found",
      positionsFound: "positions found",

      // System Health
      systemHealthTitle: "System Health Status",
      testingNotifications: "Testing notifications",
      testingEmails: "Testing email delivery",
      testingServices: "Testing services",
      testingDbWrite: "Testing database write",
      testingServerRam: "Testing server RAM",
      testingEvidenceWrite: "Testing evidence write",
      healthStatusOk: "OK",
      healthStatusFailed: "FAILED",

      // System Health additional strings
      sessionPerformance: "Your Session Performance",
      memoryUsage: "Memory Usage",
      usedMemory: "Used Memory",
      totalMemory: "Total Memory",
      pageLoadTime: "Page Load Time",
      domComplete: "DOM Complete",
      networkLatency: "Network Latency",
      positionsRange: "{{start}}-{{end}} of {{total}} positions",
      noPositionsToShow: "No positions to show",
      noUsersAvailableForSite: "No users available for this site",
      positionName: "Position name",
      positionDescription: "Position description",
      selectUsersForPosition:
        "Select users that will be assigned to this position",
      cancelPosition: "Cancel",
      updatePositionTitle: "Edit Position",
      selectStatus: "Select a status",
      positionNameMaxLength: "The name cannot exceed 45 characters",
      positionDescriptionMaxLength:
        "The description cannot exceed 100 characters",
      noPositionData: "No position data found for update.",
      positionUpdatedSuccess: "The position has been updated successfully.",
      positionUpdateError:
        "An error occurred while updating the position. Please try again.",
      pleaseSelectStatus: "Please select a status",

      // Table locale strings
      accept: "Accept",
      reset: "Reset",
      search: "Search",
      filter: "Filter",
      selectCurrentPage: "Select current page",
      invertSelection: "Invert selection",
      selectAll: "Select all",
      sort: "Sort",
      sortDesc: "Click to sort descending",
      sortAsc: "Click to sort ascending",
      cancelSort: "Click to cancel sorting",

      // Position table headers
      positionAreaHeader: "Area",
      positionNodeZoneHeader: "Node / Zone",
      positionNameHeader: "Name",
      positionDescriptionHeader: "Description",
      positionStatusHeader: "Status",
      positionActionsHeader: "Actions",

      success: "Success",
      error: "Error",
      createPositionHere: "Create position here",

      // User positions
      loadingUserPositions: "Loading positions",
      noPositionsAvailable: "No positions available",
      userPositions: "Positions",
      confirmCloneLevel: "Confirm Clone Level",
      confirmCloneLevelMessage: "Are you sure you want to clone the level?. ",
      levelSubLebelsWarning:
        "If you clone a level, all its sub-levels will also be cloned.",
      defaultNotificationTitle: "Notification",
      defaultNotificationMessage: "You have received a new notification",
      notificationReceived: "Notification received",

      collapseAll: "Collapse All",
      expandAll: "Expand All",
      machinesOfArea: "Zones of Area",
      assignPositions: "Assign Positions",
      uploadCardAndEvidenceWithDataNet: "Upload tag and evidence with data net",
      databaseConnectionTest: "Database connection test",
      verificationOfServices: "Verification of services",
      catalogs: "Catalogs",
      accounts: "Accounts",
      dashboard: "Dashboard",
      technicalSupport: "Technical Support",
      enterEmail: "Enter your email",
      enterPassword: "Enter your password",
      permissionsError:
        "You do not have permission to access this application.",

      // CILT related strings
      createCiltProcedure: "Create CILT procedure",
      createCiltProcedureForPosition: "Create CILT procedure for",
      ciltName: "CILT name",
      registerCiltNameRequiredValidation: "Please enter the CILT name",
      registerCiltNameMaxLengthValidation: "Name cannot exceed 100 characters",
      registerCiltNamePlaceholer: "Enter CILT name",
      ciltDescription: "CILT description",
      registerCiltDescriptionRequiredValidation:
        "Please enter the CILT description",
      registerCiltDescriptionMaxLengthValidation:
        "Description cannot exceed 500 characters",
      registerCiltDescriptionPlaceholer: "Enter CILT description",
      standardTime: "Standard time",
      registerCiltStandardTimeRequiredValidation:
        "Please enter the standard time",
      registerCiltStandardTimePlaceholer: "Standard time",
      learningTime: "Learning time",
      registerCiltLearningTimeRequiredValidation:
        "Please enter the learning time",
      registerCiltLearningTimePlaceholer: "Learning time",
      reviewer: "Reviewer",
      registerCiltReviewerRequiredValidation: "Please enter the reviewer",
      registerCiltReviewerPlaceholer: "Select a reviewer",
      approver: "Approver",
      registerCiltApproverRequiredValidation: "Please enter the approver",
      registerCiltApproverPlaceholer: "Select an approver",
      layoutImage: "Diagram Image",
      registerCiltLayoutImageRequiredValidation: "Please upload a diagram image",
      imageUploadError: "Only image files are allowed",
      selectCreator: "Select a creator",
      selectReviewer: "Select a reviewer",
      selectApprover: "Select an approver",
      ciltProceduresSB: "CILT Procedures",
      ciltProceduresDescription:
        "This page contains information about CILT procedures and their implementation.",
      seconds: "seconds",
      oplSB: "OPL",
      oplDescription:
        "This page contains information about One Point Lessons (OPL).",
      ciltTypesSB: "CILT Types",
      ciltTypesOf: "CILT Types of",
      ciltTypesDescription:
        "This page contains information about different types of CILT.",
      ciltFrecuenciesSB: "CILT Frequencies",
      ciltFrecuenciesOf: "CILT Frequencies of",
      ciltFrecuenciesDescription:
        "This page contains information about CILT frequencies.",

      //CILT TYPES IN ENGLISH
      searchByName: "Search by name",
      addNewCiltType: "Add new type of CILT",
      errorLoadingNewTypesCilt: "Error loading CILT types",
      typeCiltUpdated: "Type Cilt Updated",
      errorUpdatingCiltType: "Error updating CILT type",
      ciltTypeAdded: "Cilt type added",
      errorAddingCiltType: "Error adding CILT type",
      noCiltTypes: "There are no CILT types to display.",
      obligatoryName: "The name is obligatory",
      editCiltType: "Edit Cilt Type",
      addCiltType: "Add Cilt Type",
      errorNoSiteId: "A site Id is obligatory",
      clearFilters: "Clear filters",

      //CILT FREQUENCIES IN ENGLISH
      frequencyCode: "Frequency Code",
      addNewCiltFrequency: "Add New Cilt Frequency",
      editCiltFrequency: "Edit Cilt Frequency",
      addCiltFrequency: "Add Frequency",
      ciltFrequencyAdded: "Frequency added successfully",
      ciltFrequencyUpdated: "Frequency updated successfully",
      errorAddingCiltFrequency: "Error adding frequency",
      errorUpdatingCiltFrequency: "Error updating frequency",
      errorLoadingCiltFrequencies: "Error loading frequencies",
      noCiltFrequencies: "No frequencies available",
      obligatoryCode: "Frequency code is required",
      obligatoryDescription: "Description is required",
      searchbyDescriptionOrCode: "Search by code or description",

      // CILT Master strings
      ciltMstrPageTitle: "CILT Procedures",
      ciltMstrCreateSuccess: "CILT procedure created successfully",
      ciltMstrSelectPositionTitle: "Select a position",
      ciltMstrCreateButtonLabel: "Create CILT procedure",
      ciltMstrCreateModalTitle: "Create CILT procedure",
      ciltMstrPositionLabel: "Position",
      // CILT Edit Modal strings
      ciltMstrEditModalTitle: "Edit CILT",
      ciltMstrSaveChangesButton: "Save Changes",
      ciltMstrCancelButton: "Cancel",
      ciltMstrUpdateError: "Error updating. Please try again.",
      ciltMstrNameLabel: "CILT Name",
      ciltMstrNameRequired: "Please enter the name!",
      ciltMstrDescriptionLabel: "Description",
      ciltMstrStandardTimeLabel: "Standard Time in seconds",
      ciltMstrInvalidNumberMessage: "Please enter a valid number",
      ciltMstrLearningTimeLabel: "Learning Time",
      ciltMstrStatusLabel: "Status",
      ciltMstrStatusRequired: "Please select a status!",
      ciltMstrStatusPlaceholder: "Select a status",
      ciltMstrStatusActive: "Active",
      ciltMstrStatusSuspended: "Suspended",
      ciltMstrStatusCanceled: "Canceled",

      // CILT Details Modal strings
      ciltMstrDetailsModalTitle: "CILT Details",
      ciltMstrCloseButton: "Close",
      ciltMstrDetailsNameLabel: "Name",
      ciltMstrDetailsDescriptionLabel: "Description",
      ciltMstrCreatorLabel: "Creator",
      ciltMstrReviewerLabel: "Reviewer",
      ciltMstrApproverLabel: "Approved by",
      ciltMstrDetailsStandardTimeLabel: "Standard Time in seconds",
      ciltMstrDetailsLearningTimeLabel: "Learning Time",
      ciltMstrOrderLabel: "Order",
      ciltMstrDetailsStatusLabel: "Status",
      ciltMstrLastUsedLabel: "Last Used",
      ciltMstrLayoutLabel: "Diagram",
      ciltMstrViewFullImage: "View full image",
      ciltMstrNotAvailable: "Not available",
      ciltMstrNA: "N/A",

      // CILT Card List strings
      ciltMstrListNameColumn: "Name",
      ciltMstrListDescriptionColumn: "Description",
      ciltMstrListCreatorColumn: "Creator",
      ciltMstrListStandardTimeColumn: "Standard Time in seconds",
      ciltMstrListStatusColumn: "Status",
      ciltMstrListCreationDateColumn: "Creation Date",
      ciltMstrListActionsColumn: "Actions",
      ciltMstrListEditAction: "Edit",
      ciltMstrListDetailsAction: "Details",
      ciltMstrListSequencesAction: "Sequences",
      ciltMstrListActiveFilter: "Active",
      ciltMstrListSuspendedFilter: "Suspended",
      ciltMstrListCanceledFilter: "Canceled",
      ciltMstrCreateSequenceButton: "Create Sequence",
      addFiles: "Add Files",

      // OPL related strings
      oplViewModalTitle: "OPL Details",
      oplGeneralInfo: "General Information",
      oplTitle: "Title",
      oplObjective: "Objective",
      oplCreatedBy: "Created By",
      oplReviewedBy: "Reviewed By",
      oplCreationDate: "Creation Date",
      oplContentPreview: "Content Preview",
      oplNoDetails: "No details available for this OPL",
      oplTextType: "Text",
      oplImageType: "Image",
      oplVideoType: "Video",
      oplPdfType: "PDF",
      oplPlayVideo: "Play Video",
      oplViewPdf: "View PDF",
      oplOpenInNewTab: "Open in New Tab",
      oplPdfPreviewTitle: "PDF Preview",
      oplVideoPreviewTitle: "Video Preview",
      oplClose: "Close",

      // OplTable strings
      oplTableTitleColumn: "Title",
      oplTableObjectiveColumn: "Objective",
      oplTableTypeColumn: "Type",
      oplTableActionsColumn: "Actions",
      oplTableViewTooltip: "View OPL",
      oplTableEditTooltip: "Edit OPL",
      oplTableOplType: "OPL",
      oplTableSopType: "SOP",
      oplTableViewButtonText: "Details",
      oplTableEditButtonText: "Edit",
      // OplTextForm strings
      oplTextFormLabel: "Text",
      oplTextFormPlaceholder: "Enter text content",
      oplTextFormValidationMessage: "Please enter text content",
      oplTextFormSubmitButton: "Add Text",

      // OplMediaUploader strings
      oplMediaImageTitle: "Click or drag an image to this area to upload",
      oplMediaImageHint: "Supports JPG, PNG, GIF, etc.",
      oplMediaImageButton: "Upload Image",
      oplMediaVideoTitle: "Click or drag a video to this area to upload",
      oplMediaVideoHint: "Supports MP4, MOV, AVI, etc.",
      oplMediaVideoButton: "Upload Video",
      oplMediaPdfTitle: "Click or drag a PDF to this area to upload",
      oplMediaPdfHint: "Supports PDF files only",
      oplMediaPdfButton: "Upload PDF",
      oplMediaDefaultTitle: "Click or drag a file to this area to upload",
      oplMediaDefaultHint: "Supports various file formats",
      oplMediaDefaultButton: "Upload File",
      oplErrorInvalidFileType: "The selected file is not a valid {type} file",
      oplErrorInvalidFileType_es: "El archivo seleccionado no es un archivo válido de tipo {type}",

      // OplFormModal strings
      oplFormModalViewTitle: "View OPL",
      oplFormModalEditTitle: "Edit OPL",
      oplFormModalCreateTitle: "Create OPL",
      oplFormModalCloseButton: "Close",
      oplFormModalCancelButton: "Cancel",
      oplFormModalSaveButton: "Save",
      oplFormTitleLabel: "Title",
      oplFormTitleRequired: "Please enter a title",
      oplFormTitlePlaceholder: "Enter OPL title",
      oplFormObjectiveLabel: "Objective",
      oplFormObjectiveRequired: "Please enter an objective",
      oplFormObjectivePlaceholder: "Enter OPL objective",
      oplFormTypeLabel: "Type",
      oplFormTypeRequired: "Please select a type",
      oplFormTypePlaceholder: "Select type",
      oplFormTypeOpl: "OPL",
      oplFormTypeSop: "SOP",
      oplFormCreatorLabel: "Creator",
      oplFormCreatorPlaceholder: "Select a creator (optional)",
      oplFormReviewerLabel: "Reviewer",
      oplFormReviewerPlaceholder: "Select a reviewer (optional)",
      oplFormNotAssigned: "Not assigned",
      oplFormUpdateButton: "Update",
      oplFormCreateButton: "Create",

      // OplDetailsModal strings
      oplDetailsModalTitle: "OPL Details: {title}",
      oplDetailsContentPreview: "Content Preview",
      oplDetailsNoContent: "No details to display.",
      oplDetailsAddContent: "Add Content",
      oplDetailsTextType: "Text",
      oplDetailsImageType: "Image",
      oplDetailsVideoType: "Video",
      oplDetailsPdfType: "PDF",
      oplDetailsAddText: "Add Text",
      oplDetailsAddImage: "Add Image",
      oplDetailsAddVideo: "Add Video",
      oplDetailsAddPdf: "Add PDF",
      oplDetailsViewTab: "View",
      oplDetailsPlayVideo: "Play Video",
      oplDetailsViewPdf: "View PDF",
      oplDetailsPdfPreviewTitle: "PDF Preview",
      oplDetailsVideoPreviewTitle: "Video Preview",
      oplDetailsClose: "Close",
      oplDetailsOpenInNewTab: "Open in New Tab",

      // OplDetailsList strings
      oplDetailsListNoDetails:
        "No details to display. Add content using the other tabs.",
      oplDetailsListOrderColumn: "Order",
      oplDetailsListTypeColumn: "Type",
      oplDetailsListContentColumn: "Content",
      oplDetailsListActionsColumn: "Actions",
      oplDetailsListTextType: "Text",
      oplDetailsListImageType: "Image",
      oplDetailsListVideoType: "Video",
      oplDetailsListPdfType: "PDF",
      oplDetailsListViewContent: "View {type}",
      oplDetailsListNoContent: "No content",

      oplPageManagementTitle: "OPL Management",
      oplPageCreateButton: "Create OPL",
      oplPageEditModalTitle: "Edit OPL",
      oplPageCreateModalTitle: "Create OPL",

      oplErrorLoadingList: "Error loading OPL list",
      oplErrorLoadingUsers: "Error loading users",
      oplErrorLoadingDetails: "Error loading OPL details",
      oplSuccessUpdated: "OPL updated successfully",
      oplSuccessCreated: "OPL created successfully",
      oplErrorSaving: "Error saving the OPL",
      oplSuccessTextAdded: "Text detail added successfully",
      oplErrorAddingText: "Error adding text detail",
      oplErrorNoFileSelected: "No file selected",
      oplSuccessMediaAdded: "{type} detail added successfully",
      oplErrorAddingMedia: "Error adding {type} detail",

      // CreateCiltSequenceModal strings
      createCiltSequenceModalTitle: "Create CILT Sequence",
      createCiltSequenceModalSuccess: "Success",
      createCiltSequenceModalSuccessDescription:
        "CILT sequence created successfully",
      createCiltSequenceModalError: "Error",
      createCiltSequenceModalErrorDescription:
        "Error creating CILT sequence",
      createCiltSequenceModalErrorLoadingTypes: "Error loading CILT types",
      createCiltSequenceModalErrorLoadingFrequencies:
        "Error loading frequencies",
      createCiltSequenceModalErrorNoFrequency:
        "Please select at least one frequency",
      createCiltSequenceModalBasicInfoTitle: "Basic Information",
      createCiltSequenceModalDetailsTitle: "Details",
      createCiltSequenceModalFrequenciesTitle: "Frequencies",
      createCiltSequenceModalFrequenciesDescription:
        "Select one or more frequencies for this sequence",
      createCiltSequenceModalFrequenciesRequired:
        "Please select at least one frequency",
      createCiltSequenceModalDefaultSiteName: "Site",

      // EditCiltSequenceModal strings
      editCiltSequenceModalCiltTypeLabel: "CILT Type",
      editCiltSequenceModalCiltTypeRequired: "CILT type is required",
      editCiltSequenceModalCiltTypePlaceholder: "Select CILT type",
      editCiltSequenceModalLevelLabel: "Level",
      editCiltSequenceModalLevelRequired: "Level is required",
      editCiltSequenceModalSelectLevel: "Select level",
      editCiltSequenceModalReferenceOplLabel: "Reference OPL/SOP",
      editCiltSequenceModalSelectReferenceOpl: "Select reference OPL/SOP",
      editCiltSequenceModalRemediationOplLabel: "Remediation OPL/SOP",
      editCiltSequenceModalSelectRemediationOpl: "Select remediation OPL/SOP",
      editCiltSequenceModalSequenceListLabel: "Instructions",
      editCiltSequenceModalSequenceListRequired: "Instructions is required",
      editCiltSequenceModalSequenceListPlaceholder: "Enter instructions",
      editCiltSequenceModalColorLabel: "Sequence Color",
      editCiltSequenceModalColorRequired: "Color is required",
      editCiltSequenceModalStandardTimeLabel: "Standard Time (seconds)",
      editCiltSequenceModalStandardTimeRequired: "Standard time is required",
      editCiltSequenceModalStandardOkLabel: "Standard OK",
      editCiltSequenceModalStandardOkRequired: "Standard OK is required",
      editCiltSequenceModalStoppageReasonLabel: "Is it a stoppage reason?",
      editCiltSequenceModalMachineStoppedLabel: "Machine stopped?",
      editCiltSequenceModalStatusLabel: "Status",
      editCiltSequenceModalQuantityPicturesCreateLabel: "Fotos al inicio",
      editCiltSequenceModalQuantityPicturesCreateRequired:
        "Quantity Pictures Create is required",
      editCiltSequenceModalQuantityPicturesCloseLabel:
        "Quantity Pictures Close",
      editCiltSequenceModalQuantityPicturesCloseRequired:
        "Quantity Pictures Close is required",
      editCiltSequenceModalToolsRequiredLabel: "Tools Required",
      // EditCiltSequenceModal strings
      editCiltSequenceModalTitle: "Edit CILT Sequence",
      editCiltSequenceModalSuccess: "Success",
      editCiltSequenceModalSuccessDescription:
        "CILT sequence updated successfully",
      editCiltSequenceModalError: "Error",
      editCiltSequenceModalErrorDescription: "Error updating CILT sequence",
      editCiltSequenceModalErrorLoadingTypes: "Error loading CILT types",
      editCiltSequenceModalPositionLabel: "Position",
      editCiltSequenceModalPositionPlaceholder: "Select position",
      editCiltSequenceModalReferenceOplPlaceholder: "Select reference OPL/SOP",
      editCiltSequenceModalRemediationOplPlaceholder:
        "Select remediation OPL/SOP",
      editCiltSequenceModalOrderLabel: "Order",
      editCiltSequenceModalOrderRequired: "Order is required",
      editCiltSequenceModalOrderPlaceholder: "Enter order",
      editCiltSequenceModalColorPlaceholder: "Enter color code",
      editCiltSequenceModalStandardTimePlaceholder: "Enter standard time",
      editCiltSequenceModalToolsRequiredPlaceholder: "Enter tools required",
      editCiltSequenceModalStandardOkPlaceholder: "Enter standard OK",

      // CiltCardList strings
      ciltCardListSequencesModalTitle: "Sequences of {ciltName}",
      ciltCardListCloseButton: "Close",
      ciltCardListCreateNewSequenceButton: "Create New Sequence",
      ciltCardListSearchPlaceholder:
        "Search sequences...",
      ciltCardListTotalSequences: "Total: {count} sequences",
      ciltCardListNoSequencesAssociated:
        "No sequences associated with this CILT.",
      ciltCardListNoSequencesMatchingSearch:
        "No sequences match your search criteria.",
      ciltCardListSequenceLabel: "Sequence {order}",
      ciltCardListStandardTimeLabel: "Standard Time:",
      ciltCardListToolsLabel: "Required Tools:",
      ciltCardListCreatedLabel: "Created:",
      ciltCardListViewDetailsButton: "View Details",
      ciltCardListViewReferenceOplButton: "View Reference OPL",
      ciltCardListViewRemediationOplButton: "View Remediation OPL",
      ciltCardListEditSequenceButton: "Edit Sequence",
      ciltCardListSequenceDetailsModalTitle: "Sequence Details",
      ciltCardListPositionLabel: "Position:",
      ciltCardListCiltTypeLabel: "CILT Type:",
      ciltCardListColorLabel: "Color:",
      ciltCardListRequiredToolsLabel: "Required Tools:",
      ciltCardListStoppageReasonLabel: "Stoppage Reason:",
      ciltCardListStandardOkLabel: "Standard OK:",
      ciltCardListQuantityPicturesCreateLabel: "Pictures for Creation:",
      ciltCardListQuantityPicturesCloseLabel: "Pictures for Closure:",
      ciltCardListRelatedOplsTitle: "Related OPLs",
      ciltCardListReferenceOplLabel: "Reference OPL:",
      ciltCardListRemediationOplLabel: "Remediation OPL:",
      ciltCardListViewReferenceOplLinkText: "View Reference OPL",
      ciltCardListViewRemediationOplLinkText: "View Remediation OPL",
      ciltCardListCreationDateLabel: "Creation Date:",
      ciltCardListLastUpdateLabel: "Last Update:",
      ciltCardListYesText: "Yes",
      ciltCardListNoText: "No",
      ciltCardListOplInfoMessage: "OPL Information",
      ciltCardListNoSequencesMessage:
        "No sequences associated with {ciltName}.",
      ciltCardListNoOplAssociatedMessage:
        "No OPL associated with this sequence.",
      ciltCardListNoMultimediaMessage:
        'No multimedia files available for OPL: {oplTitle}',
      ciltCardListErrorLoadingSequences: "Error loading sequences",
      ciltCardListErrorReloadingSequences: "Error reloading sequences",
      ciltCardListErrorLoadingOplDetails: "Error loading OPL details",
      ciltCardListCreateSequence: "Create Sequence",
      ciltCardListViewSequences: "View Sequences",
      ciltCardListObjectiveLabel: "Objective:",
      ciltCardListMultimediaFilesTitle: "Multimedia Files",
      ciltCardListImageLabel: "Image",
      ciltCardListVideoLabel: "Video",
      ciltCardListPlayVideoButton: "Play Video",
      ciltCardListPdfLabel: "PDF",
      ciltCardListViewPdfButton: "View PDF",
      ciltCardListPdfPreviewModalTitle: "PDF Preview",
      ciltCardListVideoPreviewModalTitle: "Video Preview",
      ciltCardListVideoNotSupported: "Your browser does not support the video tag.",
      searchBarDefaultPlaceholder: "Searching...",
      ciltLevelTreeModalCreateSequenceHere: "Create Sequence Here",
      ciltProceduresSearchPlaceholder: "Searching...",
      informationDetail: "Information",

      oplSelectionModalTitle: "Select OPL / SOP",
      oplSelectionModalTitleColumn: "OPL / SOP Name",
      oplSelectionModalTypeColumn: "Type",
      oplSelectionModalActionsColumn: "Actions",
      oplSelectionModalSelectButton: "Select OPL / SOP",
      oplSelectionModalMultimediaButton: "View multimedia",
      oplSelectionModalMultimediaTitle: "Multimedia",
      oplSelectionModalNoContent: "No content",
      oplSelectionModalCreateTitle: "Create OPL / SOP",
      oplSelectionModalSuccessDetail: "OPL / SOP created successfully",
      oplSelectionModalSuccessDescription: "OPL / SOP created successfully",
      oplSelectionModalErrorDetail: "Error creating OPL / SOP",
      oplSelectionModalImageTitle: "Image",
      oplSelectionModalImageAlt: "Image",
      oplSelectionModalSuccessOpl: "OPL / SOP created successfully",
      oplSelectionModalErrorOpl: "Error creating OPL / SOP",
      oplSearchBarPlaceholder: "Search OPL / SOP",
      
      // CILT Table strings
      createSequence: "Create Sequence",
      viewSequences: "View Sequences",
      information: "Information",
      
      // CILT Sequences strings
      sequences: "Sequences",
      sequence: "Sequence",
      createNewSequence: "Create New Sequence",
      searchByDescriptionOrderOrTime: "Search by description, order or time",
      noSequencesForCilt: "No sequences associated with this CILT.",
      noSequencesMatchSearch: "No sequences match your search.",
      thisGroup: "This CILT",
      noSequencesYet: "doesn't have sequences yet. You can create a new sequence using the \"Create New Sequence\" button.",
      viewDetails: "View Details",
      detailsOf: "Details of",
      editSequence: "Edit Sequence",

      // CILT Details and OPL strings
      ciltType: "CILT Type",
  
      requiredTools: "Required Tools",
      stoppageReason: "Stoppage Reason",
      standardOk: "Standard OK",
      quantityPicturesCreate: "Quantity of Pictures (Create)",
      quantityPicturesClose: "Quantity of Pictures (Close)",
      relatedOPLs: "Related OPLs",
      referenceOPL: "Reference OPL",
      viewReferenceOPL: "View Reference OPL",
      remediationOPL: "Remediation OPL",
      viewRemediationOPL: "View Remediation OPL",
      tools: "Tools",
      created: "Created",
      noOplAssociated: "This sequence doesn't have an associated OPL yet.",
      thisOpl: "This OPL",
      noMediaFiles: "doesn't have associated multimedia files yet.",
      browserNotSupportVideo: "Your browser doesn't support video playback.",
      viewReferenceOpl: "View Reference OPL",
      viewRemediationOpl: "View Remediation OPL",
      cilt: "CILT",
      selectedUsersList: "Selected Users:",
      ciltMstrLastUpdated: "Last Updated:",
      lastLoginWeb: "Last login web",
      lastLoginApp: "Last login app",
      imageLoadSuccess: "Image uploaded successfully",
      imageLoadError: "Error uploading image",
      warningImageUpload: "Warning: image not uploaded correctly",
      scheduleSecuence: "Schedule Sequence",
      confirmCloneCiltMstrMessage: "Are you sure you want to clone the CILT?",
      confirmCloneSecuencesMessage: "All sequences will also be cloned",
      draft: "Draft",
      totalUsersCreated: "Total number of users created",
      totalUsersProcessed: "Total number of users processed",
      importUsersSummary: "Summary of imported users",
      reason: "Reason",
      registered: "Registered",
      noProceduresFound: "No procedures found",

<<<<<<< HEAD
      //NEW UPDATE ENGLISH
      dayValue: "day",
      weekValue: "week",
      monthValue: "month",
      yearValue: "year",
      repeat : "Repeat",
      repeatEach : "Repeat each"
=======
      ciltDueDate: "CILT Due Date",
      ciltDueDatePlaceholder: "CILT Due Date"
      select: "Select",
      editUser:"Update user",
      fastPassword: "Fast password",
      manual: "User manual",
      downloadUsersTemplate: "Download users template"
>>>>>>> ecbcee9a

    },
  },
  es: {
    translation: {
      selectUsers: "Usuarios seleccionados",
      selected: "Seleccionados",
      usersSelected: "Usuarios seleccionados",
      noUsersSelected: "No hay usuarios seleccionados",
      selectedUsers: "Usuarios seleccionados",

      requiredLevelId: "Id de nivel requerido",
      requiredLevelName: "Nombre del nivel requerido",
      requiredRoute: "Ruta de posición requerida",
      requiredAreaId: "Id de área requerido",
      requiredAreaName: "Nombre de área requerido",
      tagsIssued: "Tarjetas emitidas",
      tagsEradicated: "Tarjetas erradicadas",
      cloningLevelsMessage: "Clonando niveles...",
      errorCloningTheLevel: "Error al clonar el arbol: ",
      errorGettingLevelId: "Error al obtener el id del nivel",
      copy: "(copia)",
      associatedTags: "Tarjetas asociadas",
      commentsTag: "Comentarios:",
      noCommentsTag: "Sin comentarios",
      notCardInfoFound: "No se encontró información para esta tarjeta.",
      assignUser: "Asignar Usuario",
      assignedTo: "Responsable:",
      selectRole: "Seleccionar",
      notificationsSB: "Notificaciones",
      companiesSB: "Empresas",
      prioritiesSB: "Prioridades",
      usersSB: "Usuarios",
      siteUsersSB: "Usuarios del Sitio",
      sitesSB: "Sitios",
      cardTypesSB: "Tipos de Tarjeta",
      preclassifiersSB: "Preclasificadores",
      levelsSB: "Niveles",
      cardsSB: "Tarjetas",
      cardDetailsSB: "Detalles de Tarjeta",
      chartsSB: "Gráficos",
      positionsSB: "Posiciones",
      systemHealthSB: "Salud del Sistema",

      login: "Iniciar sesión",
      companyParam: ":company",
      siteParam: ":site",
      cardParam: ":card",
      cardTypeParam: ":cardType",
      colon: ":",
      password: "Contraseña",
      newPassword: "Nueva Contraseña",
      sendCode: "Enviar código",
      logout: "Cerrar sesión",
      updatePassword: "Actualizar contraseña",
      confirmPassword: "Confirmar contraseña",
      uploadCardDataWithDataNet: "Cargar Tarjeta con datos de red",
      uploadCardEvidenceWithDataNet:
        "Cargar evidencia de Tarjeta con datos de red",
      searchRecord: "Buscar registro",
      clearFiltersAndSorters: "Limpiar filtros y ordenadores",
      empty: "",
      welcome: "¡Bienvenido!",
      resetPassword: "Restablecer contraseña",
      sendCodeMessage:
        "Introduce tu dirección de correo electrónico y te enviaremos un código para restablecer tu contraseña.",
      enterTheCode:
        "Introduce el código que te hemos enviado a tu correo electrónico. Ten en cuenta que el código expira en 24 horas.",
      enterTheNewPassword: "Por favor, introduce la nueva contraseña.",
      logoutModalTittle: "¿Estás seguro de que quieres cerrar sesión?",
      logutModalContent: "Estás a punto de cerrar la sesión de tu cuenta.",
      white: "white",
      updateUser: "Actualizar usuario",
      creation: "Creación",
      definitiveSolution: "Solución definitiva",
      provisionalSolution: "Solución provisional",
      provisionalUser: "Usuario provisional",
      provisionalDate: "Fecha provisional",
      days: "Días",
      definitiveUsers: "Usuarios definitivos",
      definitiveDate: "Fecha definitiva",
      provisionalSoluitonApplied: "Solución provisional aplicada",
      NA: "N/D",
      noResponsible: "Sin responsable",
      noMechanic: "Sin responsable",
      noDefinitiveUser: "Sin usuario definitivo",
      images: "Imágenes",
      videos: "Videos",
      audios: "Audios",
      evidences: "Evidencias",
      none: "None",
      expand: "Ampliar",

      email: "Correo electrónico",
      loginText:
        "Obtén una visión completa de todas las necesidades de mantenimiento de tu empresa antes de que se conviertan en reparaciones costosas.",
      forgotPassword: "¿Olvidaste tu contraseña?",

      // errors login form
      requiredEmail: "Por favor, introduce tu dirección de correo electrónico.",
      requiredPassword: "Por favor, introduce tu contraseña.",
      requiredValidEmailAddress:
        "Por favor, introduce una dirección de correo electrónico válida.",
      requiredInfo: "Por favor, introduce la información.",

      // errors user form
      requiredUserName: "Por favor, introduce el nombre del usuario.",
      requiredSite: "Por favor, selecciona un sitio.",
      requiredRoles: "Por favor, asigna al menos un rol.",
      requiredConfirmPassword: "Por favor, confirma tu contraseña.",
      passwordsDoNotMatch: "Las contraseñas no coinciden.",
      onlyLetters: "Por favor, introduce solo letras.",
      passwordLenght: "La contraseña debe tener al menos 8 caracteres.",
      uploadFileRequired: "Por favor, sube un archivo.",
      logoutModalContent: "Estás a punto de cerrar la sesión de tu cuenta.",
      provisionalSolutionApplied: "Solución provisional aplicada",

      // errors company form
      requiredCompanyName: "Por favor, introduce el nombre de la empresa.",
      requiredRFC: "Por favor, introduce el RFC.",
      requiredContacName: "Por favor, introduce el nombre del contacto.",
      requiredPosition: "Por favor, introduce el puesto del contacto.",
      requiredAddress: "Por favor, introduce la dirección.",
      requiredPhone: "Por favor, introduce el número de teléfono.",
      requiredExtension: "Por favor, introduce una extensión.",
      requiredCellular: "Por favor, introduce el celular.",
      requiredLogo: "Por favor, sube el logo.",

      // errors priority form
      requiredCode: "Por favor, introduce el código.",
      requiredDescription: "Por favor, introduce la descripción.",
      requiredDaysNumber: "Por favor, introduce el número de días.",
      requiredResponsableId: "Por favor, selecciona el responsable.",
      requiredMechanic: "Por favor, selecciona el mecánico.",
      requiredPriority: "Prioridad requerida.",

      // company
      logo: "Logo",
      companyName: "Nombre",
      rfc: "RFC",
      companyAddress: "Dirección",
      contact: "Contacto",
      position: "Puesto",
      phone: "Teléfono",
      extension: "Extensión",
      cellular: "Celular",

      logoTemp: "https://th.bing.com/th/id/OIG4.jIj.NbKiwFNdl.C3Ltft?pid=ImgGn",

      // company actions
      viewSites: "Ver sitios",

      // levels
      notify: "Notificar",

      // site actions
      viewPriorities: "Ver prioridades",
      viewLevels: "Ver niveles",
      viewCardTypes: "Ver tipos de Tarjeta",
      viewCards: "Ver Tarjetas",
      viewCharts: "Ver gráficos",
      viewUsers: "Ver usuarios",
      viewPositions: "Ver posiciones",
      importUsers: "Importar usuarios",

      // errors sites form
      requiredLatitud: "Por favor, introduce la latitud",
      requiredLongitud: "Por favor, introduce la longitud",
      requiredSiteCode: "Por favor, introduce el código del sitio",
      requiredSiteBusinessName: "Por favor, introduce el nombre comercial",
      requiredSiteType: "Por favor, introduce el tipo de sitio",
      requiredDueDate: "Por favor, introduce la fecha de vencimiento",
      requiredMonthlyPayment: "Por favor, introduce el pago mensual",
      requiredCurrency: "Por favor, selecciona la moneda",
      requiredAppHistoryDays:
        "Por favor, introduce los días del historial de la app",
      companies: "empresas",
      companiesUpperCase: "Empresas",
      users: "Usuarios",
      usersOf: "Usuarios de",
      requiredUserLicense: "Por favor, selecciona la licencia de usuario",
      enable: "Habilitar",

      // Import users form
      dragFile: "Haz clic o arrastra un archivo a esta área para subirlo",
      singleUpload: "Compatible con una sola carga .xlsx",

      // sites
      site: "Sitio",
      sitesOf: "Sitios de",
      yourSitesOfCompany: "Tus sitios de la empresa",
      sites: "sitios",
      latitud: "Latitud",
      longitud: "Longitud",
      siteCode: "Código del sitio",
      siteBusinessName: "Nombre comercial del sitio",
      siteType: "Tipo de sitio",
      monthlyPayment: "Pago mensual",
      currency: "Moneda",
      appHistoryDays: "Días del historial de la app",
      userLicense: "Licencia de usuario",
      concurrent: "Concurrente",
      named: "Nombrado",
      concurrente: "concurrente",
      nombrado: "nombrado",
      quantity: "Cantidad",
      requiredAdditionalField: "Por favor, introduce el campo adicional",

      // CardTypes
      methodology: "Nombre de la metodología",
      name: "Nombre",
      color: "Color",
      responsible: "Responsable",
      cardTypeMethodology: "Metodología del tipo de Tarjeta",
      cardTypesOf: "Tipos de Tarjeta de",
      quantityPictures: "Cantidad de imágenes",
      quantityAudios: "Cantidad de audios",
      quantityVideos: "Cantidad de videos",
      picturesCreatePs: "Imágenes para crear solución provisional",
      audiosCreatePs: "Audios para crear solución provisional",
      videosCreatePs: "Videos para crear solución provisional",
      durationInSeconds: "Duración en segundos",
      atCreation: "En la creación",
      atProvisionalSolution: "En la solución provisional",
      atDefinitiveSolution: "En la solución definitiva",

      // cardtype methodology
      M: "M",
      C: "C",
      updateCardType: "Actualizar tipo de Tarjeta",

      // roles
      roles: "Roles",
      createNode: "Crear nodo",

      // errors card type form
      requiredMethodology: "Por favor, selecciona la metodología",
      requiredCardTypeName:
        "Por favor, introduce el nombre del tipo de Tarjeta",
      requiredColor: "Por favor, selecciona un color",

      // CardTypes actions
      viewPreclassifiers: "Ver preclasificadores",

      // Priority
      prioritiesOf: "Prioridades de",
      priority: "Prioridad",
      code: "Código",
      enterCode: "¡Introduce el código!",
      description: "Descripción",
      levelMachineId: "ID del nivel de la máquina",
      daysNumber: "Número de días",
      updatePriority: "Actualizar prioridad",

      // Card titles
      createCompany: "Crear empresa",
      updateCompany: "Actualizar empresa",
      createPriority: "Crear prioridad para",
      createUserFor: "Crear usuario para",
      importUsersFor: "Importar usuarios para",
      createUser: "Crear usuario",
      createSite: "Crear sitio para",
      updateSite: "Actualizar sitio",
      createPreclassifier: "Crear Preclasificador",
      createCardType: "Crear tipo de Tarjeta para",
      createLevel: "Crear nivel para",
      updateLevel: "Actualizar nivel",
      createNodefor: "Crear nodo para",

      cards: "Tarjetas",
      tagDetailsOf: "Detalles de la Tarjeta de",
      type: "Tipo",
      cardNumber: "Número de Tarjeta",
      area: "Área",
      date: "Fecha",
      mechanic: "Mecánico",
      mechanics: "Responsables",
      creator: "Creador",
      comments: "Comentarios",
      updateMechanic: "Actualizar mecánico",
      changeLog: "Registro de cambios",
      noDueDate: "Sin fecha de vencimiento",

      // Tags re-design
      tagsOf: "Tarjetas de",
      filters: "Filtros",
      status: "Estado",
      dueDate: "Fecha de vencimiento",
      cardType: "Tipo de Tarjeta",
      problemType: "Tipo de problema",
      location: "Ubicación",
      createdBy: "Creado por",
      problemDescription: "Descripción del problema",

      // Tags details re-design
      tagStatusCanceled: "Cancelado",
      tagDate: "Fecha",
      tagDays: "Días",
      ceroDays: "0 días",
      tagNumber: "Número de Tarjeta",
      tagPriority: "Prioridad",
      dateStatus: "Estado de la fecha",
      tagMechanic: "Mecánico",
      tagProvisionalUser: "Usuario provisional",
      tagProvisionalSoluitonApplied: "Solución provisional aplicada",
      creationDate: "Fecha de creación",
      daysSinceCreation: "Días desde la creación",
      cero: "0",
      anomalyDetected: "Anomalía detectada",
      appProvisionalUser: "Usuario provisional de la app",
      appDefinitiveUser: "Usuario definitivo de la app",
      definitiveUser: "Usuario definitivo",
      definitiveSolutionApplied: "Solución definitiva aplicada",

      // Constants for the dividers
      evidencesAtCreationDivider: "Evidencias en la creación",
      definitiveSolutionDivider: "Solución definitiva",
      evidencesAtDefinitiveDivider: "Evidencias en la solución definitiva",
      provisionalSolutionDivider: "Solución provisional",
      evidencesAtProvisionalDivider: "Evidencias en la solución provisional",
      changeLogDivider: "Registro de cambios",

      // Constants for the date status
      expired: "Expirado",
      current: "Actual",
      onTime: "A tiempo",

      // charts
      chartsOf: "Gráficos de",
      anomalies: "Anomalías",
      areas: "Áreas",
      creators: "Creadores",
      machines: "Zonas",
      tagMonitoring: "Monitoreo de Tarjetas",
      totalCards: "Total de Tarjetas",
      total: "Total",
      areaChart: "Área",
      machine: "Máquina",
      machineLocation: "Ubicación de la máquina",
      creatorChart: "Creador",
      cardName: "Nombre de la Tarjeta",
      preclassifierChart: "Preclasificador",
      year: "Año:",
      week: "Semana:",
      cumulativeIssued: "Emitido acumulado:",
      cumulativeEradicated: "Erradicado acumulado:",

      // general actions
      edit: "Editar",
      create: "Crear",
      save: "Guardar",
      cancel: "Cancelar",
      actions: "Acciones",
      delete: "Eliminar",
      confirm: "Confirmar",
      add: "Agregar",

      // Tipo de evidencia
      AUCR: "AUCR",
      AUCL: "AUCL",
      AUPS: "AUPS",
      VICR: "VICR",
      VICL: "VICL",
      VIPS: "VIPS",
      IMCR: "IMCR",
      IMPS: "IMPS",
      IMCL: "IMCL",

      // Estado
      active: "Activo",
      activeStatus: "A",
      inactive: "Inactivo",
      open: "Abierto",
      closed: "Cerrado",
      pastDue: "Vencido",
      suspended: "Suspendido",
      canceled: "Cancelado",
      preclassifiersof: "Preclasificadores de",
      preclassifier: "Preclasificador",
      updatePreclassifier: "Actualizar preclasificador",
      levelsof: "Niveles de",

      // Páginas de error
      notFoundPageTitle: "404",
      notFoundPageSubTitle: "Lo sentimos, la página que visitaste no existe.",
      unauthorizedPageTitle: "403",
      unauthorizedPageSubTitle:
        "Lo sentimos, no tienes autorización para acceder a esta página.",
      goBack: "Volver atrás",

      downloadData: "Descargar datos",

      // Presets de selector de rango
      last7days: "Últimos 7 días",
      last14days: "Últimos 14 días",
      last30days: "Últimos 30 días",
      last90days: "Últimos 90 días",

      failedToDownload: "Error al descargar",

      // Notificaciones de advertencia
      restrictedAccessMessage:
        "Acceso denegado: Tu rol está limitado a la aplicación y no te permite acceder al sitio. Por favor, contacta al administrador si crees que esto es un error.",

      // Árbol de niveles
      close: "Cerrar",
      createLevelBtn: "Crear nivel",
      updateLevelTree: "Actualizar nivel",
      details: "Detalles",
      levelsOf: "Niveles de ",
      newLevel: " Nuevo nivel",
      level: "Nivel",
      errorFetchingLevels: "Error al obtener niveles",
      errorSavingLevel: "Error al guardar nivel",
      defaultSiteName: "Nombre del sitio",
      detailsOptionA: "A",
      detailsOptionS: "S",
      detailsOptionC: "C",
      detailsStatusActive: "Activo",
      detailsStatusSuspended: "Suspendido",
      detailsStatsCancelled: "Cancelado",
      levelOptions: "Opciones de nivel",

      // Tooltips de preclasificadores
      preclassifierCodeTooltip: "Introduce el código del preclasificador.",
      preclassifierDescriptionTooltip:
        "Proporciona una descripción detallada para el preclasificador. Longitud máxima: 100 caracteres.",
      preclassifierStatusTooltip: "Selecciona el estado del preclasificador.",

      // Tooltips del formulario de prioridades
      priorityCodeTooltip:
        "Un código alfanumérico único que representa la prioridad (por ejemplo, '7D' para siete días). Máximo 4 caracteres.",
      priorityDescriptionTooltip:
        "Una breve descripción de la prioridad. Usa un lenguaje claro y conciso. Máximo 50 caracteres.",
      priorityDaysNumberTooltip:
        "El número de días asociado con esta prioridad. Debe ser un número positivo.",

      // Tooltips de formularios basados en SiteEntity
      siteNameTooltip:
        "Introduce el nombre del sitio . Longitud máxima: 100 caracteres.",
      siteRfcTooltip:
        "Introduce el  RFC para la empresa asociada al sitio. Debe tener exactamente 13 caracteres.",
      siteBusinessNameTooltip:
        "Introduce el nombre comercial legal del sitio, tal como está registrado oficialmente. Longitud máxima: 100 caracteres.",
      siteTypeTooltip:
        "Especifica el tipo de sitio (por ejemplo, oficina, almacén, tienda). Longitud máxima: 20 caracteres.",
      siteLatitudeTooltip:
        "Introduce las coordenadas de latitud del sitio. Usa un formato con hasta 11 caracteres, por ejemplo, '19.432608'.",
      siteLongitudeTooltip:
        "Introduce las coordenadas de longitud del sitio. Usa un formato con hasta 11 caracteres, por ejemplo, '-99.133209'.",
      siteAddressTooltip:
        "Proporciona la dirección física completa del sitio, incluyendo calle, ciudad y código postal. Longitud máxima: 200 caracteres.",
      siteContactTooltip:
        "Introduce el nombre del contacto principal para este sitio. Longitud máxima: 100 caracteres.",
      sitePositionTooltip:
        "Especifica el puesto o título del contacto (por ejemplo, Gerente, Supervisor). Longitud máxima: 100 caracteres.",
      sitePhoneTooltip:
        "Proporciona el número de teléfono principal, incluyendo código de área. Longitud máxima: 13 caracteres.",
      siteExtensionTooltip:
        "Si aplica, especifica la extensión telefónica del contacto. Longitud máxima: 10 caracteres.",
      siteCellularTooltip:
        "Proporciona un número de teléfono móvil para el contacto. Longitud máxima: 13 caracteres.",
      siteEmailTooltip:
        "Proporciona la dirección de correo electrónico del contacto. Asegúrate de que sea válida y tenga una longitud máxima de 60 caracteres.",
      siteDueDateTooltip:
        "Selecciona la fecha de vencimiento para los pagos u obligaciones relacionadas con el sitio. Formato: AAAA-MM-DD.",
      siteMonthlyPaymentTooltip:
        "Especifica el monto de pago mensual del sitio en formato decimal, por ejemplo, '1200.00'.",
      siteCurrencyTooltip:
        "Selecciona la moneda para las transacciones financieras relacionadas con este sitio. Usa códigos ISO 4217 (por ejemplo, USD, MXN).",
      siteAppHistoryDaysTooltip:
        "Introduce el número de días para conservar el historial de la aplicación del sitio.",
      siteLogoTooltip: "Sube el logo del sitio. Formatos aceptados: JPG, PNG.",
      siteCodeTooltip: "Código del sitio generado automáticamente.",
      appHistoryDaysTooltip:
        "Introduce el número de días que se conservará el historial de la aplicación.",

      // Tooltips de registro/actualización de empresa
      companyNameTooltip: "Nombre legal de la empresa.",
      companyRfcTooltip:
        "El RFC (Registro Federal de Contribuyentes) debe constar de 12 caracteres para personas físicas o 13 caracteres para personas morales. Asegúrate de que coincide con el formato oficial.",
      companyAddressTooltip:
        "Dirección completa de la empresa, incluyendo calle y ciudad.",
      companyContactNameTooltip: "Nombre del contacto principal.",
      companyPositionTooltip: "Puesto del contacto.",
      companyPhoneTooltip: "Teléfono fijo de la empresa.",
      companyExtensionTooltip: "Extensión telefónica (si aplica).",
      companyCellularTooltip: "Teléfono móvil principal.",
      companyEmailTooltip: "Correo electrónico oficial de la empresa.",
      companyLogoTooltip: "Sube el logo de la empresa en formato de imagen.",

      userNameTooltip:
        "Ingrese el nombre completo del usuario. Solo se permiten letras.",
      userEmailTooltip:
        "Ingrese una dirección de correo electrónico válida para el usuario.",
      userPasswordTooltip:
        "Ingrese una contraseña segura. Debe tener al menos 8 caracteres.",
      userConfirmPasswordTooltip:
        "Confirme la contraseña para asegurarse de que coincide con la original.",
      userSiteRfcTooltip:
        "Seleccione el RFC del sitio al que se asignará el usuario.",
      userUploadCardDataWithDataNetTooltip:
        "Habilite esta opción si el usuario puede cargar datos de Tarjetas utilizando DataNet.",
      userUploadCardEvidenceWithDataNetTooltip:
        "Habilite esta opción si el usuario puede cargar evidencias de Tarjetas utilizando DataNet.",
      userRolesTooltip: "Seleccione uno o más roles para asignar al usuario.",
      requiredStatus: "El estado es obligatorio",
      statusPlaceholder: "Seleccione un estado",
      activeValue: "A",
      inactiveValue: "I",
      statusUserLabel: "Estado del usuario",
      cardTypeMethodologyTooltip:
        "Seleccione la metodología asociada con este tipo de Tarjeta.",
      cardTypeNameTooltip:
        "Proporcione un nombre único para el tipo de Tarjeta. Máximo 45 caracteres.",
      cardTypeDescriptionTooltip:
        "Describa brevemente el propósito del tipo de Tarjeta. Máximo 100 caracteres.",
      cardTypeColorTooltip:
        "Elija un color para representar visualmente este tipo de Tarjeta.",
      responsibleTooltip:
        "Seleccione la persona responsable de gestionar este tipo de Tarjeta.",
      quantityPicturesCreateTooltip:
        "Ingrese el número de imágenes requeridas en la etapa de creación.",
      quantityVideosCreateTooltip:
        "Especifique el número de videos requeridos en la etapa de creación.",
      videosDurationCreateTooltip:
        "Proporcione la duración total (en segundos) de videos para la etapa de creación.",
      quantityAudiosCreateTooltip:
        "Especifique el número de archivos de audio requeridos en la etapa de creación.",
      audiosDurationCreateTooltip:
        "Proporcione la duración total (en segundos) de archivos de audio para la etapa de creación.",
      quantityPicturesPsTooltip:
        "Ingrese el número de imágenes requeridas en la etapa de solución provisional.",
      quantityVideosPsTooltip:
        "Especifique el número de videos requeridos en la etapa de solución provisional.",
      videosDurationPsTooltip:
        "Proporcione la duración total (en segundos) de videos para la etapa de solución provisional.",
      quantityAudiosPsTooltip:
        "Especifique el número de archivos de audio requeridos en la etapa de solución provisional.",
      audiosDurationPsTooltip:
        "Proporcione la duración total (en segundos) de archivos de audio para la etapa de solución provisional.",

      quantityPicturesCloseTooltip:
        "Ingrese el número de imágenes requeridas en la etapa de solución definitiva.",
      quantityVideosCloseTooltip:
        "Especifique el número de videos requeridos en la etapa de solución definitiva.",
      videosDurationCloseTooltip:
        "Proporcione la duración total (en segundos) de videos para la etapa de solución definitiva.",
      quantityAudiosCloseTooltip:
        "Especifique el número de archivos de audio requeridos en la etapa de solución definitiva.",
      audiosDurationCloseTooltip:
        "Proporcione la duración total (en segundos) de archivos de audio para la etapa de solución definitiva.",
      cardTypeStatusTooltip:
        "Seleccione el estado actual del tipo de Tarjeta. Esto determina si el tipo de Tarjeta está activo o inactivo en el sistema.",
      statusCardTypeTooltip: "Puede cambiar el estado del tipo de Tarjeta",
      createNotification: "Crear Notificación",
      notificationName: "Nombre de la Notificación",
      requiredName: "El nombre de la notificación es obligatorio.",
      notificationDescription: "Descripción de la Notificación",
      notificationsRequiredDescription: "La descripción es obligatoria.",
      notificationsSite: "Sitio",
      notificationsSelectSite: "Seleccione un sitio",
      notificationsRequiredSite: "Debe seleccionar un sitio.",
      notificationsSelectUsers: "Seleccione Usuarios",
      notificationsRequiredUsers: "Debe seleccionar al menos un usuario.",
      notificationsSave: "Guardar",
      notificationsCancel: "Cancelar",
      searchUsers: "Buscar Usuario",
      responsibleRequired: "Responsable Obligatorio",
      levelsTreeOptionCreate: "Crear",
      levelsTreeOptionClose: "Cerrar",
      levelsTreeOptionEdit: "Editar",
      levelsTreeOptionClone: "Clonar",
      levelDetailsTitle: "Detalles del Nivel",
      errorOnSubmit: "Error al enviar",
      drawerTypeCreate: "create",
      drawerTypeEdit: "update",
      drawerTypeClone: "clone",
      loading: "Cargando",
      noData: "Sin datos",
      errorFetchingLevelData: "Error al obtener datos del nivel",
      yes: "Sí",
      no: "No",
      detailsStatusCancelled: "Cancelado",
      for: "para",

      errorFetchingData: "Error al obtener datos",
      namePlaceholder: "Introduce el nombre",
      descriptionPlaceholder: "Introduce la descripción",
      responsiblePlaceholder: "Selecciona un responsable",

      // General Placeholders
      cardTypeTreeNamePlaceholder: "Introduce el nombre",
      cardTypeTreeDescriptionPlaceholder: "Introduce la descripción",
      cardTypeTreeResponsiblePlaceholder: "Selecciona un responsable",
      cardTypeTreeStatusPlaceholder: "Selecciona un estado",
      cardTypeTreeColorPlaceholder: "Pick a color",

      // Placeholders for Quantity Fields
      cardTypeTreeQuantityPicturesPlaceholder:
        "Introduce la cantidad de imágenes",
      cardTypeTreeQuantityVideosPlaceholder: "Introduce la cantidad de videos",
      cardTypeTreeQuantityAudiosPlaceholder: "Introduce la cantidad de audios",

      // Titles or Section Labels
      cardTypeTreeAtCreation: "En la creación",
      cardTypeTreeAtProvisionalSolution: "En la solución provisional",
      cardTypeTreeAtDefinitiveSolution: "En la solución definitiva",

      // Error Messages
      cardTypeTreeRequiredCardTypeName:
        "El nombre del tipo de Tarjeta es obligatorio",
      cardTypeTreeRequiredDescription: "La descripción es obligatoria",
      cardTypeTreeRequiredResponsableId: "El responsable es obligatorio",
      cardTypeTreeRequiredColor: "El color es obligatorio",

      // Notifications
      cardTypeTreeSuccessCardTypeUpdated:
        "¡El tipo de Tarjeta se actualizó con éxito!",
      cardTypeTreeErrorFetchingData: "Error al obtener datos",

      /* Card Types and Preclassifier tree */
      cardTypesDrawerTypeCreateCardType: "crearTipoTarjeta",
      cardTypesDrawerTypeUpdateCardType: "actualizarTipoTarjeta",
      cardTypesDrawerTypeCreatePreclassifier: "crearPreclasificador",
      cardTypesDrawerTypeUpdatePreclassifier: "actualizarPreclasificador",
      cardTypesCreate: "Crear Tipo de Tarjeta",
      cardTypesCancel: "Cancelar",
      cardTypesEdit: "Editar Tipo de Tarjeta",
      cardTypesEditPreclassifier: "Editar Preclasificador",
      cardTypesCloneCardType: "Clonar Tipo de Tarjeta",
      cardTypesClonePre: "Clonar Preclasificador",
      cardTypesCreatePreclassifier: "Crear Preclasificador",
      cardTypesUpdatePreclassifier: "Editar Preclasificador",
      cardTypesRoot: "Raíz",
      cardTypesCloneSuffix: "(Clon)",
      cardTypesMethodologyError:
        "La metodología del tipo de Tarjeta es obligatoria para la creación.",
      cardTypesLoadingData: "Cargando datos...",
      cardTypesUpdateCardType: "Editar Tipo de Tarjeta",
      cardTypesCreateCardType: "Crear Tipo de Tarjeta",
      cardTypesClonePreclassifier: "Clonar preclasificador",
      cardTypesErrorFetchingData: "Error al obtener datos",
      cardTypesNoCardTypeIdError:
        "No se encontró el ID del tipo de Tarjeta para crear un preclasificador.",
      cardTypesOptionEdit: "editarCT",
      cardTypesOptionClone: "clonerCT",
      cardTypesOptionCreate: "createPre",
      cardTypesOptionCancel: "cancelCT",

      cardTypeDetailsTitle: "Detalles del Tipo de Tarjeta",
      cardTypeDetailsMethodology: "Metodología",
      cardTypeDetailsName: "Nombre",
      cardTypeDetailsDescription: "Descripción",
      cardTypeDetailsColor: "Color",
      cardTypeDetailsResponsible: "Responsable",
      cardTypeDetailsStatus: "Estado",

      preclassifierDetailsTitle: "Detalles del Preclasificador",
      preclassifierDetailsCode: "Código",
      preclassifierDetailsDescription: "Descripción",
      preclassifierDetailsStatus: "Estado",
      notSpecified: "No especificado",
      false: "false",

      //PDF
      tagDetails: "Detalles de la tarjeta",
      problemDetails: "Detalles del problema",
      sharePDF: "Compartir PDF",
      namePDF: "Detalles de la tarjeta.pdf",

      logImgDesc: "Imagen del Log In",
      enSub: "One Smart Mate",

      // Positions Page
      positions: "Posiciones",
      createPosition: "Crear Posición",
      searchPositions: "Buscar por nombre, área, nivel o estado",
      noAssignedUsers: "No hay usuarios asignados a esta posición",
      assignedUsers: "Usuarios asignados",
      loadingPositions: "Cargando posiciones...",
      positionFound: "posición encontrada",
      positionsFound: "posiciones encontradas",

      // System Health
      systemHealthTitle: "Estado de Salud del Sistema",
      testingNotifications: "Probando notificaciones",
      testingEmails: "Probando envío de correos",
      testingServices: "Probando servicios",
      testingDbWrite: "Probando escritura en base de datos",
      testingServerRam: "Probando RAM en servidor",
      testingEvidenceWrite: "Probando escritura de evidencias",
      healthStatusOk: "OK",
      healthStatusFailed: "FALLO",

      // System Health additional strings
      sessionPerformance: "Rendimiento de tu Sesión",
      memoryUsage: "Uso de Memoria",
      usedMemory: "Memoria Utilizada",
      totalMemory: "Memoria Total",
      pageLoadTime: "Tiempo de Carga",
      domComplete: "DOM Completo",
      networkLatency: "Latencia de Red",
      positionsRange: "{{start}}-{{end}} de {{total}} posiciones",
      noPositionsToShow: "No hay posiciones para mostrar",
      noUsersAvailableForSite: "No hay usuarios disponibles para este sitio",
      positionName: "Nombre de la posición",
      positionDescription: "Descripción de la posición",
      selectUsersForPosition:
        "Seleccione los usuarios que estarán asignados a esta posición",
      cancelPosition: "Cancelar",
      updatePositionTitle: "Editar Posición",
      selectStatus: "Seleccione un estado",
      positionNameMaxLength: "El nombre no puede exceder los 45 caracteres",
      positionDescriptionMaxLength:
        "La descripción no puede exceder los 100 caracteres",
      noPositionData: "No se encontraron datos de posición para actualizar.",
      positionUpdatedSuccess: "La posición ha sido actualizada exitosamente.",
      positionUpdateError:
        "Ocurrió un error al actualizar la posición. Por favor intente de nuevo.",
      pleaseSelectStatus: "Por favor seleccione un estado",

      // Table locale strings
      accept: "Aceptar",
      reset: "Reiniciar",
      search: "Buscar",
      filter: "Filtrar",
      selectCurrentPage: "Seleccionar página actual",
      invertSelection: "Invertir selección",
      selectAll: "Seleccionar todo",
      sort: "Ordenar",
      sortDesc: "Click para ordenar descendente",
      sortAsc: "Click para ordenar ascendente",
      cancelSort: "Click para cancelar ordenamiento",

      // Position table headers
      positionAreaHeader: "Área",
      positionNodeZoneHeader: "Nodo / Zona",
      positionNameHeader: "Nombre",
      positionDescriptionHeader: "Descripción",
      positionStatusHeader: "Estado",
      positionActionsHeader: "Acciones",

      success: "Éxito",
      error: "Error",
      "No position data found for update.":
        "No se encontró información de posición para actualizar.",
      "The position has been updated successfully.":
        "La posición se actualizó con éxito.",
      "An error occurred while updating the position. Please try again.":
        "Ocurrió un error al actualizar la posición. Por favor, inténtalo de nuevo.",
      "The name cannot exceed 45 characters":
        "El nombre no puede exceder los 45 caracteres",
      "The description cannot exceed 100 characters":
        "La descripción no puede exceder los 100 caracteres",
      "Please select a status": "Por favor, selecciona un estado",
      "Select a status": "Selecciona un estado",
      createPositionHere: "Crear posición aquí",

      // User positions
      loadingUserPositions: "Cargando posiciones",
      noPositionsAvailable: "No hay posiciones disponibles",
      userPositions: "Posiciones",
      confirmCloneLevel: "Confirmar Clonación de Nivel",
      confirmCloneLevelMessage:
        "¿Estás seguro de que deseas clonar el nivel?. ",
      levelSubLebelsWarning:
        "Al clonar un nivel, todos sus sub-niveles también serán clonados.",
      defaultNotificationTitle: "Notificación",
      defaultNotificationMessage: "Has recibido una nueva notificación",
      notificationReceived: "Notificación recibida",

      collapseAll: "Contraer todo",
      expandAll: "Expandir todo",
      machinesOfArea: "Zonas del Area",
      assignPositions: "Asignar Posiciones",
      uploadCardAndEvidenceWithDataNet:
        "Cargar tarjeta y evidencias con datos de red",
      databaseConnectionTest: "Prueba de conexión a base de datos",
      verificationOfServices: "Verificación de Servicios",
      catalogs: "Catálogos",
      accounts: "Cuentas",
      dashboard: "Panel",
      technicalSupport: "Soporte Técnico",
      tagVersion: import.meta.env.VITE_AP_VERSION,
      redesign: import.meta.env.VITE_IS_REDESIGN,
      enterEmail: "Introduce tu correo electrónico",
      enterPassword: "Introduce tu contraseña",
      permissionsError: "No tienes permisos para acceder a esta aplicación.",

      // CILT related strings
      createCiltProcedure: "Crear procedimiento CILT",
      createCiltProcedureForPosition: "Crear procedimiento CILT para posición",
      ciltName: "Nombre del procedimiento CILT",
      registerCiltNameRequiredValidation:
        "Por favor, ingresa el nombre del procedimiento CILT",
      registerCiltNameMaxLengthValidation:
        "Nombre del procedimiento CILT no puede exceder 100 caracteres",
      registerCiltNamePlaceholer: "Nombre del procedimiento CILT",
      ciltDescription: "Descripción del procedimiento CILT",
      registerCiltDescriptionRequiredValidation:
        "Por favor, ingresa la descripción del procedimiento CILT",
      registerCiltDescriptionMaxLengthValidation:
        "Descripción del procedimiento CILT no puede exceder 500 caracteres",
      registerCiltDescriptionPlaceholer: "Descripción del procedimiento CILT",
      standardTime: "Tiempo estándar",
      registerCiltStandardTimeRequiredValidation:
        "Por favor, ingresa el tiempo estándar",
      registerCiltStandardTimePlaceholer: "Tiempo estándar",
      learningTime: "Tiempo de aprendizaje",
      registerCiltLearningTimeRequiredValidation:
        "Por favor, ingresa el tiempo de aprendizaje",
      registerCiltLearningTimePlaceholer: "Tiempo de aprendizaje",
      ciltCreator: "Creador",
      registerCiltCreatorRequiredValidation: "Por favor, ingresa el creador",
      reviewer: "Revisor",
      registerCiltReviewerRequiredValidation: "Por favor, ingresa el revisor",
      registerCiltReviewerPlaceholer: "Selecciona un revisor",
      approver: "Aprobador",
      registerCiltApproverRequiredValidation: "Por favor, ingresa el aprobador",
      registerCiltApproverPlaceholer: "Selecciona un aprobador",
      layoutImage: "Diagrama",
      registerCiltLayoutImageRequiredValidation:
        "Por favor, ingresa la imagen del diagrama",
      imageUploadError: "Only image files are allowed",
      selectCreator: "Selecciona un creador",
      selectReviewer: "Selecciona un revisor",
      selectApprover: "Selecciona un aprobador",
      ciltProceduresSB: "Procedimientos CILT",
      ciltProceduresDescription:
        "Esta página contiene información sobre los procedimientos CILT y su implementación.",
      seconds: "segundos",
      oplSB: "OPL",
      oplDescription:
        "Esta página contiene información sobre One Point Lessons (OPL).",
      ciltTypesSB: "Tipos de CILT",
      ciltTypesOf: "Tipos de CILT de",
      ciltTypesDescription:
        "Esta página contiene información sobre diferentes tipos de CILT.",
      ciltFrecuenciesSB: "Frecuencias de CILT",
      ciltFrecuenciesOf: "Frecuencias de CILT de",
      ciltFrecuenciesDescription:
        "Esta página contiene información sobre frecuencias de CILT.",

  
        searchByName: "Buscar por nombre",
        addNewCiltType: "Agregar nuevo tipo de CILT",
        errorLoadingNewTypesCilt: "Error al cargar los tipos de CILT",
        typeCiltUpdated: "Tipo de CILT actualizado",
        errorUpdatingCiltType: "Error al actualizar el tipo de CILT",
        ciltTypeAdded: "Tipo de CILT agregado",
        errorAddingCiltType: "Error al agregar el tipo de CILT",
        noCiltTypes: "No hay tipos de CILT para mostrar.",
        obligatoryName: "El nombre es obligatorio",
        editCiltType: "Editar tipo de CILT",
        addCiltType: "Agregar tipo de CILT",
        
        frequencyCode: "Código de frecuencia",
        addNewCiltFrequency: "Agregar nueva frecuencia de CILT",
        editCiltFrequency: "Editar frecuencia de CILT",
        addCiltFrequency: "Agregar frecuencia",
        ciltFrequencyAdded: "Frecuencia agregada exitosamente",
        ciltFrequencyUpdated: "Frecuencia actualizada exitosamente",
        errorAddingCiltFrequency: "Error al agregar la frecuencia",
        errorUpdatingCiltFrequency: "Error al actualizar la frecuencia",
        errorLoadingCiltFrequencies: "Error al cargar las frecuencias",
        noCiltFrequencies: "No hay frecuencias disponibles",
        obligatoryCode: "El código de frecuencia es obligatorio",
        obligatoryDescription: "La descripción es obligatoria",
        searchbyDescriptionOrCode: "Buscar por código o descripción",
        

      // CILT Master strings
      ciltMstrPageTitle: "Procedimientos CILT",
      ciltMstrCreateSuccess: "Procedimiento CILT creado exitosamente",
      ciltMstrSelectPositionTitle: "Selecciona una posición",
      ciltMstrCreateButtonLabel: "Crear procedimiento CILT",
      ciltMstrCreateModalTitle: "Crear procedimiento CILT",
      ciltMstrPositionLabel: "Posición",
      // CILT Edit Modal strings
      ciltMstrEditModalTitle: "Editar CILT",
      ciltMstrSaveChangesButton: "Guardar Cambios",
      ciltMstrCancelButton: "Cancelar",
      ciltMstrUpdateError: "Error al actualizar. Intente de nuevo.",
      ciltMstrUpdateSuccess: "CILT actualizado correctamente.",
      ciltMstrNameLabel: "Nombre CILT",
      ciltMstrNameRequired: "Por favor ingrese el nombre!",
      ciltMstrDescriptionLabel: "Descripción",
      ciltMstrStandardTimeLabel: "Tiempo Estándar en segundos",
      ciltMstrInvalidNumberMessage: "Por favor ingrese un número válido",
      ciltMstrLearningTimeLabel: "Tiempo Aprendizaje",
      ciltMstrStatusLabel: "Estado",
      ciltMstrStatusRequired: "Por favor seleccione un estado!",
      ciltMstrStatusPlaceholder: "Seleccione un estado",
      ciltMstrStatusActive: "Activo",
      ciltMstrStatusSuspended: "Suspendido",
      ciltMstrStatusCanceled: "Cancelado",

      // CILT Details Modal strings
      ciltMstrDetailsModalTitle: "Detalles del CILT",
      ciltMstrCloseButton: "Cerrar",
      ciltMstrDetailsNameLabel: "Nombre",
      ciltMstrDetailsDescriptionLabel: "Descripción",
      ciltMstrCreatorLabel: "Creador",
      ciltMstrReviewerLabel: "Revisor",
      ciltMstrApproverLabel: "Aprobado por",
      ciltMstrDetailsStandardTimeLabel: "Tiempo Estándar en segundos",
      ciltMstrDetailsLearningTimeLabel: "Tiempo Aprendizaje",
      ciltMstrOrderLabel: "Orden",
      ciltMstrDetailsStatusLabel: "Estado",
      ciltMstrLastUsedLabel: "Última vez utilizado",
      ciltMstrLayoutLabel: "Diagrama",
      ciltMstrViewFullImage: "Ver imagen completa",
      ciltMstrNotAvailable: "No disponible",
      ciltMstrNA: "N/D",

      // CILT Card List strings
      ciltMstrListNameColumn: "Nombre",
      ciltMstrListDescriptionColumn: "Descripción",
      ciltMstrListCreatorColumn: "Creador",
      ciltMstrListStandardTimeColumn: "Tiempo Estándar en segundos",
      ciltMstrListStatusColumn: "Estado",
      ciltMstrListCreationDateColumn: "Fecha de Creación",
      ciltMstrListActionsColumn: "Acciones",
      ciltMstrListEditAction: "Editar",
      ciltMstrListDetailsAction: "Detalles",
      ciltMstrListSequencesAction: "Secuencias",
      ciltMstrListActiveFilter: "Activo",
      ciltMstrListSuspendedFilter: "Suspendido",
      ciltMstrListCanceledFilter: "Cancelado",
      ciltMstrCreateSequenceButton: "Crear Secuencia",
      addFiles: "Agregar archivos",

      // OPL related strings
      oplViewModalTitle: "Detalles del OPL",
      oplGeneralInfo: "Información general",
      oplTitle: "Título",
      oplObjective: "Objetivo",
      oplCreatedBy: "Creado por",
      oplReviewedBy: "Revisado por",
      oplCreationDate: "Fecha de creación",
      oplContentPreview: "Vista previa del contenido",
      oplNoDetails: "No hay detalles disponibles para este OPL",
      oplTextType: "Texto",
      oplImageType: "Imagen",
      oplVideoType: "Video",
      oplPdfType: "PDF",
      oplPlayVideo: "Reproducir video",
      oplViewPdf: "Ver PDF",
      oplOpenInNewTab: "Abrir en una nueva pestaña",
      oplPdfPreviewTitle: "Vista previa de PDF",
      oplVideoPreviewTitle: "Vista previa de video",
      oplClose: "Cerrar",

      // OplTable strings
      oplTableTitleColumn: "Título",
      oplTableObjectiveColumn: "Objetivo",
      oplTableTypeColumn: "Tipo",
      oplTableActionsColumn: "Acciones",
      oplTableViewTooltip: "Ver OPL",
      oplTableEditTooltip: "Editar OPL",
      oplTableOplType: "OPL",
      oplTableSopType: "SOP",
      oplTableViewButtonText: "Detalles",
      oplTableEditButtonText: "Editar",
      // OplTextForm strings
      oplTextFormLabel: "Texto",
      oplTextFormPlaceholder: "Ingrese contenido de texto",
      oplTextFormValidationMessage: "Por favor, ingrese contenido de texto",
      oplTextFormSubmitButton: "Agregar texto",

      // OplMediaUploader strings
      oplMediaImageTitle:
        "Haz clic o arrastra una imagen a esta área para subirla",
      oplMediaImageHint: "Compatible con JPG, PNG, GIF, etc.",
      oplMediaImageButton: "Subir imagen",
      oplMediaVideoTitle:
        "Haz clic o arrastra un video a esta área para subirlo",
      oplMediaVideoHint: "Compatible con MP4, MOV, AVI, etc.",
      oplMediaVideoButton: "Subir video",
      oplMediaPdfTitle: "Haz clic o arrastra un PDF a esta área para subirlo",
      oplMediaPdfHint: "Compatible con archivos PDF solo",
      oplMediaPdfButton: "Subir PDF",
      oplMediaDefaultTitle:
        "Haz clic o arrastra un archivo a esta área para subir",
      oplMediaDefaultHint: "Admite varios formatos de archivo",
      oplMediaDefaultButton: "Subir Archivo",
      oplErrorInvalidFileType: "El archivo seleccionado no es un archivo válido de tipo {type}",

      // OplFormModal strings
      oplFormModalViewTitle: "Ver OPL",
      oplFormModalEditTitle: "Editar OPL",
      oplFormModalCreateTitle: "Crear OPL",
      oplFormModalCloseButton: "Cerrar",
      oplFormModalCancelButton: "Cancelar",
      oplFormModalSaveButton: "Guardar",
      oplFormTitleLabel: "Título",
      oplFormTitleRequired: "Por favor ingrese un título",
      oplFormTitlePlaceholder: "Ingrese título de OPL",
      oplFormObjectiveLabel: "Objetivo",
      oplFormObjectiveRequired: "Por favor ingrese un objetivo",
      oplFormObjectivePlaceholder: "Ingrese objetivo de OPL",
      oplFormTypeLabel: "Tipo",
      oplFormTypeRequired: "Por favor seleccione un tipo",
      oplFormTypePlaceholder: "Seleccione tipo",
      oplFormTypeOpl: "OPL",
      oplFormTypeSop: "SOP",
      oplFormCreatorLabel: "Creador",
      oplFormCreatorPlaceholder: "Seleccione un creador (opcional)",
      oplFormReviewerLabel: "Revisor",
      oplFormReviewerPlaceholder: "Seleccione un revisor (opcional)",
      oplFormNotAssigned: "No asignado",
      oplFormUpdateButton: "Actualizar",
      oplFormCreateButton: "Crear",

      // OplDetailsModal strings
      oplDetailsModalTitle: "Detalles del OPL: {title}",
      oplDetailsContentPreview: "Vista previa del contenido",
      oplDetailsNoContent: "No hay detalles disponibles para este OPL.",
      oplDetailsAddContent: "Agregar contenido",
      oplDetailsTextType: "Texto",
      oplDetailsImageType: "Imagen",
      oplDetailsVideoType: "Video",
      oplDetailsPdfType: "PDF",
      oplDetailsAddText: "Agregar texto",
      oplDetailsAddImage: "Agregar imagen",
      oplDetailsAddVideo: "Agregar video",
      oplDetailsAddPdf: "Agregar PDF",
      oplDetailsViewTab: "Ver",
      oplDetailsPlayVideo: "Reproducir video",
      oplDetailsViewPdf: "Ver PDF",
      oplDetailsPdfPreviewTitle: "Vista previa de PDF",
      oplDetailsVideoPreviewTitle: "Vista previa de video",
      oplDetailsClose: "Cerrar",
      oplDetailsOpenInNewTab: "Abrir en una nueva pestaña",

      // OplDetailsList strings
      oplDetailsListNoDetails:
        "No hay detalles disponibles para mostrar. Agregue contenido utilizando las otras pestañas.",
      oplDetailsListOrderColumn: "Orden",
      oplDetailsListTypeColumn: "Tipo",
      oplDetailsListContentColumn: "Contenido",
      oplDetailsListActionsColumn: "Acciones",
      oplDetailsListTextType: "Texto",
      oplDetailsListImageType: "Imagen",
      oplDetailsListVideoType: "Video",
      oplDetailsListPdfType: "PDF",
      oplDetailsListViewContent: "Ver {type}",
      oplDetailsListNoContent: "No hay contenido",

      oplPageManagementTitle: "Administración de OPL",
      oplPageCreateButton: "Crear OPL",
      oplPageEditModalTitle: "Editar OPL",
      oplPageCreateModalTitle: "Crear OPL",

      oplErrorLoadingList: "Error al cargar la lista de OPL",
      oplErrorLoadingUsers: "Error al cargar usuarios",
      oplErrorLoadingDetails: "Error al cargar detalles de OPL",
      oplSuccessUpdated: "OPL actualizado con éxito",
      oplSuccessCreated: "OPL creado con éxito",
      oplErrorSaving: "Error al guardar OPL",
      oplSuccessTextAdded: "Detalle de texto agregado con éxito",
      oplErrorAddingText: "Error al agregar detalle de texto",
      oplErrorNoFileSelected: "No se seleccionó un archivo",
      oplSuccessMediaAdded: "{type} agregado con éxito",
      oplErrorAddingMedia: "Error al agregar {type}",

      // CreateCiltSequenceModal strings
      createCiltSequenceModalTitle: "Crear Secuencia CILT",
      createCiltSequenceModalSuccess: "Éxito",
      createCiltSequenceModalSuccessDescription:
        "Secuencia CILT creada exitosamente",
      createCiltSequenceModalError: "Error",
      createCiltSequenceModalErrorDescription:
        "Error al crear la secuencia CILT",
      createCiltSequenceModalErrorLoadingTypes:
        "Error al cargar los tipos de CILT",
      createCiltSequenceModalErrorLoadingFrequencies:
        "Error al cargar las frecuencias",
      createCiltSequenceModalErrorNoFrequency:
        "Por favor seleccione al menos una frecuencia",
      createCiltSequenceModalBasicInfoTitle: "Información Básica",
      createCiltSequenceModalDetailsTitle: "Detalles",
      createCiltSequenceModalFrequenciesTitle: "Frecuencias",
      createCiltSequenceModalFrequenciesDescription:
        "Seleccione una o más frecuencias para esta secuencia",
      createCiltSequenceModalFrequenciesRequired:
        "Por favor seleccione al menos una frecuencia",
      createCiltSequenceModalDefaultSiteName: "Sitio",

      // EditCiltSequenceModal strings
      editCiltSequenceModalCiltTypeLabel: "Tipo de CILT",
      editCiltSequenceModalCiltTypeRequired: "El tipo de CILT es requerido",
      editCiltSequenceModalCiltTypePlaceholder: "Seleccione tipo de CILT",
      editCiltSequenceModalLevelLabel: "Nivel",
      editCiltSequenceModalLevelRequired: "El nivel es requerido",
      editCiltSequenceModalSelectLevel: "Seleccione nivel",
      editCiltSequenceModalReferenceOplLabel: "OPL/SOP de Referencia",
      editCiltSequenceModalSelectReferenceOpl:
        "Seleccione OPL/SOP de referencia",
      editCiltSequenceModalRemediationOplLabel: "OPL/SOP de Remediación",
      editCiltSequenceModalSelectRemediationOpl:
        "Seleccione OPL/SOP de remediación",
      editCiltSequenceModalSequenceListLabel: "Instrucciones",
      editCiltSequenceModalSequenceListRequired:
        "Las instrucciones son requeridas",
      editCiltSequenceModalSequenceListPlaceholder:
        "Ingrese instrucciones",
      editCiltSequenceModalColorLabel: "Color de Secuencia",
      editCiltSequenceModalColorRequired: "El color es requerido",
      editCiltSequenceModalStandardTimeLabel: "Tiempo Estándar en segundos",
      editCiltSequenceModalStandardTimeRequired:
        "El tiempo estándar es requerido",
      editCiltSequenceModalStandardOkLabel: "Estándar OK",
      editCiltSequenceModalStandardOkRequired: "El estándar OK es requerido",
      editCiltSequenceModalStoppageReasonLabel: "Razón de Parada",
      editCiltSequenceModalMachineStoppedLabel: "¿Máquina detenida?",
      editCiltSequenceModalStatusLabel: "Estado",
      editCiltSequenceModalQuantityPicturesCreateLabel:
        "Cantidad de Imágenes al Crear",
      editCiltSequenceModalQuantityPicturesCreateRequired:
        "La cantidad de imágenes al crear es requerida",
      editCiltSequenceModalQuantityPicturesCloseLabel:
        "Cantidad de Imágenes al Cerrar",
      editCiltSequenceModalQuantityPicturesCloseRequired:
        "La cantidad de imágenes al cerrar es requerida",
      editCiltSequenceModalToolsRequiredLabel: "Herramientas Requeridas",
      // EditCiltSequenceModal strings
      editCiltSequenceModalTitle: "Editar Secuencia CILT",
      editCiltSequenceModalSuccess: "Éxito",
      editCiltSequenceModalSuccessDescription:
        "Secuencia CILT actualizada exitosamente",
      editCiltSequenceModalError: "Error",
      editCiltSequenceModalErrorDescription:
        "Error al actualizar la secuencia CILT",
      editCiltSequenceModalErrorLoadingTypes:
        "Error al cargar los tipos de CILT",
      editCiltSequenceModalPositionLabel: "Posición",
      editCiltSequenceModalPositionPlaceholder: "Seleccione posición",
      editCiltSequenceModalReferenceOplPlaceholder:
        "Seleccione OPL/SOP de referencia",
      editCiltSequenceModalRemediationOplPlaceholder:
        "Seleccione OPL/SOP de remediación",
      editCiltSequenceModalOrderLabel: "Orden",
      editCiltSequenceModalOrderRequired: "El orden es requerido",
      editCiltSequenceModalOrderPlaceholder: "Ingrese orden",
      editCiltSequenceModalColorPlaceholder: "Ingrese código de color",
      editCiltSequenceModalStandardTimePlaceholder: "Ingrese tiempo estándar",
      editCiltSequenceModalToolsRequiredPlaceholder:
        "Ingrese herramientas requeridas",
      editCiltSequenceModalStandardOkPlaceholder: "Ingrese estándar OK",

      // CiltCardList strings
      ciltCardListSequencesModalTitle: "Secuencias de {ciltName}",
      ciltCardListCloseButton: "Cerrar",
      ciltCardListCreateNewSequenceButton: "Crear Nueva Secuencia",
      ciltCardListSearchPlaceholder:
        "Buscar secuencias...",
      ciltCardListTotalSequences: "Total: {count} secuencias",
      ciltCardListNoSequencesAssociated: "No hay secuencias asociadas a este CILT",
      ciltCardListNoSequencesMatchingSearch: "No hay secuencias que coincidan con tu búsqueda",
      ciltCardListSequenceLabel: "Secuencia {order}",
      ciltCardListStandardTimeLabel: "Tiempo Estándar:",
      ciltCardListToolsLabel: "Herramientas Requeridas:",
      ciltCardListCreatedLabel: "Creado:",
      ciltCardListViewDetailsButton: "Ver Detalles",
      ciltCardListViewReferenceOplButton: "Ver OPL de Referencia",
      ciltCardListViewRemediationOplButton: "Ver OPL de Remediación",
      ciltCardListEditSequenceButton: "Editar Secuencia",
      ciltCardListSequenceDetailsModalTitle: "Detalles de la Secuencia",
      ciltCardListPositionLabel: "Posición:",
      ciltCardListCiltTypeLabel: "Tipo de CILT:",
      ciltCardListColorLabel: "Color:",
      ciltCardListRequiredToolsLabel: "Herramientas Requeridas:",
      ciltCardListStoppageReasonLabel: "Razón de Parada:",
      ciltCardListStandardOkLabel: "Estándar OK:",
      ciltCardListQuantityPicturesCreateLabel: "Imágenes para Creación:",
      ciltCardListQuantityPicturesCloseLabel: "Imágenes para Cierre:",
      ciltCardListRelatedOplsTitle: "OPLs Relacionados",
      ciltCardListReferenceOplLabel: "OPL de Referencia:",
      ciltCardListRemediationOplLabel: "OPL de Remediación:",
      ciltCardListViewReferenceOplLinkText: "Ver OPL de Referencia",
      ciltCardListViewRemediationOplLinkText: "Ver OPL de Remediación",
      ciltCardListCreationDateLabel: "Fecha de Creación:",
      ciltCardListLastUpdateLabel: "Última Actualización:",
      ciltCardListYesText: "Sí",
      ciltCardListNoText: "No",
      ciltCardListOplInfoMessage: "Información de OPL",
      ciltCardListNoSequencesMessage: "No hay secuencias asociadas con {ciltName}",
      ciltCardListNoOplAssociatedMessage: "No hay OPL asociado con esta secuencia",
      ciltCardListNoMultimediaMessage: "No hay archivos multimedia disponibles para el OPL: {oplTitle}",
      ciltCardListErrorLoadingSequences: "Error al cargar secuencias",
      ciltCardListErrorReloadingSequences: "Error al recargar secuencias",
      ciltCardListErrorLoadingOplDetails: "Error al cargar detalles del OPL",
      ciltCardListCreateSequence: "Crear Secuencia",
      ciltCardListViewSequences: "Ver Secuencias",
      ciltCardListObjectiveLabel: "Objetivo:",
      ciltCardListMultimediaFilesTitle: "Archivos Multimedia",
      ciltCardListImageLabel: "Imagen",
      ciltCardListVideoLabel: "Video",
      ciltCardListPlayVideoButton: "Reproducir Video",
      ciltCardListPdfLabel: "PDF",
      ciltCardListViewPdfButton: "Ver PDF",
      ciltCardListPdfPreviewModalTitle: "Vista previa de PDF",
      ciltCardListVideoPreviewModalTitle: "Vista previa de video",
      ciltCardListVideoNotSupported: "Su navegador no admite la etiqueta de video.",
      searchBarDefaultPlaceholder: "Buscar...",
      ciltLevelTreeModalCreateSequenceHere: "Crear Secuencia Aquí",
      ciltProceduresSearchPlaceholder: "Buscar...",
      informationDetail: "Información",

      oplSelectionModalTitle: "Seleccionar OPL / SOP",
      oplSelectionModalTitleColumn: "OPL / SOP Nombre",
      oplSelectionModalTypeColumn: "Tipo",
      oplSelectionModalActionsColumn: "Acciones",
      oplSelectionModalSelectButton: "Seleccionar OPL / SOP",
      oplSelectionModalMultimediaButton: "Ver multimedia",
      oplSelectionModalMultimediaTitle: "Multimedia",
      oplSelectionModalNoContent: "No hay contenido",
      oplSelectionModalCreateTitle: "Crear OPL / SOP",
      oplSelectionModalSuccessDetail: "OPL / SOP creado exitosamente",
      oplSelectionModalSuccessDescription: "OPL / SOP creado exitosamente",
      oplSelectionModalErrorDetail: "Error al crear OPL / SOP",
      oplSelectionModalImageTitle: "Imagen",
      oplSelectionModalImageAlt: "Imagen",
      oplSelectionModalSuccessOpl: "OPL / SOP creado exitosamente",
      oplSelectionModalErrorOpl: "Error al crear OPL / SOP",
      oplSearchBarPlaceholder: "Buscar OPL / SOP",
      
      // CILT Table strings
      createSequence: "Crear Secuencia",
      viewSequences: "Ver Secuencias",
      information: "Información",
      
      // CILT Sequences strings
      sequences: "Secuencias",
      sequence: "Secuencia",
      createNewSequence: "Crear Nueva Secuencia",
      searchByDescriptionOrderOrTime: "Buscar por descripción, orden o tiempo",
      noSequencesForCilt: "No hay secuencias asociadas a este CILT.",
      noSequencesMatchSearch: "No hay secuencias que coincidan con tu búsqueda.",
      thisGroup: "Este CILT",
      noSequencesYet: "no cuenta aún con secuencias. Puedes crear una nueva secuencia usando el botón \"Crear Nueva Secuencia\".",
      viewDetails: "Ver Detalles",
      detailsOf: "Detalles de",
      editSequence: "Editar Secuencia",

      // CILT Details and OPL strings
      ciltType: "Tipo de CILT",
      requiredTools: "Herramientas Requeridas",
      stoppageReason: "Razón de Parada",
      standardOk: "Estándar OK",
      quantityPicturesCreate: "Cantidad de Imágenes al Crear",
      quantityPicturesClose: "Cantidad de Imágenes al Cerrar",
      relatedOPLs: "OPLs Relacionados",
      referenceOPL: "OPL de Referencia",
      viewReferenceOPL: "Ver OPL de Referencia",
      remediationOPL: "OPL de Remediación",
      viewRemediationOPL: "Ver OPL de Remediación",
      tools: "Herramientas",
      created: "Creado",
      noOplAssociated: "Esta secuencia no cuenta aún con un OPL asociado.",
      thisOpl: "Este OPL",
      noMediaFiles: "no cuenta aún con archivos multimedia asociados.",
      browserNotSupportVideo: "Su navegador no admite la etiqueta de video.",
      viewReferenceOpl: "Ver OPL de Referencia",
      viewRemediationOpl: "Ver OPL de Remediación",
      cilt: "CILT",
      selectedUsersList: "Usuarios seleccionados:",
      ciltMstrLastUpdated: "Última actualización:",

      
      lastLoginWeb: "Ultimo login web",
      lastLoginApp: "Ultimo login app",
      imageLoadSuccess: "Imagen cargada exitosamente",
      imageLoadError: "Error al cargar imagen",
      warningImageUpload: "Advertencia: la imagen no se cargó correctamente",
      scheduleSequence: "Calendarizar",
      errorNoSiteId: "El id del site es obligatorio",
      clearFilters: "Limpiar filtros",
      confirmCloneCiltMstrMessage: "¿Estas seguro de que quieres clonar el procedimiento CILT?",
      confirmCloneSecuencesMessage: "Todas las secuencias también serán clonadas",
      draft: "Borrador",
      totalUsersCreated: "Total de usuarios creados",
      totalUsersProcessed: "Total de usuarios procesados",
      importUsersSummary: "Resumen de usuarios importados",
      reason: "Razón",
      registered: "Registrado",
      noProceduresFound: "No se encontraron procedimientos",

<<<<<<< HEAD
      //NEW UPDATE SPANISH
      dayValue: "dia",
      weekValue: "semana",
      monthValue: "mes",
      yearValue: "año",
      repeat: "Repetir",
      repeatEach: "Repetir cada"

=======
      ciltDueDate: "Fecha de vencimiento del CILT",
      ciltDueDatePlaceholder: "Fecha de vencimiento del CILT"
      select: "Seleccionar",
      editUser:"Editar usuario",
      fastPassword: "Password rápido",
      manual: "Manual de usuario",
      downloadUsersTemplate: "Descargar plantilla de usuarios"
>>>>>>> ecbcee9a
    },
  },
};
i18n
  .use(LanguageDetector)
  .use(initReactI18next)
  .init({
    debug: true,
    resources,
    fallbackLng: "es",
    detection: {
      order: ["localStorage"],
      caches: ["localStorage"],
      cleanCode: true,
    } as any,
  });
export default i18n;<|MERGE_RESOLUTION|>--- conflicted
+++ resolved
@@ -1253,23 +1253,22 @@
       registered: "Registered",
       noProceduresFound: "No procedures found",
 
-<<<<<<< HEAD
       //NEW UPDATE ENGLISH
       dayValue: "day",
       weekValue: "week",
       monthValue: "month",
       yearValue: "year",
       repeat : "Repeat",
-      repeatEach : "Repeat each"
-=======
+      repeatEach : "Repeat each",
+
       ciltDueDate: "CILT Due Date",
-      ciltDueDatePlaceholder: "CILT Due Date"
+      ciltDueDatePlaceholder: "CILT Due Date",
       select: "Select",
       editUser:"Update user",
       fastPassword: "Fast password",
       manual: "User manual",
-      downloadUsersTemplate: "Download users template"
->>>>>>> ecbcee9a
+      downloadUsersTemplate: "Download users template",
+
 
     },
   },
@@ -2560,24 +2559,21 @@
       registered: "Registrado",
       noProceduresFound: "No se encontraron procedimientos",
 
-<<<<<<< HEAD
       //NEW UPDATE SPANISH
       dayValue: "dia",
       weekValue: "semana",
       monthValue: "mes",
       yearValue: "año",
       repeat: "Repetir",
-      repeatEach: "Repetir cada"
-
-=======
+      repeatEach: "Repetir cada",
+
       ciltDueDate: "Fecha de vencimiento del CILT",
-      ciltDueDatePlaceholder: "Fecha de vencimiento del CILT"
+      ciltDueDatePlaceholder: "Fecha de vencimiento del CILT",
       select: "Seleccionar",
       editUser:"Editar usuario",
       fastPassword: "Password rápido",
       manual: "Manual de usuario",
-      downloadUsersTemplate: "Descargar plantilla de usuarios"
->>>>>>> ecbcee9a
+      downloadUsersTemplate: "Descargar plantilla de usuarios",
     },
   },
 };
