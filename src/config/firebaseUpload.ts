import { storage } from "./firebase";
import { ref, uploadBytes, getDownloadURL } from "firebase/storage";
import { v4 as uuid } from 'uuid';
import { notification } from "antd";

interface UploadFile {
  name: string;
  originFileObj: File;
}

export const uploadImageToFirebaseAndGetURL = async (directory: string, file: UploadFile): Promise<string> => {
  try {
    const uniqueId: string = uuid()
    const imageRef = ref(storage, `/images/${directory}/${file.name + uniqueId}`);
    await uploadBytes(imageRef, file.originFileObj);
    const downloadURL = await getDownloadURL(imageRef);
    return downloadURL;
  } catch (error) {
    console.error("Error uploading file to Firebase: ", error);
    notification.error({
      message: "Upload Error",
      description: "An error occurred while uploading the file to Firebase. Please try again.",
      placement: "topRight",
    });
    throw error;
  }
};


export const handleUploadToFirebaseStorage = async (directory: string, file: UploadFile, fileType: String): Promise<string> => {
  try {
    const uniqueId: string = uuid()
    const imageRef = ref(storage, `/images/${directory}/${file.name}_${uniqueId}.${fileType}`);
    await uploadBytes(imageRef, file.originFileObj);
    const downloadURL = await getDownloadURL(imageRef);
    return downloadURL;
  } catch (error) {
    console.error("Error uploading file to Firebase: ", error);
    notification.error({
      message: "Upload Error",
      description: "An error occurred while uploading the file to Firebase. Please try again.",
      placement: "topRight",
    });
    throw error;
  }
};

export const FIREBASE_COMPANY_DIRECTORY = "company"
<<<<<<< HEAD
=======
export const FIREBASE_SITE_DIRECTORY = "site"
>>>>>>> 707c0d18
export const FIREBASE_IMAGE_FILE_TYPE = "jpg"<|MERGE_RESOLUTION|>--- conflicted
+++ resolved
@@ -46,8 +46,5 @@
 };
 
 export const FIREBASE_COMPANY_DIRECTORY = "company"
-<<<<<<< HEAD
-=======
 export const FIREBASE_SITE_DIRECTORY = "site"
->>>>>>> 707c0d18
 export const FIREBASE_IMAGE_FILE_TYPE = "jpg"