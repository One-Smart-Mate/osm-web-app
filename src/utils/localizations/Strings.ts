export default class Strings {
  static login = "Log in";
  static sendCode = "Send code";
  static logout = "Log out";
  static password = "Password";
  static newPassword = "New password";
  static updatePassword = "Update password";
  static confirmPassword = "Confirm password";
  static uploadCardDataWithDataNet = "Upload card with data net";
  static uploadCardEvidenceWithDataNet = "Upload card evidence with data net";
  
 
  static searchRecord = "Search record";
  static clearFiltersAndSorters = "Clear filters and sorters";
  static empty = "";
  static welcome = "Welcome!";
  static resetPassword = "Reset password";
  static sendCodeMessage =
    "Enter your email address and we will send you a code to reset your password.";
  static enterTheCode =
    "Enter the code that we have sent to you in your e-mail. Please note that the code expires in 24 hours.";
  static enterTheNewPassword = "Please enter the new password.";
  static logoutModalTittle = "Are you sure you want to log out?";
  static logutModalContent = "You are about to log out of your account.";
  static white = "white";
  static updateUser = "Update user";
  static creation = "Creation";
  static creationDate = "Creation date";
  static daysSinceCreation = "Days since creation";
  static definitiveSolution = "Definitive solution";
  static provisionalSolution = "Provisional solution";
  static appProvisionalUser = "App provisional user";
  static provisionalUser = "Provisional user";
  static provisionalDate = "Provisional date";
  static days = "Days";
  static appDefinitiveUser = "App definitive user";
  static definitiveUser = "Definitive user";
  static definitiveUsers = "Definitive users";
  static definitiveDate = "Definitive date";
  static provisionalSoluitonApplied = "Provisional solution applied";
  static definitiveSolutionApplied = "Definitive solution applied";
  static NA = "N/A";
  static noResponsible = "No responsible";
  static noMechanic = "No mechanic";
  static noDefinitiveUser = "No definitive user";
  static images = "Images";
  static videos = "Videos";
  static audios = "Audios";
  static evidences = "Evidences";
  static none = "None";

  // Login re-design
  static entrepriseName = "OSM";
  static email = "Email";
  static loginText = "Get a complete overview of all your company's maintenance needs before they turn into costly repairs."
  static forgotPassword = "Forgot password?";

  //errors login form
  static requiredEmail = "Please input your e-mail address!";
  static requiredPassword = "Please input your password!";
  static requiredValidEmailAddress = "Please enter a valid e-mail address!";
  static requiredInfo = "please enter the information";

  //errors user form
  static requiredUserName = "Please enter the user name";
  static requiredSite = "Please select a site";
  static requiredRoles = "Please assing at least one role";
  static requiredConfirmPassword = "Please confirnm your password";
  static passwordsDoNotMatch = "Password do not match";
  static onlyLetters = "Please input only letters";
  static passwordLenght = "Password must have at least 8 characters";
  static uploadFileRequired = "Please upload a file";

  //errors company form
  static requiredCompanyName = "Please enter the company name";
  static requiredRFC = "Please enter the RFC";
  static requiredContacName = "Please enter the contact name";
  static requiredPosition = "Please enter the contact position";
  static requiredAddress = "Please enter the address";
  static requiredPhone = "Please enter the phone number";
  static requiredExtension = "Please enter a extension";
  static requiredCellular = "Please enter the cellular";
  static requiredLogo = "Please upload the logo";

  //errors priority form
  static requiredCode = "Please enter the code";
  static requiredDescription = "Please enter the description";
  static requiredDaysNumber = "Please enter the days number";
  static requiredResponsableId = "Please select the responsible";
  static requiredMechanic = "Please select the mechanic";
  static requiredPriority = "Required priority";

  //company
  static logo = "Logo";
  static companyName = "Name";
  static rfc = "RFC";
  static companyAddress = "Address";
  static contact = "Contact";
  static position = "Position";
  static phone = "Phone";
  static extension = "Extension";
  static cellular = "Cellular";

  //This logo will be removed when firebase upload is implemented.
  static logoTemp =
    "https://th.bing.com/th/id/OIG4.jIj.NbKiwFNdl.C3Ltft?pid=ImgGn";
  static noExtension = "No extension";

  //company actions
  static viewSites = "View sites";

  //levels
  static notify = " Notify";

  //site actions
  static viewPriorities = "View priorities";
  static viewLevels = "View levels";
  static viewCardTypes = "View card types";
  static viewCards = "View cards";
  static viewCharts = "View charts";
  static viewUsers = "View users";
  static importUsers = "Import users";

  //erros sites form
  static requiredLatitud = "Please enter the latitud";
  static requiredLongitud = "Please enter de Longitud";
  static requiredSiteCode = "Please enter the site code";
  static requiredSiteBusinessName = "Please enter the business name";
  static requiredSiteType = "Please enter the site type";
  static requiredDueDate = "Please enter the due date";
  static requiredMonthlyPayment = "Please enter the monthly payment";
  static requiredCurrency = "Please selet the currency";
  static requiredAppHistoryDays = "Please enter app history days";
  static companies = "companies";
  static companiesUpperCase = "Companies";
  static users = "Users";
  static usersOf = "Users of";
  static requiredUserLicense = "Please select the user license";
  static enable = "Enable";

  //Import users form
  static dragFile = "Click or drag file to this area to upload";
  static singleUpload = "Support for a single upload .xlsx";

  //sites
  static site = "Site";
  static sitesOf = "Sites of";
  static yourSitesOfCompany = "Your sites of Company";
  static sites = "sites";
  static latitud = "Latitud";
  static longitud = "Longitud";
  static siteCode = "Site code";
  static siteBusinessName = "Site business name";
  static siteType = "Site type";

  static monthlyPayment = "Monthly payment";
  static currency = "Currency";
  static appHistoryDays = "App history days";
  static userLicense = "User license";
  static concurrent = "Concurrent";
  static named = "Named";
  static concurrente = "concurrente";
  static nombrado = "nombrado";
  static quantity = "Quantity";
  static requiredAdditionalField = "Please input the additional field";

  //CardTypes
  static methodology = "Methodology name";
  static name = "Name";
  static color = "Color";
  static responsible = "Responsible";
  static cardTypeMethodology = "Card Type Methodology";
  static cardTypesOf = "Card types of";
  static quantityPictures = "Quantity pictures";
  static quantityAudios = "Quantity audios";
  static quantityVideos = "Quantity videos";
  static picturesCreatePs = "Pictures create provisional solution";
  static audiosCreatePs = "Audios create provisional solution";
  static videosCreatePs = "Videos create provisional solution";
  static durationInSeconds = "Duration in seconds";
  static atCreation = "At creation";
  static atProvisionalSolution = "At provisional solution";
  static atDefinitiveSolution = "At definitive solution";
  //cardtype methodology
  static M = "M";
  static C = "C";
  static updateCardType = "Update card type";

  //roles
  static roles = "Roles";
  static createNode = "Create node";

  //errors card type form
  static requiredMethodology = "Please select the methodology";
  static requiredCardTypeName = "Please enter the card type name";
  static requiredColor = "Please select a color";

  //CardTypes actions
  static viewPreclassifiers = "View preclassifiers";

  //Priority
  static prioritiesOf = "Priorities of";
  static priority = "Priority";
  static code = "Code";
  static enterCode = "Enter the code!";
  static description = "Description";
  static levelMachineId = "Level machine id";
  static daysNumber = "Days number";
  static updatePriority = "Update priority";

  //Card titles
  static createCompany = "Create company";
  static updateCompany = "Update company";
  static createPriority = "Create priority for";
  static createUserFor = "Create user for";
  static importUsersFor = "Import users for";
  static createUser = "Create user";
  static createSite = "Create site for";
  static updateSite = "Update site";
  static createPreclassifier = "Create Preclassifier";
  static createCardType = "Create card type for";
  static createLevel = "Create level for";
  static updateLevel = "Update level";
  static createNodefor = "Create node for";

  static cards = "Cards";
  static cardDetailsOf = "Card details of";
 
  static type = "Type";
  
  static cardNumber = "Card Number";
  static area = "Area";
 
  static date = "Date";
  static mechanic = "Mechanic";
  static mechanics = "Mechanics";
  static creator = "Creator";
  static comments = "Comments";
  static anomalyDetected = "Anomaly detected";
  static updateMechanic = "Update mechanic";
  static changeLog = "Change log";
  static noDueDate = "No due date";

  //Tags re-design
  static tagsOf = "Tags of";
  static filters = "Filters";
  static status = "Status: ";
  static dueDate = "Due date: ";
  static cardType = "Tag type: ";
  static problemType = "Problem type: ";
  static location = "Location: ";
  static createdBy = "Created by: ";
  static problemDescription = "Problem description: ";


  //charts
  static chartsOf = "Charts of";
  static anomalies = "Anomalies";
  static areas = "Areas";
  static creators = "Creators";
  static machines = "Machines";
  static tagMonitoring = "Tag monitoring";
  static totalCards = "Total cards";
  static total = "Total";
  static areaChart = "Area";
  static machine = "Machine";
 
  static machineLocation = "Machine location";
  static creatorChart = "Creator";
  static cardName = "Card name";
  static preclassifierChart = "Preclassifier";
  static year = "Year:";
  static week = "Week:";
  static cumulativeIssued = "Cumulative issued:";
  static cumulativeEradicated = "Cumulative eradicated:";

  //general actions
  static edit = "Edit";
  static create = "Create";
  static save = "Save";
  static cancel = "Cancel";
  static actions = "Actions";
  static delete = "Delete";
  static confirm = "Confirm";

  static tagVersion = import.meta.env.VITE_AP_VERSION;

  //Evidence type
  static AUCR = "AUCR";
  static AUCL = "AUCL";
  static AUPS = "AUPS";
  static VICR = "VICR";
  static VICL = "VICL";
  static VIPS = "VIPS";
  static IMCR = "IMCR";
  static IMPS = "IMPS";
  static IMCL = "IMCL";

  //status
  static active = "Active";
  static activeStatus = "A";
  static inactive = "Inactive";
  static open = "Open";
  static closed = "Closed";
  static pastDue = "Past due";

  static preclassifiersof = "Preclassifiers of";
  static preclassifier = "Preclassifier";
  static updatePreclassifier = "Update preclassifier";
  static levelsof = "Levels of";

  //erros pages
  static notFoundPageTitle = "404";
  static notFoundPageSubTitle = "Sorry, the page you visited does not exist.";
  static unauthorizedPageTitle = "403";
  static unauthorizedPageSubTitle =
    "Sorry, you are not authorized to access this page.";
  static goBack = "Go back";

  static companyParam = ":company";
  static siteParam = ":site";
  static cardParam = ":card";
  static cardTypeParam = ":cardType";
  static colon = ":";

  static downloadData = "Download data";
   //Rangepricker presets
   static last7days = "Last 7 Days";
   static last14days = "Last 14 Days";
   static last30days = "Last 30 Days";
   static last90days = "Last 90 Days";
 
   static failedToDownload = "Failed to download";

  //warning notifications
  static restrictedAccessMessage =
    "Access Denied: Your role is limited to the app and does not grant permission to access the site. Please contact the administrator if you believe this is an error.";


<<<<<<< HEAD
// Form tooltips based on SiteEntity
static siteNameTooltip = "Enter the name of the site . Maximum length: 100 characters.";
static siteRfcTooltip = "Enter the  RFC for the company associated with the site. It should be exactly 13 characters long for companies.";
static siteBusinessNameTooltip = "Enter the legal business name of the site, as registered officially. Maximum length: 100 characters.";
static siteTypeTooltip = "Specify the type of the site (e.g., office, warehouse, retail). Maximum length: 20 characters.";
static siteLatitudeTooltip = "Enter the latitude coordinates of the site. Use a format with up to 11 characters, e.g., '19.432608'.";
static siteLongitudeTooltip = "Enter the longitude coordinates of the site. Use a format with up to 11 characters, e.g., '-99.133209'.";
static siteAddressTooltip = "Provide the complete physical address of the site, including street, city, and ZIP code. Maximum length: 200 characters.";
static siteContactTooltip = "Enter the name of the primary contact person for this site. Maximum length: 100 characters.";
static sitePositionTooltip = "Specify the position or job title of the contact person (e.g., Manager, Supervisor). Maximum length: 100 characters.";
static sitePhoneTooltip = "Provide the main contact phone number, including area code. Maximum length: 13 characters.";
static siteExtensionTooltip = "If applicable, specify the phone extension for the contact person. Maximum length: 10 characters.";
static siteCellularTooltip = "Provide a mobile phone number for the contact person. Maximum length: 13 characters.";
static siteEmailTooltip = "Provide the email address of the contact person. Ensure it is valid and has a maximum length of 60 characters.";
static siteDueDateTooltip = "Select the due date for site-related payments or obligations. Format: YYYY-MM-DD.";
static siteMonthlyPaymentTooltip = "Specify the monthly payment amount for the site in decimal format, e.g., '1200.00'.";
static siteCurrencyTooltip = "Select the currency for financial transactions related to this site. Use ISO 4217 codes (e.g., USD, MXN).";
static siteAppHistoryDaysTooltip = "Enter the number of days to retain the site's application history. ";
static siteLogoTooltip = "Upload the site's logo. Accepted formats: JPG, PNG.";
static siteCodeTooltip = "Auto-generated site code.";
static appHistoryDaysTooltip = "Enter the number of days the application's history will be retained.";

=======
   
>>>>>>> 5e7b833f

// Register / Update Company Tooltips
static companyNameTooltip = "Legal name of the company";
static companyRfcTooltip = "The RFC (Federal Taxpayer Registry) must consist of 12 characters for individuals or 13 characters for legal entities. It includes letters and numbers: the first letters correspond to the name or business name, followed by the date of incorporation or birth, and a verification digit. Ensure it matches the official format.";
static companyAddressTooltip = "Complete address of the company, including street and city.";
static companyContactNameTooltip = "Name of the primary contact person.";
static companyPositionTooltip = "Job position of the contact person.";
static companyPhoneTooltip = "Company's landline number.";
static companyExtensionTooltip = "Extension for the phone number (if applicable).";
static companyCellularTooltip = "Primary mobile phone number.";
static companyEmailTooltip = "Official company email address.";
static companyLogoTooltip = "Upload the company logo in image format.";

  // Register / Update Users Form Tooltips
  static userNameTooltip = "Enter the full name of the user. Only letters are allowed.";
  static userEmailTooltip = "Enter a valid email address for the user.";
  static userPasswordTooltip = "Enter a secure password. It must be at least 8 characters long.";
  static userConfirmPasswordTooltip = "Confirm the password to ensure it matches the original.";
  static userSiteRfcTooltip = "Select the RFC of the site to which the user will be assigned.";
  static userUploadCardDataWithDataNetTooltip = "Enable this option if the user can upload card data using DataNet.";
  static userUploadCardEvidenceWithDataNetTooltip = "Enable this option if the user can upload card evidence using DataNet.";
  static userRolesTooltip = "Select one or more roles to assign to the user.";


    // Register Priority Form Tooltips

    static priorityCodeTooltip = "A unique alphanumeric code representing the priority (e.g., '7D' for seven days). Maximum 4 characters.";
    static priorityDescriptionTooltip = "A brief description of the priority. Use clear, concise language. Maximum 50 characters.";
    static priorityDaysNumberTooltip = "The number of days associated with this priority. Must be a positive number.";

<<<<<<< HEAD
  
=======


    // Register / Update Card-Type Form Tooltips
    static cardTypeMethodologyTooltip = "Select the methodology associated with this card type.";
    static cardTypeNameTooltip = "Provide a unique name for the card type. Maximum 45 characters.";
    static cardTypeDescriptionTooltip = "Briefly describe the purpose of the card type. Maximum 100 characters.";
    static cardTypeColorTooltip = "Choose a color to visually represent this card type.";
    static responsibleTooltip = "Select the person responsible for managing this card type.";

    static quantityPicturesCreateTooltip = "Enter the number of pictures required at the creation stage.";
    static quantityVideosCreateTooltip = "Specify the number of videos required at the creation stage.";
    static videosDurationCreateTooltip = "Provide the total duration (in seconds) of videos for the creation stage.";
    static quantityAudiosCreateTooltip = "Specify the number of audio files required at the creation stage.";
    static audiosDurationCreateTooltip = "Provide the total duration (in seconds) of audio files for the creation stage.";

    static quantityPicturesPsTooltip = "Enter the number of pictures required at the provisional solution stage.";
    static quantityVideosPsTooltip = "Specify the number of videos required at the provisional solution stage.";
    static videosDurationPsTooltip = "Provide the total duration (in seconds) of videos for the provisional solution stage.";
    static quantityAudiosPsTooltip = "Specify the number of audio files required at the provisional solution stage.";
    static audiosDurationPsTooltip = "Provide the total duration (in seconds) of audio files for the provisional solution stage.";

    static quantityPicturesCloseTooltip = "Enter the number of pictures required at the definitive solution stage.";
    static quantityVideosCloseTooltip = "Specify the number of videos required at the definitive solution stage.";
    static videosDurationCloseTooltip = "Provide the total duration (in seconds) of videos for the definitive solution stage.";
    static quantityAudiosCloseTooltip = "Specify the number of audio files required at the definitive solution stage.";
    static audiosDurationCloseTooltip = "Provide the total duration (in seconds) of audio files for the definitive solution stage.";  

    static cardTypeStatusTooltip = "Select the current status of the card type. It determines whether the card type is active or inactive in the system.";
    static statusCardTypeTooltip = "You can change the status of the card type"

    // Custom Push Notifications 
    static createNotification = "Create Notification";
    static notificationName = "Notification Name";
    static requiredName = "The notification name is required.";
    static notificationDescription = "Notification Description";
    static notificationsRequiredDescription = "The description is required.";
    static notificationsSite = "Site";
    static notificationsSelectSite = "Select a site";
    static notificationsRequiredSite = "You must select a site.";
    static notificationsSelectUsers = "Select Users";
    static notificationsRequiredUsers = "You must select at least one user.";
    static notificationsSave = "Save";
    static notificationsCancel = "Cancel";
    static searchUsers = "Search User"

>>>>>>> 5e7b833f



}<|MERGE_RESOLUTION|>--- conflicted
+++ resolved
@@ -337,7 +337,7 @@
     "Access Denied: Your role is limited to the app and does not grant permission to access the site. Please contact the administrator if you believe this is an error.";
 
 
-<<<<<<< HEAD
+
 // Form tooltips based on SiteEntity
 static siteNameTooltip = "Enter the name of the site . Maximum length: 100 characters.";
 static siteRfcTooltip = "Enter the  RFC for the company associated with the site. It should be exactly 13 characters long for companies.";
@@ -360,9 +360,7 @@
 static siteCodeTooltip = "Auto-generated site code.";
 static appHistoryDaysTooltip = "Enter the number of days the application's history will be retained.";
 
-=======
-   
->>>>>>> 5e7b833f
+
 
 // Register / Update Company Tooltips
 static companyNameTooltip = "Legal name of the company";
@@ -393,9 +391,7 @@
     static priorityDescriptionTooltip = "A brief description of the priority. Use clear, concise language. Maximum 50 characters.";
     static priorityDaysNumberTooltip = "The number of days associated with this priority. Must be a positive number.";
 
-<<<<<<< HEAD
-  
-=======
+
 
 
     // Register / Update Card-Type Form Tooltips
@@ -441,7 +437,6 @@
     static notificationsCancel = "Cancel";
     static searchUsers = "Search User"
 
->>>>>>> 5e7b833f
 
 
 
