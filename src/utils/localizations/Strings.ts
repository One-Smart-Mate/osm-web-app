--- conflicted
+++ resolved
@@ -1169,19 +1169,14 @@
   static imageLoadError = "imageLoadError"
   static warningImageUpload = "warningImageUpload"
   static scheduleSequence = "scheduleSequence"
-<<<<<<< HEAD
   static confirmCloneCiltMstrMessage = "confirmCloneCiltMstrMessage"
   static confirmCloneSecuencesMessage = "confirmCloneSecuencesMessage"
   static draft = "draft"
-=======
-
-
   static totalUsersCreated = "totalUsersCreated"
   static totalUsersProcessed = "totalUsersProcessed"
   static importUsersSummary = "importUsersSummary"
   static reason = "reason"
   static registered = "registered" 
->>>>>>> 97aa8c88
 }
 
 // Create a Proxy object for StringsBase to intercept property access
