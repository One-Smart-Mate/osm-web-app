--- conflicted
+++ resolved
@@ -1836,8 +1836,6 @@
   static evidencesOptional = "evidencesOptional";
   static selectFiles = "selectFiles";
   static filesSelected = "filesSelected";
-<<<<<<< HEAD
-=======
 
   // Calendar strings
   static calendarTitle = "calendarTitle";
@@ -1867,7 +1865,6 @@
   static agenda = "agenda";
   static time = "time";
   static event = "event";
->>>>>>> e8e8f0c4
 }
 
 // Create a Proxy object for StringsBase to intercept property access
