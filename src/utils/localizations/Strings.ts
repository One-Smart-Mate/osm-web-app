--- conflicted
+++ resolved
@@ -334,10 +334,7 @@
 
   //warning notifications
   static restrictedAccessMessage =
-    "Access Denied: Your role is limited to the app and does not grant permission to access the site. Please contact the administrator if you believe this is an error.";
-
-<<<<<<< HEAD
-        
+    "Access Denied: Your role is limited to the app and does not grant permission to access the site. Please contact the administrator if you believe this is an error.";        
     
     // Levels Tree
     static close = "Close";
@@ -358,7 +355,7 @@
     static detailsStatsCancelled = "Cancelled"
     static levelOptions = "Level Options"
     
-=======
+
 
 
   // Create Update preclassifier tooltips
@@ -396,7 +393,7 @@
 
 
 
->>>>>>> ef4a6f01
+
 
 // Register / Update Company Tooltips
 static companyNameTooltip = "Legal name of the company";
