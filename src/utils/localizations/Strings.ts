import i18n from "../../config/i18n";

class StringsBase {
  // For the Routes.tsx sidebar
  static notificationsSB = "notificationsSB";
  static companiesSB = "companiesSB";
  static prioritiesSB = "prioritiesSB";
  static usersSB = "usersSB";
  static siteUsersSB = "siteUsersSB";
  static sitesSB = "sitesSB";
  static cardTypesSB = "cardTypesSB";
  static preclassifiersSB = "preclassifiersSB";
  static levelsSB = "levelsSB";
  static cardsSB = "cardsSB";
  static cardDetailsSB = "cardDetailsSB";
  static chartsSB = "chartsSB";

  // Rooutes
  static companyParam = "companyParam";
  static siteParam = "siteParam";
  static cardParam = "cardParam";
  static cardTypeParam = "cardTypeParam";
  static colon = "colon";

  static login = "login";
  static sendCode = "sendCode";
  static logout = "logout";
  static password = "password";
  static newPassword = "newPassword";
  static updatePassword = "updatePassword";
  static confirmPassword = "confirmPassword";
  static uploadCardDataWithDataNet = "uploadCardDataWithDataNet";
  static uploadCardEvidenceWithDataNet = "uploadCardEvidenceWithDataNet";
  static searchRecord = "searchRecord";
  static clearFiltersAndSorters = "clearFiltersAndSorters";
  static empty = "empty";
  static welcome = "welcome";
  static resetPassword = "resetPassword";
  static sendCodeMessage = "sendCodeMessage";
  static enterTheCode = "enterTheCode";
  static enterTheNewPassword = "enterTheNewPassword";
  static logoutModalTittle = "logoutModalTittle";
  static logutModalContent = "logutModalContent";
  static white = "white";
  static updateUser = "updateUser";
  static creation = "creation";
  static definitiveSolution = "definitiveSolution";
  static provisionalSolution = "provisionalSolution";
  static provisionalUser = "provisionalUser";
  static provisionalDate = "provisionalDate";
  static days = "days";
  static definitiveUsers = "definitiveUsers";
  static definitiveDate = "definitiveDate";
  static provisionalSoluitonApplied = "provisionalSoluitonApplied";
  static NA = "NA";
  static noResponsible = "noResponsible";
  static noMechanic = "noMechanic";
  static noDefinitiveUser = "noDefinitiveUser";
  static images = "images";
  static videos = "videos";
  static audios = "audios";
  static evidences = "evidences";
  static none = "none";

  // Login re-design
  static entrepriseName = "entrepriseName";
  static email = "email";
  static loginText = "loginText";
  static forgotPassword = "forgotPassword";

  // errors login form
  static requiredEmail = "requiredEmail";
  static requiredPassword = "requiredPassword";
  static requiredValidEmailAddress = "requiredValidEmailAddress";
  static requiredInfo = "requiredInfo";

  // errors user form
  static requiredUserName = "requiredUserName";
  static requiredSite = "requiredSite";
  static requiredRoles = "requiredRoles";
  static requiredConfirmPassword = "requiredConfirmPassword";
  static passwordsDoNotMatch = "passwordsDoNotMatch";
  static onlyLetters = "onlyLetters";
  static passwordLenght = "passwordLenght";
  static uploadFileRequired = "uploadFileRequired";

  // errors company form
  static requiredCompanyName = "requiredCompanyName";
  static requiredRFC = "requiredRFC";
  static requiredContacName = "requiredContacName";
  static requiredPosition = "requiredPosition";
  static requiredAddress = "requiredAddress";
  static requiredPhone = "requiredPhone";
  static requiredExtension = "requiredExtension";
  static requiredCellular = "requiredCellular";
  static requiredLogo = "requiredLogo";

  // errors priority form
  static requiredCode = "requiredCode";
  static requiredDescription = "requiredDescription";
  static requiredDaysNumber = "requiredDaysNumber";
  static requiredResponsableId = "requiredResponsableId";
  static requiredMechanic = "requiredMechanic";
  static requiredPriority = "requiredPriority";

  // company
  static logo = "logo";
  static companyName = "companyName";
  static rfc = "rfc";
  static companyAddress = "companyAddress";
  static contact = "contact";
  static position = "position";
  static phone = "phone";
  static extension = "extension";
  static cellular = "cellular";

  //This logo will be removed when firebase upload is implemented.
  static logoTemp = "logoTemp";
  static noExtension = "No extension";

  // company actions
  static viewSites = "viewSites";

  // levels
  static notify = "notify";

  // site actions
  static viewPriorities = "viewPriorities";
  static viewLevels = "viewLevels";
  static viewCardTypes = "viewCardTypes";
  static viewCards = "viewCards";
  static viewCharts = "viewCharts";
  static viewUsers = "viewUsers";
  static importUsers = "importUsers";

  // errors sites form
  static requiredLatitud = "requiredLatitud";
  static requiredLongitud = "requiredLongitud";
  static requiredSiteCode = "requiredSiteCode";
  static requiredSiteBusinessName = "requiredSiteBusinessName";
  static requiredSiteType = "requiredSiteType";
  static requiredDueDate = "requiredDueDate";
  static requiredMonthlyPayment = "requiredMonthlyPayment";
  static requiredCurrency = "requiredCurrency";
  static requiredAppHistoryDays = "requiredAppHistoryDays";
  static companies = "companies";
  static companiesUpperCase = "companiesUpperCase";
  static users = "users";
  static usersOf = "usersOf";
  static requiredUserLicense = "requiredUserLicense";
  static enable = "enable";

  // Import users form
  static dragFile = "dragFile";
  static singleUpload = "singleUpload";

  // sites
  static site = "site";
  static sitesOf = "sitesOf";
  static yourSitesOfCompany = "yourSitesOfCompany";
  static sites = "sites";
  static latitud = "latitud";
  static longitud = "longitud";
  static siteCode = "siteCode";
  static siteBusinessName = "siteBusinessName";
  static siteType = "siteType";
  static monthlyPayment = "monthlyPayment";
  static currency = "currency";
  static appHistoryDays = "appHistoryDays";
  static userLicense = "userLicense";
  static concurrent = "concurrent";
  static named = "named";
  static concurrente = "concurrente";
  static nombrado = "nombrado";
  static quantity = "quantity";
  static requiredAdditionalField = "requiredAdditionalField";

  // CardTypes
  static methodology = "methodology";
  static name = "name";
  static color = "color";
  static responsible = "responsible";
  static cardTypeMethodology = "cardTypeMethodology";
  static cardTypesOf = "cardTypesOf";
  static quantityPictures = "quantityPictures";
  static quantityAudios = "quantityAudios";
  static quantityVideos = "quantityVideos";
  static picturesCreatePs = "picturesCreatePs";
  static audiosCreatePs = "audiosCreatePs";
  static videosCreatePs = "videosCreatePs";
  static durationInSeconds = "durationInSeconds";
  static atCreation = "atCreation";
  static atProvisionalSolution = "atProvisionalSolution";
  static atDefinitiveSolution = "atDefinitiveSolution";

  // cardtype methodology
  static M = "M";
  static C = "C";
  static updateCardType = "updateCardType";

  static roles = "roles";
  static createNode = "createNode";

  static requiredMethodology = "requiredMethodology";
  static requiredCardTypeName = "requiredCardTypeName";
  static requiredColor = "requiredColor";

  static viewPreclassifiers = "viewPreclassifiers";

  static prioritiesOf = "prioritiesOf";
  static priority = "priority";
  static code = "code";
  static enterCode = "enterCode";
  static description = "description";
  static levelMachineId = "levelMachineId";
  static daysNumber = "daysNumber";
  static updatePriority = "updatePriority";

  static createCompany = "createCompany";
  static updateCompany = "updateCompany";
  static createPriority = "createPriority";
  static createUserFor = "createUserFor";
  static importUsersFor = "importUsersFor";
  static createUser = "createUser";
  static createSite = "createSite";
  static updateSite = "updateSite";
  static createPreclassifier = "createPreclassifier";
  static createCardType = "createCardType";
  static createLevel = "createLevel";
  static updateLevel = "updateLevel";
  static createNodefor = "createNodefor";

  static cards = "cards";
  static tagDetailsOf = "tagDetailsOf";
  static type = "type";
  static cardNumber = "cardNumber";
  static area = "area";
  static date = "date";
  static mechanic = "mechanic";
  static mechanics = "mechanics";
  static creator = "creator";
  static comments = "comments";
  static updateMechanic = "updateMechanic";
  static changeLog = "changeLog";
  static noDueDate = "noDueDate";

  static tagsOf = "tagsOf";
  static filters = "filters";
  static status = "status";
  static dueDate = "dueDate";
  static cardType = "cardType";
  static problemType = "problemType";
  static location = "location";
  static createdBy = "createdBy";
  static problemDescription = "problemDescription";

  static tagStatusCanceled = "tagStatusCanceled";
  static tagDate = "tagDate";
  static tagDays = "tagDays";
  static ceroDays = "ceroDays";
  static tagNumber = "tagNumber";
  static tagPriority = "tagPriority";
  static dateStatus = "dateStatus";
  static tagMechanic = "tagMechanic";
  static tagProvisionalUser = "tagProvisionalUser";
  static tagProvisionalSoluitonApplied = "tagProvisionalSoluitonApplied";
  static creationDate = "creationDate";
  static daysSinceCreation = "daysSinceCreation";
  static cero = "cero";
  static anomalyDetected = "anomalyDetected";
  static appProvisionalUser = "appProvisionalUser";
  static appDefinitiveUser = "appDefinitiveUser";
  static definitiveUser = "definitiveUser";
  static definitiveSolutionApplied = "definitiveSolutionApplied";

  static evidencesAtCreationDivider = "evidencesAtCreationDivider";
  static definitiveSolutionDivider = "definitiveSolutionDivider";
  static evidencesAtDefinitiveDivider = "evidencesAtDefinitiveDivider";
  static provisionalSolutionDivider = "provisionalSolutionDivider";
  static evidencesAtProvisionalDivider = "evidencesAtProvisionalDivider";
  static changeLogDivider = "changeLogDivider";

  static expired = "expired";
  static current = "current";
  static onTime = "onTime";

  static chartsOf = "chartsOf";
  static anomalies = "anomalies";
  static areas = "areas";
  static creators = "creators";
  static machines = "machines";
  static tagMonitoring = "tagMonitoring";
  static totalCards = "totalCards";
  static total = "total";
  static areaChart = "areaChart";
  static machine = "machine";
  static machineLocation = "machineLocation";
  static creatorChart = "creatorChart";
  static cardName = "cardName";
  static preclassifierChart = "preclassifierChart";
  static year = "year";
  static week = "week";
  static cumulativeIssued = "cumulativeIssued";
  static cumulativeEradicated = "cumulativeEradicated";

  static edit = "edit";
  static create = "create";
  static save = "save";
  static cancel = "cancel";
  static actions = "actions";
  static delete = "delete";
  static confirm = "confirm";

  static tagVersion = "tagVersion";

  // Tipo de evidencia
  static AUCR = "AUCR";
  static AUCL = "AUCL";
  static AUPS = "AUPS";
  static VICR = "VICR";
  static VICL = "VICL";
  static VIPS = "VIPS";
  static IMCR = "IMCR";
  static IMPS = "IMPS";
  static IMCL = "IMCL";

  // Estado
  static active = "active";
  static activeStatus = "activeStatus";
  static inactive = "inactive";
  static open = "open";
  static closed = "closed";
  static pastDue = "pastDue";

  static preclassifiersof = "preclassifiersof";
  static preclassifier = "preclassifier";
  static updatePreclassifier = "updatePreclassifier";
  static levelsof = "levelsof";

  // Páginas de error
  static notFoundPageTitle = "notFoundPageTitle";
  static notFoundPageSubTitle = "notFoundPageSubTitle";
  static unauthorizedPageTitle = "unauthorizedPageTitle";
  static unauthorizedPageSubTitle = "unauthorizedPageSubTitle";
  static goBack = "goBack";

  static downloadData = "downloadData";

  // Presets de selector de rango
  static last7days = "last7days";
  static last14days = "last14days";
  static last30days = "last30days";
  static last90days = "last90days";

  static failedToDownload = "failedToDownload";

  // Notificaciones de advertencia
  static restrictedAccessMessage = "restrictedAccessMessage";

  // Árbol de niveles
  static close = "close";
  static createLevelBtn = "createLevelBtn";
  static updateLevelTree = "updateLevelTree";
  static details = "details";
  static levelsOf = "levelsOf";
  static newLevel = "newLevel";
  static level = "level";
  static errorFetchingLevels = "errorFetchingLevels";
  static errorSavingLevel = "errorSavingLevel";
  static defaultSiteName = "defaultSiteName";
  static detailsOptionA = "detailsOptionA";
  static detailsOptionS = "detailsOptionS";
  static detailsOptionC = "detailsOptionC";
  static detailsStatusActive = "detailsStatusActive";
  static detailsStatusSuspended = "detailsStatusSuspended";
  static detailsStatsCancelled = "detailsStatsCancelled";
  static levelOptions = "levelOptions";

  // Tooltips de preclasificadores
  static preclassifierCodeTooltip = "preclassifierCodeTooltip";
  static preclassifierDescriptionTooltip = "preclassifierDescriptionTooltip";
  static preclassifierStatusTooltip = "preclassifierStatusTooltip";

  // Tooltips del formulario de prioridades
  static priorityCodeTooltip = "priorityCodeTooltip";
  static priorityDescriptionTooltip = "priorityDescriptionTooltip";
  static priorityDaysNumberTooltip = "priorityDaysNumberTooltip";

  // Tooltips de formularios basados en SiteEntity
  static siteNameTooltip = "siteNameTooltip";
  static siteRfcTooltip = "siteRfcTooltip";
  static siteBusinessNameTooltip = "siteBusinessNameTooltip";
  static siteTypeTooltip = "siteTypeTooltip";
  static siteLatitudeTooltip = "siteLatitudeTooltip";
  static siteLongitudeTooltip = "siteLongitudeTooltip";
  static siteAddressTooltip = "siteAddressTooltip";
  static siteContactTooltip = "siteContactTooltip";
  static sitePositionTooltip = "sitePositionTooltip";
  static sitePhoneTooltip = "sitePhoneTooltip";
  static siteExtensionTooltip = "siteExtensionTooltip";
  static siteCellularTooltip = "siteCellularTooltip";
  static siteEmailTooltip = "siteEmailTooltip";
  static siteDueDateTooltip = "siteDueDateTooltip";
  static siteMonthlyPaymentTooltip = "siteMonthlyPaymentTooltip";
  static siteCurrencyTooltip = "siteCurrencyTooltip";
  static siteAppHistoryDaysTooltip = "siteAppHistoryDaysTooltip";
  static siteLogoTooltip = "siteLogoTooltip";
  static siteCodeTooltip = "siteCodeTooltip";
  static appHistoryDaysTooltip = "appHistoryDaysTooltip";

  // Tooltips de registro/actualización de empresa
  static companyNameTooltip = "companyNameTooltip";
  static companyRfcTooltip = "companyRfcTooltip";
  static companyAddressTooltip = "companyAddressTooltip";
  static companyContactNameTooltip = "companyContactNameTooltip";
  static companyPositionTooltip = "companyPositionTooltip";
  static companyPhoneTooltip = "companyPhoneTooltip";
  static companyExtensionTooltip = "companyExtensionTooltip";
  static companyCellularTooltip = "companyCellularTooltip";
  static companyEmailTooltip = "companyEmailTooltip";
  static companyLogoTooltip = "companyLogoTooltip";

  static userNameTooltip = "userNameTooltip";
  static userEmailTooltip = "userEmailTooltip";
  static userPasswordTooltip = "userPasswordTooltip";
  static userConfirmPasswordTooltip = "userConfirmPasswordTooltip";
  static userSiteRfcTooltip = "userSiteRfcTooltip";
  static userUploadCardDataWithDataNetTooltip =
    "userUploadCardDataWithDataNetTooltip";
  static userUploadCardEvidenceWithDataNetTooltip =
    "userUploadCardEvidenceWithDataNetTooltip";
  static userRolesTooltip = "userRolesTooltip";
  static requiredStatus = "requiredStatus";
  static statusPlaceholder = "statusPlaceholder";
  static activeValue = "activeValue";
  static inactiveValue = "inactiveValue";
  static statusUserLabel = "statusUserLabel";
  static cardTypeMethodologyTooltip = "cardTypeMethodologyTooltip";
  static cardTypeNameTooltip = "cardTypeNameTooltip";
  static cardTypeDescriptionTooltip = "cardTypeDescriptionTooltip";
  static cardTypeColorTooltip = "cardTypeColorTooltip";
  static responsibleTooltip = "responsibleTooltip";
  static quantityPicturesCreateTooltip = "quantityPicturesCreateTooltip";
  static quantityVideosCreateTooltip = "quantityVideosCreateTooltip";
  static videosDurationCreateTooltip = "videosDurationCreateTooltip";
  static quantityAudiosCreateTooltip = "quantityAudiosCreateTooltip";
  static audiosDurationCreateTooltip = "audiosDurationCreateTooltip";
  static quantityPicturesPsTooltip = "quantityPicturesPsTooltip";
  static quantityVideosPsTooltip = "quantityVideosPsTooltip";
  static videosDurationPsTooltip = "videosDurationPsTooltip";
  static quantityAudiosPsTooltip = "quantityAudiosPsTooltip";
  static audiosDurationPsTooltip = "audiosDurationPsTooltip";

  static quantityPicturesCloseTooltip = "quantityPicturesCloseTooltip";
  static quantityVideosCloseTooltip = "quantityVideosCloseTooltip";
  static videosDurationCloseTooltip = "videosDurationCloseTooltip";
  static quantityAudiosCloseTooltip = "quantityAudiosCloseTooltip";
  static audiosDurationCloseTooltip = "audiosDurationCloseTooltip";
  static cardTypeStatusTooltip = "cardTypeStatusTooltip";
  static statusCardTypeTooltip = "statusCardTypeTooltip";
  static createNotification = "createNotification";
  static notificationName = "notificationName";
  static requiredName = "requiredName";
  static notificationDescription = "notificationDescription";
  static notificationsRequiredDescription = "notificationsRequiredDescription";
  static notificationsSite = "notificationsSite";
  static notificationsSelectSite = "notificationsSelectSite";
  static notificationsRequiredSite = "notificationsRequiredSite";
  static notificationsSelectUsers = "notificationsSelectUsers";
  static notificationsRequiredUsers = "notificationsRequiredUsers";
  static notificationsSave = "notificationsSave";
  static notificationsCancel = "notificationsCancel";
  static searchUsers = "searchUsers";
  static responsibleRequired = "responsibleRequired";
  static levelsTreeOptionCreate = "levelsTreeOptionCreate";
  static levelsTreeOptionClose = "levelsTreeOptionClose";
  static levelsTreeOptionEdit = "levelsTreeOptionEdit";
  static levelsTreeOptionClone = "levelsTreeOptionClone";
  static levelDetailsTitle = "levelDetailsTitle";
  static errorOnSubmit = "errorOnSubmit";
  static drawerTypeCreate = "drawerTypeCreate";
  static drawerTypeEdit = "drawerTypeEdit";
  static drawerTypeClone = "drawerTypeClone";
  static loading = "loading";
  static noData = "noData";
  static errorFetchingLevelData = "errorFetchingLevelData";
  static yes = "yes";
  static no = "no";
  static detailsStatusCancelled = "detailsStatusCancelled";
  static for = "for";

  static errorFetchingData = "errorFetchingData";
static namePlaceholder = "namePlaceholder";
static descriptionPlaceholder = "descriptionPlaceholder";
static responsiblePlaceholder = "responsiblePlaceholder";

// General Placeholders
static cardTypeTreeNamePlaceholder = "cardTypeTreeNamePlaceholder";
static cardTypeTreeDescriptionPlaceholder = "cardTypeTreeDescriptionPlaceholder";
static cardTypeTreeResponsiblePlaceholder = "cardTypeTreeResponsiblePlaceholder";
static cardTypeTreeStatusPlaceholder = "cardTypeTreeStatusPlaceholder";
static cardTypeTreeColorPlaceholder = "cardTypeTreeColorPlaceholder";

// Placeholders for Quantity Fields
static cardTypeTreeQuantityPicturesPlaceholder = "cardTypeTreeQuantityPicturesPlaceholder";
static cardTypeTreeQuantityVideosPlaceholder = "cardTypeTreeQuantityVideosPlaceholder";
static cardTypeTreeQuantityAudiosPlaceholder = "cardTypeTreeQuantityAudiosPlaceholder";

// Titles or Section Labels
static cardTypeTreeAtCreation = "cardTypeTreeAtCreation";
static cardTypeTreeAtProvisionalSolution = "cardTypeTreeAtProvisionalSolution";
static cardTypeTreeAtDefinitiveSolution = "cardTypeTreeAtDefinitiveSolution";

// Error Messages
static cardTypeTreeRequiredCardTypeName = "cardTypeTreeRequiredCardTypeName";
static cardTypeTreeRequiredDescription = "cardTypeTreeRequiredDescription";
static cardTypeTreeRequiredResponsableId = "cardTypeTreeRequiredResponsableId";
static cardTypeTreeRequiredColor = "cardTypeTreeRequiredColor";

// Notifications
static cardTypeTreeSuccessCardTypeUpdated = "cardTypeTreeSuccessCardTypeUpdated";
static cardTypeTreeErrorFetchingData = "cardTypeTreeErrorFetchingData";

/* Card Types and Preclassifier tree */
static cardTypesDrawerTypeCreateCardType = "cardTypesDrawerTypeCreateCardType";
static cardTypesDrawerTypeUpdateCardType = "cardTypesDrawerTypeUpdateCardType";
static cardTypesDrawerTypeCreatePreclassifier = "cardTypesDrawerTypeCreatePreclassifier";
static cardTypesDrawerTypeUpdatePreclassifier = "cardTypesDrawerTypeUpdatePreclassifier";
static cardTypesCreate = "cardTypesCreate";
static cardTypesCancel = "cardTypesCancel";
static cardTypesEdit = "cardTypesEdit";
static cardTypesEditPreclassifier = "cardTypesEditPreclassifier";
static cardTypesCloneCardType = "cardTypesCloneCardType";
static cardTypesClonePre = "cardTypesClonePre";
static cardTypesCreatePreclassifier = "cardTypesCreatePreclassifier";
static cardTypesUpdatePreclassifier = "cardTypesUpdatePreclassifier";
static cardTypesRoot = "cardTypesRoot";
static cardTypesCloneSuffix = "cardTypesCloneSuffix";
static cardTypesMethodologyError = "cardTypesMethodologyError";
static cardTypesLoadingData = "cardTypesLoadingData";
static cardTypesUpdateCardType = "cardTypesUpdateCardType";
static cardTypesCreateCardType = "cardTypesCreateCardType";
static cardTypesClonePreclassifier = "cardTypesClonePreclassifier";
static cardTypesErrorFetchingData = "cardTypesErrorFetchingData";
static cardTypesNoCardTypeIdError = "cardTypesNoCardTypeIdError";
static cardTypesOptionEdit = "cardTypesOptionEdit";
static cardTypesOptionClone = "cardTypesOptionClone";
static cardTypesOptionCreate = "cardTypesOptionCreate";
static cardTypesOptionCancel = "cardTypesOptionCancel";

static cardTypeDetailsTitle = "cardTypeDetailsTitle";
static cardTypeDetailsMethodology = "cardTypeDetailsMethodology";
static cardTypeDetailsName = "cardTypeDetailsName";
static cardTypeDetailsDescription = "cardTypeDetailsDescription";
static cardTypeDetailsColor = "cardTypeDetailsColor";
static cardTypeDetailsResponsible = "cardTypeDetailsResponsible";
static cardTypeDetailsStatus = "cardTypeDetailsStatus";

static preclassifierDetailsTitle = "preclassifierDetailsTitle";
static preclassifierDetailsCode = "preclassifierDetailsCode";
static preclassifierDetailsDescription = "preclassifierDetailsDescription";
static preclassifierDetailsStatus = "preclassifierDetailsStatus";
static notSpecified = "notSpecified";
static false = "false"

 //PDF 
 static tagDetails = "tagDetails"
 static problemDetails= "problemDetails"
 static sharePDF= "sharePDF"
 static namePDF = "namePDF"


 //Login 
 static logImgDesc = "logImgDesc"
 static enSub = "enSub"

 static selectRole = "selectRole"
 static assignedTo = "assignedTo";
 static assignUser = "assignUser"

 static notCardInfoFound = "notCardInfoFound"
<<<<<<< HEAD

 static commentsTag = "commentsTag"
 static noCommentsTag = "noCommentsTag"
 static associatedTags = "associatedTags"


=======
>>>>>>> 4b611f90
}

const Strings = new Proxy(StringsBase, {
  get(target, prop) {
    if (typeof prop === "string" && prop in target) {
      return i18n.t((target as any)[prop]);
    }
    console.warn(`No translation for: ${String(prop)}`);
    return (target as any)[prop];
  },
});

export default Strings;<|MERGE_RESOLUTION|>--- conflicted
+++ resolved
@@ -579,15 +579,10 @@
  static assignUser = "assignUser"
 
  static notCardInfoFound = "notCardInfoFound"
-<<<<<<< HEAD
 
  static commentsTag = "commentsTag"
  static noCommentsTag = "noCommentsTag"
  static associatedTags = "associatedTags"
-
-
-=======
->>>>>>> 4b611f90
 }
 
 const Strings = new Proxy(StringsBase, {
