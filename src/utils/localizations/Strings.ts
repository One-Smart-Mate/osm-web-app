export default class Strings {
  static login = "Log in";
  static sendCode = "Send code";
  static logout = "Log out";
  static password = "Password";
  static newPassword = "New password";
  static updatePassword = "Update password";
  static confirmPassword = "Confirm password";
  static uploadCardDataWithDataNet = "Upload card with data net";
  static uploadCardEvidenceWithDataNet = "Upload card evidence with data net";
  static email = "E-mail";
  static forgotPassword = "Forgot password";
  static searchRecord = "Search record";
  static clearFiltersAndSorters = "Clear filters and sorters";
  static empty = "";
  static welcome = "Welcome!";
  static resetPassword = "Reset password";
  static sendCodeMessage =
    "Enter your email address and we will send you a code to reset your password.";
  static enterTheCode =
    "Enter the code that we have sent to you in your e-mail. Please note that the code expires in 24 hours.";
  static enterTheNewPassword = "Please enter the new password.";
  static logoutModalTittle = "Are you sure you want to log out?";
  static logutModalContent = "You are about to log out of your account.";
  static white = "white";
  static updateUser = "Update user";
  static creation = "Creation";
  static creationDate = "Creation date";
  static daysSinceCreation = "Days since creation";
  static definitiveSolution = "Definitive solution";
  static provisionalSolution = "Provisional solution";
  static appProvisionalUser = "App provisional user";
  static provisionalUser = "Provisional user";
  static provisionalDate = "Provisional date";
  static days = "Days";
  static appDefinitiveUser = "App definitive user";
  static definitiveUser = "Definitive user";
  static definitiveUsers = "Definitive users";
  static definitiveDate = "Definitive date";
  static provisionalSoluitonApplied = "Provisional solution applied";
  static definitiveSolutionApplied = "Definitive solution applied";
  static NA = "N/A";
  static noResponsible = "No responsible";
  static noMechanic = "No mechanic";
  static noDefinitiveUser = "No definitive user";
  static images = "Images";
  static videos = "Videos";
  static audios = "Audios";
  static evidences = "Evidences";
  static none = "None";

  //errors login form
  static requiredEmail = "Please input your e-mail address!";
  static requiredPassword = "Please input your password!";
  static requiredValidEmailAddress = "Please enter a valid e-mail address!";
  static requiredInfo = "please enter the information";

  //errors user form
  static requiredUserName = "Please enter the user name";
  static requiredSite = "Please select a site";
  static requiredRoles = "Please assing at least one role";
  static requiredConfirmPassword = "Please confirnm your password";
  static passwordsDoNotMatch = "Password do not match";
  static onlyLetters = "Please input only letters";
  static passwordLenght = "Password must have at least 8 characters";
  static uploadFileRequired = "Please upload a file";

  //errors company form
  static requiredCompanyName = "Please enter the company name";
  static requiredRFC = "Please enter the RFC";
  static requiredContacName = "Please enter the contact name";
  static requiredPosition = "Please enter the contact position";
  static requiredAddress = "Please enter the address";
  static requiredPhone = "Please enter the phone number";
  static requiredExtension = "Please enter a extension";
  static requiredCellular = "Please enter the cellular";
  static requiredLogo = "Please upload the logo";

  //errors priority form
  static requiredCode = "Please enter the code";
  static requiredDescription = "Please enter the description";
  static requiredDaysNumber = "Please enter the days number";
  static requiredResponsableId = "Please select the responsible";
  static requiredMechanic = "Please select the mechanic";
  static requiredPriority = "Required priority";

  //company
  static logo = "Logo";
  static companyName = "Name";
  static rfc = "RFC";
  static companyAddress = "Address";
  static contact = "Contact";
  static position = "Position";
  static phone = "Phone";
  static extension = "Extension";
  static cellular = "Cellular";
  static status = "Status";
  //This logo will be removed when firebase upload is implemented.
  static logoTemp =
    "https://th.bing.com/th/id/OIG4.jIj.NbKiwFNdl.C3Ltft?pid=ImgGn";
  static noExtension = "No extension";

  //company actions
  static viewSites = "View sites";

  //levels
  static notify = " Notify";

  //site actions
  static viewPriorities = "View priorities";
  static viewLevels = "View levels";
  static viewCardTypes = "View card types";
  static viewCards = "View cards";
  static viewCharts = "View charts";
  static viewUsers = "View users";
  static importUsers = "Import users";

  //erros sites form
  static requiredLatitud = "Please enter the latitud";
  static requiredLongitud = "Please enter de Longitud";
  static requiredSiteCode = "Please enter the site code";
  static requiredSiteBusinessName = "Please enter the business name";
  static requiredSiteType = "Please enter the site type";
  static requiredDueDate = "Please enter the due date";
  static requiredMonthlyPayment = "Please enter the monthly payment";
  static requiredCurrency = "Please selet the currency";
  static requiredAppHistoryDays = "Please enter app history days";
  static companies = "companies";
  static companiesUpperCase = "Companies";
  static users = "Users";
  static usersOf = "Users of";
  static requiredUserLicense = "Please select the user license";
  static enable = "Enable";

  //Import users form
  static dragFile = "Click or drag file to this area to upload";
  static singleUpload = "Support for a single upload .xlsx";

  //sites
  static site = "Site";
  static sitesOf = "Sites of";
  static yourSitesOfCompany = "Your sites of Company";
  static sites = "sites";
  static latitud = "Latitud";
  static longitud = "Longitud";
  static siteCode = "Site code";
  static siteBusinessName = "Site business name";
  static siteType = "Site type";
  static dueDate = "Due date";
  static monthlyPayment = "Monthly payment";
  static currency = "Currency";
  static appHistoryDays = "App history days";
  static userLicense = "User license";
  static concurrent = "Concurrent";
  static named = "Named";
  static concurrente = "concurrente";
  static nombrado = "nombrado";
  static quantity = "Quantity";
  static requiredAdditionalField = "Please input the additional field";

  //CardTypes
  static methodology = "Methodology name";
  static name = "Name";
  static color = "Color";
  static responsible = "Responsible";
  static cardTypeMethodology = "Card Type Methodology";
  static cardTypesOf = "Card types of";
  static quantityPictures = "Quantity pictures";
  static quantityAudios = "Quantity audios";
  static quantityVideos = "Quantity videos";
  static picturesCreatePs = "Pictures create provisional solution";
  static audiosCreatePs = "Audios create provisional solution";
  static videosCreatePs = "Videos create provisional solution";
  static durationInSeconds = "Duration in seconds";
  static atCreation = "At creation";
  static atProvisionalSolution = "At provisional solution";
  static atDefinitiveSolution = "At definitive solution";
  //cardtype methodology
  static M = "M";
  static C = "C";
  static updateCardType = "Update card type";

  //roles
  static roles = "Roles";
  static createNode = "Create node";

  //errors card type form
  static requiredMethodology = "Please select the methodology";
  static requiredCardTypeName = "Please enter the card type name";
  static requiredColor = "Please select a color";

  //CardTypes actions
  static viewPreclassifiers = "View preclassifiers";

  //Priority
  static prioritiesOf = "Priorities of";
  static priority = "Priority";
  static code = "Code";
  static enterCode = "Enter the code!";
  static description = "Description";
  static levelMachineId = "Level machine id";
  static daysNumber = "Days number";
  static updatePriority = "Update priority";

  //Card titles
  static createCompany = "Create company";
  static updateCompany = "Update company";
  static createPriority = "Create priority for";
  static createUserFor = "Create user for";
  static importUsersFor = "Import users for";
  static createUser = "Create user";
  static createSite = "Create site for";
  static updateSite = "Update site";
  static createPreclassifier = "Create Preclassifier";
  static createCardType = "Create card type for";
  static createLevel = "Create level for";
  static updateLevel = "Update level";
  static createNodefor = "Create node for";
  static cardsOf = "Cards of";
  static cards = "Cards";
  static cardDetailsOf = "Card details of";
  static cardType = "Card type";
  static type = "Type";
  static problemType = "Problem type";
  static cardNumber = "Card Number";
  static area = "Area";
  static createdBy = "Created by";
  static date = "Date";
  static mechanic = "Mechanic";
  static mechanics = "Mechanics";
  static creator = "Creator";
  static comments = "Comments";
  static anomalyDetected = "Anomaly detected";
  static updateMechanic = "Update mechanic";
  static changeLog = "Change log";
  static noDueDate = "No due date";

  //charts
  static chartsOf = "Charts of";
  static anomalies = "Anomalies";
  static areas = "Areas";
  static creators = "Creators";
  static machines = "Machines";
  static tagMonitoring = "Tag monitoring";
  static totalCards = "Total cards";
  static total = "Total";
  static areaChart = "Area";
  static machine = "Machine";
  static location = "Location";
  static machineLocation = "Machine location";
  static creatorChart = "Creator";
  static cardName = "Card name";
  static preclassifierChart = "Preclassifier";
  static year = "Year:";
  static week = "Week:";
  static cumulativeIssued = "Cumulative issued:";
  static cumulativeEradicated = "Cumulative eradicated:";

  //general actions
  static edit = "Edit";
  static create = "Create";
  static save = "Save";
  static cancel = "Cancel";
  static actions = "Actions";
  static delete = "Delete";
  static confirm = "Confirm";

  static tagVersion = import.meta.env.VITE_AP_VERSION;

  //Evidence type
  static AUCR = "AUCR";
  static AUCL = "AUCL";
  static AUPS = "AUPS";
  static VICR = "VICR";
  static VICL = "VICL";
  static VIPS = "VIPS";
  static IMCR = "IMCR";
  static IMPS = "IMPS";
  static IMCL = "IMCL";

  //status
  static active = "Active";
  static activeStatus = "A";
  static inactive = "Inactive";
  static open = "Open";
  static closed = "Closed";
  static pastDue = "Past due";

  static preclassifiersof = "Preclassifiers of";
  static preclassifier = "Preclassifier";
  static updatePreclassifier = "Update preclassifier";
  static levelsof = "Levels of";

  //erros pages
  static notFoundPageTitle = "404";
  static notFoundPageSubTitle = "Sorry, the page you visited does not exist.";
  static unauthorizedPageTitle = "403";
  static unauthorizedPageSubTitle =
    "Sorry, you are not authorized to access this page.";
  static goBack = "Go back";

  static companyParam = ":company";
  static siteParam = ":site";
  static cardParam = ":card";
  static cardTypeParam = ":cardType";
  static colon = ":";

  static downloadData = "Download data";
   //Rangepricker presets
   static last7days = "Last 7 Days";
   static last14days = "Last 14 Days";
   static last30days = "Last 30 Days";
   static last90days = "Last 90 Days";
 
   static failedToDownload = "Failed to download";

  //warning notifications
  static restrictedAccessMessage =
    "Access Denied: Your role is limited to the app and does not grant permission to access the site. Please contact the administrator if you believe this is an error.";

<<<<<<< HEAD
// Register / Update Company Tooltips
static companyNameTooltip = "Legal name of the company";
static rfcTooltip = "The RFC (Federal Taxpayer Registry) must consist of 12 characters for individuals or 13 characters for legal entities. It includes letters and numbers: the first letters correspond to the name or business name, followed by the date of incorporation or birth, and a verification digit. Ensure it matches the official format.";
static addressTooltip = "Complete address of the company, including street and city.";
static contactNameTooltip = "Name of the primary contact person.";
static positionTooltip = "Job position of the contact person.";
static phoneTooltip = "Company's landline number.";
static extensionTooltip = "Extension for the phone number (if applicable).";
static cellularTooltip = "Primary mobile phone number.";
static emailTooltip = "Official company email address.";
static logoTooltip = "Upload the company logo in image format.";



=======
    // Register Priority Form Tooltips
    static priorityCodeTooltip = "A unique alphanumeric code representing the priority (e.g., '7D' for seven days). Maximum 4 characters.";
    static priorityDescriptionTooltip = "A brief description of the priority. Use clear, concise language. Maximum 50 characters.";
    static priorityDaysNumberTooltip = "The number of days associated with this priority. Must be a positive number.";

  
>>>>>>> e43c2103
}<|MERGE_RESOLUTION|>--- conflicted
+++ resolved
@@ -318,27 +318,22 @@
   static restrictedAccessMessage =
     "Access Denied: Your role is limited to the app and does not grant permission to access the site. Please contact the administrator if you believe this is an error.";
 
-<<<<<<< HEAD
-// Register / Update Company Tooltips
-static companyNameTooltip = "Legal name of the company";
-static rfcTooltip = "The RFC (Federal Taxpayer Registry) must consist of 12 characters for individuals or 13 characters for legal entities. It includes letters and numbers: the first letters correspond to the name or business name, followed by the date of incorporation or birth, and a verification digit. Ensure it matches the official format.";
-static addressTooltip = "Complete address of the company, including street and city.";
-static contactNameTooltip = "Name of the primary contact person.";
-static positionTooltip = "Job position of the contact person.";
-static phoneTooltip = "Company's landline number.";
-static extensionTooltip = "Extension for the phone number (if applicable).";
-static cellularTooltip = "Primary mobile phone number.";
-static emailTooltip = "Official company email address.";
-static logoTooltip = "Upload the company logo in image format.";
-
-
-
-=======
-    // Register Priority Form Tooltips
-    static priorityCodeTooltip = "A unique alphanumeric code representing the priority (e.g., '7D' for seven days). Maximum 4 characters.";
-    static priorityDescriptionTooltip = "A brief description of the priority. Use clear, concise language. Maximum 50 characters.";
-    static priorityDaysNumberTooltip = "The number of days associated with this priority. Must be a positive number.";
-
-  
->>>>>>> e43c2103
+
+  // Register / Update Company Tooltips
+  static companyNameTooltip = "Legal name of the company";
+  static rfcTooltip = "The RFC (Federal Taxpayer Registry) must consist of 12 characters for individuals or 13 characters for legal entities. It includes letters and numbers: the first letters correspond to the name or business name, followed by the date of incorporation or birth, and a verification digit. Ensure it matches the official format.";
+  static addressTooltip = "Complete address of the company, including street and city.";
+  static contactNameTooltip = "Name of the primary contact person.";
+  static positionTooltip = "Job position of the contact person.";
+  static phoneTooltip = "Company's landline number.";
+  static extensionTooltip = "Extension for the phone number (if applicable).";
+  static cellularTooltip = "Primary mobile phone number.";
+  static emailTooltip = "Official company email address.";
+  static logoTooltip = "Upload the company logo in image format.";
+
+  // Register Priority Form Tooltips
+  static priorityCodeTooltip = "A unique alphanumeric code representing the priority (e.g., '7D' for seven days). Maximum 4 characters.";
+  static priorityDescriptionTooltip = "A brief description of the priority. Use clear, concise language. Maximum 50 characters.";
+  static priorityDaysNumberTooltip = "The number of days associated with this priority. Must be a positive number.";
+
 }