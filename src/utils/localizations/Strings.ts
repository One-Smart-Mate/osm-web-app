import i18n from "../../config/i18n";

class StringsBase {
  // For the Routes.tsx sidebar
  static notificationsSB = "notificationsSB";
  static companiesSB = "companiesSB";
  static prioritiesSB = "prioritiesSB";
  static usersSB = "usersSB";
  static siteUsersSB = "siteUsersSB";
  static sitesSB = "sitesSB";
  static cardTypesSB = "cardTypesSB";
  static preclassifiersSB = "preclassifiersSB";
  static levelsSB = "levelsSB";
  static cardsSB = "cardsSB";
  static cardDetailsSB = "cardDetailsSB";
  static chartsSB = "chartsSB";
  static positionsSB = "positionsSB";
  static assignPositions = "assignPositions";
  static systemHealthSB = "systemHealthSB";
  static systemHealthTitle = "systemHealthTitle";
  static testingNotifications = "testingNotifications";
  static testingEmails = "testingEmails";
  static testingServices = "testingServices";
  static testingDbWrite = "testingDbWrite";
  static testingServerRam = "testingServerRam";
  static testingEvidenceWrite = "testingEvidenceWrite";
  static healthStatusOk = "healthStatusOk";
  static healthStatusFailed = "healthStatusFailed";

  // System Health additional strings
  static sessionPerformance = "sessionPerformance";
  static memoryUsage = "memoryUsage";
  static usedMemory = "usedMemory";
  static totalMemory = "totalMemory";
  static pageLoadTime = "pageLoadTime";
  static domComplete = "domComplete";
  static networkLatency = "networkLatency";

  // CILT related strings
  static createCiltProcedure = "createCiltProcedure";
  static createCiltProcedureForPosition = "createCiltProcedureForPosition";
  static for = "for";

  // CILT Master strings
  static ciltMstrPageTitle = "ciltMstrPageTitle";
  static ciltMstrCreateSuccess = "ciltMstrCreateSuccess";
  static ciltMstrSelectPositionTitle = "ciltMstrSelectPositionTitle";
  static ciltMstrCreateButtonLabel = "ciltMstrCreateButtonLabel";
  static ciltMstrCreateModalTitle = "ciltMstrCreateModalTitle";
  static ciltMstrPositionLabel = "ciltMstrPositionLabel";
  static ciltMstrLastUpdated = "ciltMstrLastUpdated";

  // Position user selection
  static selectedUsersList = "selectedUsersList";

  // Rooutes
  static companyParam = "companyParam";
  static siteParam = "siteParam";
  static cardParam = "cardParam";
  static cardTypeParam = "cardTypeParam";
  static colon = "colon";

  static login = "login";
  static sendCode = "sendCode";
  static logout = "logout";
  static password = "password";
  static newPassword = "newPassword";
  static updatePassword = "updatePassword";
  static confirmPassword = "confirmPassword";
  static uploadCardDataWithDataNet = "uploadCardDataWithDataNet";
  static uploadCardEvidenceWithDataNet = "uploadCardEvidenceWithDataNet";
  static searchRecord = "searchRecord";
  static clearFiltersAndSorters = "clearFiltersAndSorters";
  static empty = "empty";
  static welcome = "welcome";
  static resetPassword = "resetPassword";
  static sendCodeMessage = "sendCodeMessage";
  static enterTheCode = "enterTheCode";
  static enterTheNewPassword = "enterTheNewPassword";
  static logoutModalTittle = "logoutModalTittle";
  static logutModalContent = "logutModalContent";
  static white = "white";
  static updateUser = "updateUser";
  static creation = "creation";
  static definitiveSolution = "definitiveSolution";
  static provisionalSolution = "provisionalSolution";
  static provisionalUser = "provisionalUser";
  static provisionalDate = "provisionalDate";
  static days = "days";
  static definitiveUsers = "definitiveUsers";
  static definitiveDate = "definitiveDate";
  static provisionalSoluitonApplied = "provisionalSoluitonApplied";
  static NA = "NA";
  static noResponsible = "noResponsible";
  static noMechanic = "noMechanic";
  static noDefinitiveUser = "noDefinitiveUser";
  static images = "images";
  static videos = "videos";
  static audios = "audios";
  static evidences = "evidences";
  static none = "none";
  static expand = "expand";

  // Login re-design
  static entrepriseName = "entrepriseName";
  static email = "email";
  static loginText = "loginText";
  static forgotPassword = "forgotPassword";

  // errors login form
  static requiredEmail = "requiredEmail";
  static requiredPassword = "requiredPassword";
  static requiredValidEmailAddress = "requiredValidEmailAddress";
  static requiredInfo = "requiredInfo";

  // errors user form
  static requiredUserName = "requiredUserName";
  static requiredSite = "requiredSite";
  static requiredRoles = "requiredRoles";
  static requiredConfirmPassword = "requiredConfirmPassword";
  static passwordsDoNotMatch = "passwordsDoNotMatch";
  static onlyLetters = "onlyLetters";
  static passwordLenght = "passwordLenght";
  static uploadFileRequired = "uploadFileRequired";

  // errors company form
  static requiredCompanyName = "requiredCompanyName";
  static requiredRFC = "requiredRFC";
  static requiredContacName = "requiredContacName";
  static requiredPosition = "requiredPosition";
  static requiredAddress = "requiredAddress";
  static requiredPhone = "requiredPhone";
  static requiredExtension = "requiredExtension";
  static requiredCellular = "requiredCellular";
  static requiredLogo = "requiredLogo";

  // errors priority form
  static requiredCode = "requiredCode";
  static requiredDescription = "requiredDescription";
  static requiredDaysNumber = "requiredDaysNumber";
  static requiredResponsableId = "requiredResponsableId";
  static requiredMechanic = "requiredMechanic";
  static requiredPriority = "requiredPriority";

  // company
  static logo = "logo";
  static companyName = "companyName";
  static rfc = "rfc";
  static companyAddress = "companyAddress";
  static contact = "contact";
  static position = "position";
  static phone = "phone";
  static extension = "extension";
  static cellular = "cellular";

  //This logo will be removed when firebase upload is implemented.
  static logoTemp = "logoTemp";
  static noExtension = "No extension";

  // company actions
  static viewSites = "viewSites";

  // levels
  static notify = "notify";

  // site actions
  static viewPriorities = "viewPriorities";
  static viewLevels = "viewLevels";
  static viewCardTypes = "viewCardTypes";
  static viewCards = "viewCards";
  static viewCharts = "viewCharts";
  static viewUsers = "viewUsers";
  static viewPositions = "viewPositions";
  static importUsers = "importUsers";

  // errors sites form
  static requiredLatitud = "requiredLatitud";
  static requiredLongitud = "requiredLongitud";
  static requiredSiteCode = "requiredSiteCode";
  static requiredSiteBusinessName = "requiredSiteBusinessName";
  static requiredSiteType = "requiredSiteType";
  static requiredDueDate = "requiredDueDate";
  static requiredMonthlyPayment = "requiredMonthlyPayment";
  static requiredCurrency = "requiredCurrency";
  static requiredAppHistoryDays = "requiredAppHistoryDays";
  static companies = "companies";
  static companiesUpperCase = "companiesUpperCase";
  static users = "users";
  static usersOf = "usersOf";
  static requiredUserLicense = "requiredUserLicense";
  static enable = "enable";

  // Import users form
  static dragFile = "dragFile";
  static singleUpload = "singleUpload";

  // sites
  static site = "site";
  static sitesOf = "sitesOf";
  static yourSitesOfCompany = "yourSitesOfCompany";
  static sites = "sites";
  static latitud = "latitud";
  static longitud = "longitud";
  static siteCode = "siteCode";
  static siteBusinessName = "siteBusinessName";
  static siteType = "siteType";
  static monthlyPayment = "monthlyPayment";
  static currency = "currency";
  static appHistoryDays = "appHistoryDays";
  static userLicense = "userLicense";
  static concurrent = "concurrent";
  static named = "named";
  static concurrente = "concurrente";
  static nombrado = "nombrado";
  static quantity = "quantity";
  static requiredAdditionalField = "requiredAdditionalField";

  // CardTypes
  static methodology = "methodology";
  static name = "name";
  static color = "color";
  static responsible = "responsible";
  static cardTypeMethodology = "cardTypeMethodology";
  static cardTypesOf = "cardTypesOf";
  static quantityPictures = "quantityPictures";
  static quantityAudios = "quantityAudios";
  static quantityVideos = "quantityVideos";
  static picturesCreatePs = "picturesCreatePs";
  static audiosCreatePs = "audiosCreatePs";
  static videosCreatePs = "videosCreatePs";
  static durationInSeconds = "durationInSeconds";
  static atCreation = "atCreation";
  static atProvisionalSolution = "atProvisionalSolution";
  static atDefinitiveSolution = "atDefinitiveSolution";

  // cardtype methodology
  static M = "M";
  static C = "C";
  static updateCardType = "updateCardType";

  static roles = "roles";
  static createNode = "createNode";

  static requiredMethodology = "requiredMethodology";
  static requiredCardTypeName = "requiredCardTypeName";
  static requiredColor = "requiredColor";

  static viewPreclassifiers = "viewPreclassifiers";

  static prioritiesOf = "prioritiesOf";
  static priority = "priority";
  static code = "code";
  static enterCode = "enterCode";
  static description = "description";
  static levelMachineId = "levelMachineId";
  static daysNumber = "daysNumber";
  static updatePriority = "updatePriority";

  static createCompany = "createCompany";
  static updateCompany = "updateCompany";
  static createPriority = "createPriority";
  static createUserFor = "createUserFor";
  static importUsersFor = "importUsersFor";
  static createUser = "createUser";
  
  static createSite = "createSite";
  static updateSite = "updateSite";
  static createPreclassifier = "createPreclassifier";
  static createCardType = "createCardType";
  static createLevel = "createLevel";
  static updateLevel = "updateLevel";
  static createNodefor = "createNodefor";
  static select = "select";

  static cards = "cards";
  static tagDetailsOf = "tagDetailsOf";
  static type = "type";
  static cardNumber = "cardNumber";
  static area = "area";
  static date = "date";
  static mechanic = "mechanic";
  static mechanics = "mechanics";
  static creator = "creator";
  static comments = "comments";
  static updateMechanic = "updateMechanic";
  static changeLog = "changeLog";
  static noDueDate = "noDueDate";

  static tagsOf = "tagsOf";
  static filters = "filters";
  static status = "status";
  static dueDate = "dueDate";
  static cardType = "cardType";
  static problemType = "problemType";
  static location = "location";
  static createdBy = "createdBy";
  static problemDescription = "problemDescription";

  static tagStatusCanceled = "tagStatusCanceled";
  static tagDate = "tagDate";
  static tagDays = "tagDays";
  static ceroDays = "ceroDays";
  static tagNumber = "tagNumber";
  static tagPriority = "tagPriority";
  static dateStatus = "dateStatus";
  static tagMechanic = "tagMechanic";
  static tagProvisionalUser = "tagProvisionalUser";
  static tagProvisionalSoluitonApplied = "tagProvisionalSoluitonApplied";
  static creationDate = "creationDate";
  static daysSinceCreation = "daysSinceCreation";
  static cero = "cero";
  static anomalyDetected = "anomalyDetected";
  static appProvisionalUser = "appProvisionalUser";
  static appDefinitiveUser = "appDefinitiveUser";
  static definitiveUser = "definitiveUser";
  static definitiveSolutionApplied = "definitiveSolutionApplied";

  static evidencesAtCreationDivider = "evidencesAtCreationDivider";
  static definitiveSolutionDivider = "definitiveSolutionDivider";
  static evidencesAtDefinitiveDivider = "evidencesAtDefinitiveDivider";
  static provisionalSolutionDivider = "provisionalSolutionDivider";
  static evidencesAtProvisionalDivider = "evidencesAtProvisionalDivider";
  static changeLogDivider = "changeLogDivider";

  static expired = "expired";
  static current = "current";
  static onTime = "onTime";

  static chartsOf = "chartsOf";
  static anomalies = "anomalies";
  static areas = "areas";
  static creators = "creators";
  static machines = "machines";
  static tagMonitoring = "tagMonitoring";
  static totalCards = "totalCards";
  static total = "total";
  static areaChart = "areaChart";
  static machine = "machine";
  static machineLocation = "machineLocation";
  static creatorChart = "creatorChart";
  static cardName = "cardName";
  static preclassifierChart = "preclassifierChart";
  static year = "year";
  static week = "week";
  static cumulativeIssued = "cumulativeIssued";
  static cumulativeEradicated = "cumulativeEradicated";

  static edit = "edit";
  static create = "create";
  static save = "save";
  static cancel = "cancel";
  static actions = "actions";
  static delete = "delete";
  static confirm = "confirm";

  static tagVersion = "tagVersion";
  static redesign = "redesign";

  // Tipo de evidencia
  static AUCR = "AUCR";
  static AUCL = "AUCL";
  static AUPS = "AUPS";
  static VICR = "VICR";
  static VICL = "VICL";
  static VIPS = "VIPS";
  static IMCR = "IMCR";
  static IMPS = "IMPS";
  static IMCL = "IMCL";

  // Estado
  static active = "active";
  static activeStatus = "activeStatus";
  static inactive = "inactive";
  static open = "open";
  static closed = "closed";
  static pastDue = "pastDue";
  static suspended = "suspended";
  static canceled = "canceled";

  static preclassifiersof = "preclassifiersof";
  static preclassifier = "preclassifier";
  static updatePreclassifier = "updatePreclassifier";
  static levelsof = "levelsof";

  // Páginas de error
  static notFoundPageTitle = "notFoundPageTitle";
  static notFoundPageSubTitle = "notFoundPageSubTitle";
  static unauthorizedPageTitle = "unauthorizedPageTitle";
  static unauthorizedPageSubTitle = "unauthorizedPageSubTitle";
  static goBack = "goBack";

  static downloadData = "downloadData";

  // Presets de selector de rango
  static last7days = "last7days";
  static last14days = "last14days";
  static last30days = "last30days";
  static last90days = "last90days";

  static failedToDownload = "failedToDownload";

  // Notificaciones de advertencia
  static restrictedAccessMessage = "restrictedAccessMessage";

  // Árbol de niveles
  static close = "close";
  static createLevelBtn = "createLevelBtn";
  static updateLevelTree = "updateLevelTree";
  static details = "details";
  static levelsOf = "levelsOf";
  static newLevel = "newLevel";
  static level = "level";
  static errorFetchingLevels = "errorFetchingLevels";
  static errorSavingLevel = "errorSavingLevel";
  static defaultSiteName = "defaultSiteName";
  static detailsOptionA = "detailsOptionA";
  static detailsOptionS = "detailsOptionS";
  static detailsOptionC = "detailsOptionC";
  static detailsStatusActive = "detailsStatusActive";
  static detailsStatusSuspended = "detailsStatusSuspended";
  static detailsStatsCancelled = "detailsStatsCancelled";
  static levelOptions = "levelOptions";

  // Tooltips de preclasificadores
  static preclassifierCodeTooltip = "preclassifierCodeTooltip";
  static preclassifierDescriptionTooltip = "preclassifierDescriptionTooltip";
  static preclassifierStatusTooltip = "preclassifierStatusTooltip";

  // Tooltips del formulario de prioridades
  static priorityCodeTooltip = "priorityCodeTooltip";
  static priorityDescriptionTooltip = "priorityDescriptionTooltip";
  static priorityDaysNumberTooltip = "priorityDaysNumberTooltip";

  // Tooltips de formularios basados en SiteEntity
  static siteNameTooltip = "siteNameTooltip";
  static siteRfcTooltip = "siteRfcTooltip";
  static siteBusinessNameTooltip = "siteBusinessNameTooltip";
  static siteTypeTooltip = "siteTypeTooltip";
  static siteLatitudeTooltip = "siteLatitudeTooltip";
  static siteLongitudeTooltip = "siteLongitudeTooltip";
  static siteAddressTooltip = "siteAddressTooltip";
  static siteContactTooltip = "siteContactTooltip";
  static sitePositionTooltip = "sitePositionTooltip";
  static sitePhoneTooltip = "sitePhoneTooltip";
  static siteExtensionTooltip = "siteExtensionTooltip";
  static siteCellularTooltip = "siteCellularTooltip";
  static siteEmailTooltip = "siteEmailTooltip";
  static siteDueDateTooltip = "siteDueDateTooltip";
  static siteMonthlyPaymentTooltip = "siteMonthlyPaymentTooltip";
  static siteCurrencyTooltip = "siteCurrencyTooltip";
  static siteAppHistoryDaysTooltip = "siteAppHistoryDaysTooltip";
  static siteLogoTooltip = "siteLogoTooltip";
  static siteCodeTooltip = "siteCodeTooltip";
  static appHistoryDaysTooltip = "appHistoryDaysTooltip";

  // Tooltips de registro/actualización de empresa
  static companyNameTooltip = "companyNameTooltip";
  static companyRfcTooltip = "companyRfcTooltip";
  static companyAddressTooltip = "companyAddressTooltip";
  static companyContactNameTooltip = "companyContactNameTooltip";
  static companyPositionTooltip = "companyPositionTooltip";
  static companyPhoneTooltip = "companyPhoneTooltip";
  static companyExtensionTooltip = "companyExtensionTooltip";
  static companyCellularTooltip = "companyCellularTooltip";
  static companyEmailTooltip = "companyEmailTooltip";
  static companyLogoTooltip = "companyLogoTooltip";

  static userNameTooltip = "userNameTooltip";
  static userEmailTooltip = "userEmailTooltip";
  static userPasswordTooltip = "userPasswordTooltip";
  static userConfirmPasswordTooltip = "userConfirmPasswordTooltip";
  static userSiteRfcTooltip = "userSiteRfcTooltip";
  static userUploadCardDataWithDataNetTooltip =
    "userUploadCardDataWithDataNetTooltip";
  static userUploadCardEvidenceWithDataNetTooltip =
    "userUploadCardEvidenceWithDataNetTooltip";
  static userRolesTooltip = "userRolesTooltip";
  static requiredStatus = "requiredStatus";
  static statusPlaceholder = "statusPlaceholder";
  static activeValue = "activeValue";
  static inactiveValue = "inactiveValue";
  static statusUserLabel = "statusUserLabel";
  static cardTypeMethodologyTooltip = "cardTypeMethodologyTooltip";
  static cardTypeNameTooltip = "cardTypeNameTooltip";
  static cardTypeDescriptionTooltip = "cardTypeDescriptionTooltip";
  static cardTypeColorTooltip = "cardTypeColorTooltip";
  static responsibleTooltip = "responsibleTooltip";
  static quantityPicturesCreateTooltip = "quantityPicturesCreateTooltip";
  static quantityVideosCreateTooltip = "quantityVideosCreateTooltip";
  static videosDurationCreateTooltip = "videosDurationCreateTooltip";
  static quantityAudiosCreateTooltip = "quantityAudiosCreateTooltip";
  static audiosDurationCreateTooltip = "audiosDurationCreateTooltip";
  static quantityPicturesPsTooltip = "quantityPicturesPsTooltip";
  static quantityVideosPsTooltip = "quantityVideosPsTooltip";
  static videosDurationPsTooltip = "videosDurationPsTooltip";
  static quantityAudiosPsTooltip = "quantityAudiosPsTooltip";
  static audiosDurationPsTooltip = "audiosDurationPsTooltip";

  static quantityPicturesCloseTooltip = "quantityPicturesCloseTooltip";
  static quantityVideosCloseTooltip = "quantityVideosCloseTooltip";
  static videosDurationCloseTooltip = "videosDurationCloseTooltip";
  static quantityAudiosCloseTooltip = "quantityAudiosCloseTooltip";
  static audiosDurationCloseTooltip = "audiosDurationCloseTooltip";
  static cardTypeStatusTooltip = "cardTypeStatusTooltip";
  static statusCardTypeTooltip = "statusCardTypeTooltip";
  static createNotification = "createNotification";
  static notificationName = "notificationName";
  static requiredName = "requiredName";
  static notificationDescription = "notificationDescription";
  static notificationsRequiredDescription = "notificationsRequiredDescription";
  static notificationsSite = "notificationsSite";
  static notificationsSelectSite = "notificationsSelectSite";
  static notificationsRequiredSite = "notificationsRequiredSite";
  static notificationsSelectUsers = "notificationsSelectUsers";
  static notificationsRequiredUsers = "notificationsRequiredUsers";
  static notificationsSave = "notificationsSave";
  static notificationsCancel = "notificationsCancel";
  static searchUsers = "searchUsers";
  static responsibleRequired = "responsibleRequired";
  static levelsTreeOptionCreate = "levelsTreeOptionCreate";
  static levelsTreeOptionClose = "levelsTreeOptionClose";
  static levelsTreeOptionEdit = "levelsTreeOptionEdit";
  static levelsTreeOptionClone = "levelsTreeOptionClone";
  static levelDetailsTitle = "levelDetailsTitle";
  static errorOnSubmit = "errorOnSubmit";
  static drawerTypeCreate = "drawerTypeCreate";
  static drawerTypeEdit = "drawerTypeEdit";
  static drawerTypeClone = "drawerTypeClone";
  static loading = "loading";
  static noData = "noData";
  static errorFetchingLevelData = "errorFetchingLevelData";
  static yes = "yes";
  static no = "no";
  static detailsStatusCancelled = "detailsStatusCancelled";

  static errorFetchingData = "errorFetchingData";
  static namePlaceholder = "namePlaceholder";
  static descriptionPlaceholder = "descriptionPlaceholder";
  static responsiblePlaceholder = "responsiblePlaceholder";

  // General Placeholders
  static cardTypeTreeNamePlaceholder = "cardTypeTreeNamePlaceholder";
  static cardTypeTreeDescriptionPlaceholder =
    "cardTypeTreeDescriptionPlaceholder";
  static cardTypeTreeResponsiblePlaceholder =
    "cardTypeTreeResponsiblePlaceholder";
  static cardTypeTreeStatusPlaceholder = "cardTypeTreeStatusPlaceholder";
  static cardTypeTreeColorPlaceholder = "cardTypeTreeColorPlaceholder";

  // Placeholders for Quantity Fields
  static cardTypeTreeQuantityPicturesPlaceholder =
    "cardTypeTreeQuantityPicturesPlaceholder";
  static cardTypeTreeQuantityVideosPlaceholder =
    "cardTypeTreeQuantityVideosPlaceholder";
  static cardTypeTreeQuantityAudiosPlaceholder =
    "cardTypeTreeQuantityAudiosPlaceholder";

  // Titles or Section Labels
  static cardTypeTreeAtCreation = "cardTypeTreeAtCreation";
  static cardTypeTreeAtProvisionalSolution =
    "cardTypeTreeAtProvisionalSolution";
  static cardTypeTreeAtDefinitiveSolution = "cardTypeTreeAtDefinitiveSolution";

  // Error Messages
  static cardTypeTreeRequiredCardTypeName = "cardTypeTreeRequiredCardTypeName";
  static cardTypeTreeRequiredDescription = "cardTypeTreeRequiredDescription";
  static cardTypeTreeRequiredResponsableId =
    "cardTypeTreeRequiredResponsableId";
  static cardTypeTreeRequiredColor = "cardTypeTreeRequiredColor";

  // Notifications
  static cardTypeTreeSuccessCardTypeUpdated =
    "cardTypeTreeSuccessCardTypeUpdated";
  static cardTypeTreeErrorFetchingData = "cardTypeTreeErrorFetchingData";

  /* Card Types and Preclassifier tree */
  static cardTypesDrawerTypeCreateCardType =
    "cardTypesDrawerTypeCreateCardType";
  static cardTypesDrawerTypeUpdateCardType =
    "cardTypesDrawerTypeUpdateCardType";
  static cardTypesDrawerTypeCreatePreclassifier =
    "cardTypesDrawerTypeCreatePreclassifier";
  static cardTypesDrawerTypeUpdatePreclassifier =
    "cardTypesDrawerTypeUpdatePreclassifier";
  static cardTypesCreate = "cardTypesCreate";
  static cardTypesCancel = "cardTypesCancel";
  static cardTypesEdit = "cardTypesEdit";
  static cardTypesEditPreclassifier = "cardTypesEditPreclassifier";
  static cardTypesCloneCardType = "cardTypesCloneCardType";
  static cardTypesClonePre = "cardTypesClonePre";
  static cardTypesCreatePreclassifier = "cardTypesCreatePreclassifier";
  static cardTypesUpdatePreclassifier = "cardTypesUpdatePreclassifier";
  static cardTypesRoot = "cardTypesRoot";
  static cardTypesCloneSuffix = "cardTypesCloneSuffix";
  static cardTypesMethodologyError = "cardTypesMethodologyError";
  static cardTypesLoadingData = "cardTypesLoadingData";
  static cardTypesUpdateCardType = "cardTypesUpdateCardType";
  static cardTypesCreateCardType = "cardTypesCreateCardType";
  static cardTypesClonePreclassifier = "cardTypesClonePreclassifier";
  static cardTypesErrorFetchingData = "cardTypesErrorFetchingData";
  static cardTypesNoCardTypeIdError = "cardTypesNoCardTypeIdError";
  static cardTypesOptionEdit = "cardTypesOptionEdit";
  static cardTypesOptionClone = "cardTypesOptionClone";
  static cardTypesOptionCreate = "cardTypesOptionCreate";
  static cardTypesOptionCancel = "cardTypesOptionCancel";

  static cardTypeDetailsTitle = "cardTypeDetailsTitle";
  static cardTypeDetailsMethodology = "cardTypeDetailsMethodology";
  static cardTypeDetailsName = "cardTypeDetailsName";
  static cardTypeDetailsDescription = "cardTypeDetailsDescription";
  static cardTypeDetailsColor = "cardTypeDetailsColor";
  static cardTypeDetailsResponsible = "cardTypeDetailsResponsible";
  static cardTypeDetailsStatus = "cardTypeDetailsStatus";

  static preclassifierDetailsTitle = "preclassifierDetailsTitle";
  static preclassifierDetailsCode = "preclassifierDetailsCode";
  static preclassifierDetailsDescription = "preclassifierDetailsDescription";
  static preclassifierDetailsStatus = "preclassifierDetailsStatus";
  static notSpecified = "notSpecified";
  static false = "false";

  // PDF
  static tagDetails = "tagDetails";
  static problemDetails = "problemDetails";
  static sharePDF = "sharePDF";
  static namePDF = "namePDF";

  // Login
  static logImgDesc = "logImgDesc";
  static enSub = "enSub";

  static selectRole = "selectRole";
  static assignedTo = "assignedTo";
  static assignUser = "assignUser";

  static notCardInfoFound = "notCardInfoFound";

  static commentsTag = "commentsTag";
  static noCommentsTag = "noCommentsTag";
  static associatedTags = "associatedTags";

  static tagsIssued = "tagsIssued";
  static tagsEradicated = "tagsEradicated";

  static copy = "copy";
  static errorGettingLevelId = "errorGettingLevelId";
  static errorCloningTheLevel = "errorCloningTheLevel";
  static cloningLevelsMessage = "cloningLevelsMessage";

  static requiredLevelId = "requiredAreaName";
  static requiredLevelName = "requiredLevelName";
  static requiredRoute = "requiredRoute";
  static requiredAreaId = "requiredAreaId";
  static requiredAreaName = "requiredAreaName";

  // Positions Page
  static positions = "positions";
  static createPosition = "createPosition";
  static searchPositions = "searchPositions";
  static noAssignedUsers = "noAssignedUsers";
  static assignedUsers = "assignedUsers";
  static loadingPositions = "loadingPositions";
  static positionFound = "positionFound";
  static positionsFound = "positionsFound";
  static positionsRange = "positionsRange";
  static noPositionsToShow = "noPositionsToShow";

  // User positions
  static userPositions = "userPositions";
  static noPositionsAvailable = "noPositionsAvailable";
  static loadingUserPositions = "loadingUserPositions";

  // Table headers and status for positions
  static positionAreaHeader = "positionAreaHeader";
  static positionNameHeader = "positionNameHeader";
  static positionNodeZoneHeader = "positionNodeZoneHeader";
  static positionRouteHeader = "positionRouteHeader";
  static positionDescriptionHeader = "positionDescriptionHeader";
  static positionStatusHeader = "positionStatusHeader";
  static positionActionsHeader = "positionActionsHeader";

  // Table locale strings
  static accept = "accept";
  static reset = "reset";
  static search = "search";
  static filter = "filter";
  static selectCurrentPage = "selectCurrentPage";
  static invertSelection = "invertSelection";
  static selectAll = "selectAll";
  static sort = "sort";
  static sortDesc = "sortDesc";
  static sortAsc = "sortAsc";
  static cancelSort = "cancelSort";
  static success = "success";
  static error = "error";

  static noUsersAvailableForSite = "noUsersAvailableForSite";
  static positionName = "positionName";
  static positionDescription = "positionDescription";
  static selectUsersForPosition = "selectUsersForPosition";
  static cancelPosition = "cancelPosition";
  static updatePositionTitle = "updatePositionTitle";
  static selectStatus = "selectStatus";
  static positionNameMaxLength = "positionNameMaxLength";
  static positionDescriptionMaxLength = "positionDescriptionMaxLength";
  static noPositionData = "noPositionData";
  static positionUpdatedSuccess = "positionUpdatedSuccess";
  static positionUpdateError = "positionUpdateError";
  static pleaseSelectStatus = "pleaseSelectStatus";
  static createPositionHere = "createPositionHere";

  static selectUsers = "selectUsers";
  static selected = "selected";
  static usersSelected = "usersSelected";
  static noUsersSelected = "noUsersSelected";
  static selectedUsers = "selectedUsers";

  static confirmCloneLevel = "confirmCloneLevel";
  static confirmCloneLevelMessage = "confirmCloneLevelMessage";
  static levelSubLebelsWarning = "levelSubLebelsWarning";

  // Firebase notifications
  static defaultNotificationTitle = "defaultNotificationTitle";
  static defaultNotificationMessage = "defaultNotificationMessage";
  static notificationReceived = "notificationReceived";
  static expandAll = "expandAll";
  static collapseAll = "collapseAll";

  static machinesOfArea = "machinesOfArea";
  static uploadCardAndEvidenceWithDataNet = "uploadCardAndEvidenceWithDataNet";
  static databaseConnectionTest = "databaseConnectionTest";
  static verificationOfServices = "verificationOfServices";

  static catalogs = "catalogs";
  static accounts = "accounts";
  static dashboard = "dashboard";
  static technicalSupport = "technicalSupport";
  static enterEmail = "enterEmail";
  static enterPassword = "enterPassword";
  static permissionsError = "permissionsError";
  static cilt = "cilt";

  // CILT MASTER CREATE
  static ciltMasterCreateSuccess = "ciltMasterCreateSuccess";
  static ciltMasterCreateError = "ciltMasterCreateError";
  static ciltName = "ciltName";
  static registerCiltNameRequiredValidation =
    "registerCiltNameRequiredValidation";
  static registerCiltNameMaxLengthValidation =
    "registerCiltNameMaxLengthValidation";
  static registerCiltNamePlaceholer = "registerCiltNamePlaceholer";
  static ciltDescription = "ciltDescription";
  static registerCiltDescriptionRequiredValidation =
    "registerCiltDescriptionRequiredValidation";
  static registerCiltDescriptionMaxLengthValidation =
    "registerCiltDescriptionMaxLengthValidation";
  static registerCiltDescriptionPlaceholer =
    "registerCiltDescriptionPlaceholer";
  static standardTime = "standardTime";
  static registerCiltStandardTimeRequiredValidation =
    "registerCiltStandardTimeRequiredValidation";
  static registerCiltStandardTimePlaceholer =
    "registerCiltStandardTimePlaceholer";
  static learningTime = "learningTime";
  static registerCiltLearningTimeRequiredValidation =
    "registerCiltLearningTimeRequiredValidation";
  static registerCiltLearningTimePlaceholer =
    "registerCiltLearningTimePlaceholer";
  static ciltCreator = "ciltCreator";
  static registerCiltCreatorRequiredValidation =
    "registerCiltCreatorRequiredValidation";
  static reviewer = "reviewer";
  static registerCiltReviewerRequiredValidation =
    "registerCiltReviewerRequiredValidation";
  static registerCiltReviewerPlaceholer = "registerCiltReviewerPlaceholer";
  static approver = "approver";
  static registerCiltApproverRequiredValidation =
    "registerCiltApproverRequiredValidation";
  static registerCiltApproverPlaceholer = "registerCiltApproverPlaceholer";
  static layoutImage = "layoutImage";
  static registerCiltLayoutImageRequiredValidation =
    "registerCiltLayoutImageRequiredValidation";
  static imageUploadError = "imageUploadError";
  static selectCreator = "selectCreator";
  static selectReviewer = "selectReviewer";
  static selectApprover = "selectApprover";

  static ciltProceduresSB = "ciltProceduresSB";
  static ciltProceduresDescription = "ciltProceduresDescription";
  static seconds = "seconds";
  static oplSB = "oplSB";
  static oplDescription = "oplDescription";
  static ciltTypesSB = "ciltTypesSB";
  static ciltTypesOf = "ciltTypesOf";
  static ciltTypesDescription = "ciltTypesDescription";
  static ciltFrecuenciesSB = "ciltFrecuenciesSB";
  static ciltFrecuenciesOf = "ciltFrecuenciesOf";
  static ciltFrecuenciesDescription = "ciltFrecuenciesDescription";

  //Cilt Types
  static searchByName = "searchByName";
  static addNewCiltType = "addNewCiltType";
  static errorLoadingNewTypesCilt = "errorLoadingNewTypesCilt";
  static typeCiltUpdated = "typeCiltUpdated";
  static errorUpdatingCiltType = "errorUpdatingCiltType";
  static ciltTypeAdded = "ciltTypeAdded";
  static errorAddingCiltType = "errorAddingCiltType";
  static noCiltTypes = "noCiltTypes";
  static obligatoryName = "obligatoryName";
  static add = "add";
  static editCiltType = "editCiltType";
  static addCiltType = "addCiltType";
  static errorNoSiteId = "errorNoSiteId";
  static clearFilters = "clearFilters";


  //Cilt Frequency
  static frequencyCode = "frequencyCode";
  static addNewCiltFrequency = "addNewCiltFrequency";
  static editCiltFrequency = "editCiltFrequency";
  static addCiltFrequency = "addCiltFrequency";
  static ciltFrequencyAdded = "ciltFrequencyAdded";
  static ciltFrequencyUpdated = "ciltFrequencyUpdated";
  static errorAddingCiltFrequency = "errorAddingCiltFrequency";
  static errorUpdatingCiltFrequency = "errorUpdatingCiltFrequency";
  static errorLoadingCiltFrequencies = "errorLoadingCiltFrequencies";
  static noCiltFrequencies = "noCiltFrequencies";
  static obligatoryCode = "obligatoryCode";
  static obligatoryDescription = "obligatoryDescription";
  static searchbyDescriptionOrCode = "searchbyDescriptionOrCode";

  // OplDetailsList strings
  static oplDetailsListNoDetails = "oplDetailsListNoDetails";
  static oplDetailsListOrderColumn = "oplDetailsListOrderColumn";
  static oplDetailsListTypeColumn = "oplDetailsListTypeColumn";
  static oplDetailsListContentColumn = "oplDetailsListContentColumn";
  static oplDetailsListActionsColumn = "oplDetailsListActionsColumn";
  static oplDetailsListTextType = "oplDetailsListTextType";
  static oplDetailsListImageType = "oplDetailsListImageType";
  static oplDetailsListVideoType = "oplDetailsListVideoType";
  static oplDetailsListPdfType = "oplDetailsListPdfType";
  static oplDetailsListViewContent = "oplDetailsListViewContent";
  static oplDetailsListNoContent = "oplDetailsListNoContent";

  // OplTable related strings
  static oplPageTitle = "oplPageTitle";
  static oplCreateSuccess = "oplCreateSuccess";
  static oplUpdateSuccess = "oplUpdateSuccess";
  static oplDeleteSuccess = "oplDeleteSuccess";
  static oplLoadError = "oplLoadError";
  static oplSaveError = "oplSaveError";
  static oplDeleteError = "oplDeleteError";
  static oplDetailsTitle = "oplDetailsTitle";
  static oplDetailsLoadError = "oplDetailsLoadError";
  static oplDetailsSaveSuccess = "oplDetailsSaveSuccess";
  static oplDetailsSaveError = "oplDetailsSaveError";
  static oplDetailsDeleteSuccess = "oplDetailsDeleteSuccess";
  static oplDetailsDeleteError = "oplDetailsDeleteError";
  static addFiles = "addFiles";
  static oplViewModalTitle = "oplViewModalTitle";
  static oplGeneralInfo = "oplGeneralInfo";
  static oplTitle = "oplTitle";
  static oplObjective = "oplObjective";
  static oplCreatedBy = "oplCreatedBy";
  static oplReviewedBy = "oplReviewedBy";
  static oplCreationDate = "oplCreationDate";
  static oplContentPreview = "oplContentPreview";
  static oplNoDetails = "oplNoDetails";
  static oplTextType = "oplTextType";
  static oplImageType = "oplImageType";
  static oplVideoType = "oplVideoType";
  static oplPdfType = "oplPdfType";
  static oplPlayVideo = "oplPlayVideo";
  static oplViewPdf = "oplViewPdf";
  static oplOpenInNewTab = "oplOpenInNewTab";
  static oplPdfPreviewTitle = "oplPdfPreviewTitle";
  static oplVideoPreviewTitle = "oplVideoPreviewTitle";
  static oplClose = "oplClose";

  // OplTable strings
  static oplTableTitleColumn = "oplTableTitleColumn";
  static oplTableObjectiveColumn = "oplTableObjectiveColumn";
  static oplTableTypeColumn = "oplTableTypeColumn";
  static oplTableActionsColumn = "oplTableActionsColumn";
  static oplTableViewTooltip = "oplTableViewTooltip";
  static oplTableEditTooltip = "oplTableEditTooltip";
  static oplTableOplType = "oplTableOplType";
  static oplTableSopType = "oplTableSopType";

  // OplTextForm strings
  static oplTextFormLabel = "oplTextFormLabel";
  static oplTextFormPlaceholder = "oplTextFormPlaceholder";
  static oplTextFormValidationMessage = "oplTextFormValidationMessage";
  static oplTextFormSubmitButton = "oplTextFormSubmitButton";

  // OplMediaUploader strings
  static oplMediaImageTitle = "oplMediaImageTitle";
  static oplMediaImageHint = "oplMediaImageHint";
  static oplMediaImageButton = "oplMediaImageButton";
  static oplMediaVideoTitle = "oplMediaVideoTitle";
  static oplMediaVideoHint = "oplMediaVideoHint";
  static oplMediaVideoButton = "oplMediaVideoButton";
  static oplMediaPdfTitle = "oplMediaPdfTitle";
  static oplMediaPdfHint = "oplMediaPdfHint";
  static oplMediaPdfButton = "oplMediaPdfButton";
  static oplMediaDefaultTitle = "oplMediaDefaultTitle";
  static oplMediaDefaultHint = "oplMediaDefaultHint";
  static oplMediaDefaultButton = "oplMediaDefaultButton";
  static oplErrorInvalidFileType = "oplErrorInvalidFileType";

  // OplFormModal strings
  static oplFormModalViewTitle = "oplFormModalViewTitle";
  static oplFormModalEditTitle = "oplFormModalEditTitle";
  static oplFormModalCreateTitle = "oplFormModalCreateTitle";
  static oplFormModalCloseButton = "oplFormModalCloseButton";
  static oplFormModalCancelButton = "oplFormModalCancelButton";
  static oplFormModalSaveButton = "oplFormModalSaveButton";

  // OplForm strings
  static oplFormTitleLabel = "oplFormTitleLabel";
  static oplFormTitleRequired = "oplFormTitleRequired";
  static oplFormTitlePlaceholder = "oplFormTitlePlaceholder";
  static oplFormObjectiveLabel = "oplFormObjectiveLabel";
  static oplFormObjectiveRequired = "oplFormObjectiveRequired";
  static oplFormObjectivePlaceholder = "oplFormObjectivePlaceholder";
  static oplFormTypeLabel = "oplFormTypeLabel";
  static oplFormTypeRequired = "oplFormTypeRequired";
  static oplFormTypePlaceholder = "oplFormTypePlaceholder";
  static oplFormTypeOpl = "oplFormTypeOpl";
  static oplFormTypeSop = "oplFormTypeSop";
  static oplFormCreatorLabel = "oplFormCreatorLabel";
  static oplFormCreatorPlaceholder = "oplFormCreatorPlaceholder";
  static oplFormReviewerLabel = "oplFormReviewerLabel";
  static oplFormReviewerPlaceholder = "oplFormReviewerPlaceholder";
  static oplFormNotAssigned = "oplFormNotAssigned";
  static oplFormUpdateButton = "oplFormUpdateButton";
  static oplFormCreateButton = "oplFormCreateButton";

  // OplDetailsModal strings
  static oplDetailsModalTitle = "oplDetailsModalTitle";
  static oplDetailsContentPreview = "oplDetailsContentPreview";
  static oplDetailsNoContent = "oplDetailsNoContent";
  static oplDetailsAddContent = "oplDetailsAddContent";
  static oplDetailsTextType = "oplDetailsTextType";
  static oplDetailsImageType = "oplDetailsImageType";
  static oplDetailsVideoType = "oplDetailsVideoType";
  static oplDetailsPdfType = "oplDetailsPdfType";
  static oplDetailsAddText = "oplDetailsAddText";
  static oplDetailsAddImage = "oplDetailsAddImage";
  static oplDetailsAddVideo = "oplDetailsAddVideo";
  static oplDetailsAddPdf = "oplDetailsAddPdf";
  static oplDetailsViewTab = "oplDetailsViewTab";
  static oplDetailsPlayVideo = "oplDetailsPlayVideo";
  static oplDetailsViewPdf = "oplDetailsViewPdf";
  static oplDetailsPdfPreviewTitle = "oplDetailsPdfPreviewTitle";
  static oplDetailsVideoPreviewTitle = "oplDetailsVideoPreviewTitle";
  static oplDetailsClose = "oplDetailsClose";
  static oplDetailsOpenInNewTab = "oplDetailsOpenInNewTab";

  // CILT Edit Modal strings
  static ciltMstrEditModalTitle = "ciltMstrEditModalTitle";
  static ciltMstrSaveChangesButton = "ciltMstrSaveChangesButton";
  static ciltMstrCancelButton = "ciltMstrCancelButton";
  static ciltMstrUpdateError = "ciltMstrUpdateError";
  static ciltMstrUpdateSuccess = "ciltMstrUpdateSuccess";
  static ciltMstrNameLabel = "ciltMstrNameLabel";
  static ciltMstrNameRequired = "ciltMstrNameRequired";
  static ciltMstrDescriptionLabel = "ciltMstrDescriptionLabel";
  static ciltMstrStandardTimeLabel = "ciltMstrStandardTimeLabel";
  static ciltMstrInvalidNumberMessage = "ciltMstrInvalidNumberMessage";
  static ciltMstrLearningTimeLabel = "ciltMstrLearningTimeLabel";
  static ciltMstrStatusLabel = "ciltMstrStatusLabel";
  static ciltMstrStatusRequired = "ciltMstrStatusRequired";
  static ciltMstrStatusPlaceholder = "ciltMstrStatusPlaceholder";
  static ciltMstrStatusActive = "ciltMstrStatusActive";
  static ciltMstrStatusSuspended = "ciltMstrStatusSuspended";
  static ciltMstrStatusCanceled = "ciltMstrStatusCanceled";

  // CILT Details Modal strings
  static ciltMstrDetailsModalTitle = "ciltMstrDetailsModalTitle";
  static ciltMstrCloseButton = "ciltMstrCloseButton";
  static ciltMstrDetailsNameLabel = "ciltMstrDetailsNameLabel";
  static ciltMstrDetailsDescriptionLabel = "ciltMstrDetailsDescriptionLabel";
  static ciltMstrCreatorLabel = "ciltMstrCreatorLabel";
  static ciltMstrReviewerLabel = "ciltMstrReviewerLabel";
  static ciltMstrApproverLabel = "ciltMstrApproverLabel";
  static ciltMstrDetailsStandardTimeLabel = "ciltMstrDetailsStandardTimeLabel";
  static ciltMstrDetailsLearningTimeLabel = "ciltMstrDetailsLearningTimeLabel";
  static ciltMstrOrderLabel = "ciltMstrOrderLabel";
  static ciltMstrDetailsStatusLabel = "ciltMstrDetailsStatusLabel";
  static ciltMstrLastUsedLabel = "ciltMstrLastUsedLabel";
  static ciltMstrLayoutLabel = "ciltMstrLayoutLabel";
  static ciltMstrViewFullImage = "ciltMstrViewFullImage";
  static ciltMstrNotAvailable = "ciltMstrNotAvailable";
  static ciltMstrNA = "ciltMstrNA";

  // CILT Card List strings
  static ciltMstrListNameColumn = "ciltMstrListNameColumn";
  static ciltMstrListDescriptionColumn = "ciltMstrListDescriptionColumn";
  static ciltMstrListCreatorColumn = "ciltMstrListCreatorColumn";
  static ciltMstrListStandardTimeColumn = "ciltMstrListStandardTimeColumn";
  static ciltMstrListStatusColumn = "ciltMstrListStatusColumn";
  static ciltMstrListCreationDateColumn = "ciltMstrListCreationDateColumn";
  static ciltMstrListActionsColumn = "ciltMstrListActionsColumn";
  static ciltMstrListEditAction = "ciltMstrListEditAction";
  static ciltMstrListDetailsAction = "ciltMstrListDetailsAction";
  static ciltMstrListSequencesAction = "ciltMstrListSequencesAction";
  static ciltMstrListActiveFilter = "ciltMstrListActiveFilter";
  static ciltMstrListSuspendedFilter = "ciltMstrListSuspendedFilter";
  static ciltMstrListCanceledFilter = "ciltMstrListCanceledFilter";
  static ciltMstrCreateSequenceButton = "ciltMstrCreateSequenceButton";

  // Opl page strings
  static oplPageManagementTitle = "oplPageManagementTitle";
  static oplPageCreateButton = "oplPageCreateButton";
  static oplPageEditModalTitle = "oplPageEditModalTitle";
  static oplPageCreateModalTitle = "oplPageCreateModalTitle";
  static oplErrorLoadingList = "oplErrorLoadingList";
  static oplErrorLoadingUsers = "oplErrorLoadingUsers";
  static oplErrorLoadingDetails = "oplErrorLoadingDetails";
  static oplSuccessUpdated = "oplSuccessUpdated";
  static oplSuccessCreated = "oplSuccessCreated";
  static oplErrorSaving = "oplErrorSaving";
  static oplSuccessTextAdded = "oplSuccessTextAdded";
  static oplErrorAddingText = "oplErrorAddingText";
  static oplErrorNoFileSelected = "oplErrorNoFileSelected";
  static oplSuccessMediaAdded = "oplSuccessMediaAdded";
  static oplErrorAddingMedia = "oplErrorAddingMedia";

  // SearchBar strings
  static oplSearchBarPlaceholder = "oplSearchBarPlaceholder";
  static oplTableViewButtonText = "oplTableViewButtonText";
  static oplTableEditButtonText = "oplTableEditButtonText";

  // OplSelectionModal strings
  static oplSelectionModalTitle = "oplSelectionModalTitle";
  static oplSelectionModalTitleColumn = "oplSelectionModalTitleColumn";
  static oplSelectionModalTypeColumn = "oplSelectionModalTypeColumn";
  static oplSelectionModalActionsColumn = "oplSelectionModalActionsColumn";
  static oplSelectionModalSelectButton = "oplSelectionModalSelectButton";
  static oplSelectionModalMultimediaButton = "oplSelectionModalMultimediaButton";
  static oplSelectionModalMultimediaTitle = "oplSelectionModalMultimediaTitle";
  static oplSelectionModalNoContent = "oplSelectionModalNoContent";
  static oplSelectionModalCreateTitle = "oplSelectionModalCreateTitle";
  static oplSelectionModalSuccessDetail = "oplSelectionModalSuccessDetail";
  static oplSelectionModalSuccessDescription = "oplSelectionModalSuccessDescription";
  static oplSelectionModalErrorDetail = "oplSelectionModalErrorDetail";
  static oplSelectionModalErrorDescription = "oplSelectionModalErrorDescription";
  static oplSelectionModalImageTitle = "oplSelectionModalImageTitle";
  static oplSelectionModalImageAlt = "oplSelectionModalImageAlt";
  static oplSelectionModalSuccessOpl = "oplSelectionModalSuccessOpl";
  static oplSelectionModalErrorOpl = "oplSelectionModalErrorOpl";

  // EditCiltSequenceModal strings
  static editCiltSequenceModalTitle = "editCiltSequenceModalTitle";
  static editCiltSequenceModalSuccess = "editCiltSequenceModalSuccess";
  static editCiltSequenceModalSuccessDescription = "editCiltSequenceModalSuccessDescription";
  static editCiltSequenceModalError = "editCiltSequenceModalError";
  static editCiltSequenceModalErrorDescription = "editCiltSequenceModalErrorDescription";
  static editCiltSequenceModalErrorLoadingTypes = "editCiltSequenceModalErrorLoadingTypes";
  static editCiltSequenceModalPositionLabel = "editCiltSequenceModalPositionLabel";
  static editCiltSequenceModalPositionPlaceholder = "editCiltSequenceModalPositionPlaceholder";
  static editCiltSequenceModalLevelLabel = "editCiltSequenceModalLevelLabel";
  static editCiltSequenceModalLevelRequired = "editCiltSequenceModalLevelRequired";
  static editCiltSequenceModalSelectLevel = "editCiltSequenceModalSelectLevel";
  static editCiltSequenceModalReferenceOplLabel = "editCiltSequenceModalReferenceOplLabel";
  static editCiltSequenceModalReferenceOplPlaceholder = "editCiltSequenceModalReferenceOplPlaceholder";
  static editCiltSequenceModalRemediationOplLabel = "editCiltSequenceModalRemediationOplLabel";
  static editCiltSequenceModalRemediationOplPlaceholder = "editCiltSequenceModalRemediationOplPlaceholder";
  static editCiltSequenceModalCiltTypeLabel = "editCiltSequenceModalCiltTypeLabel";
  static editCiltSequenceModalCiltTypeRequired = "editCiltSequenceModalCiltTypeRequired";
  static editCiltSequenceModalCiltTypePlaceholder = "editCiltSequenceModalCiltTypePlaceholder";
  static editCiltSequenceModalOrderLabel = "editCiltSequenceModalOrderLabel";
  static editCiltSequenceModalOrderRequired = "editCiltSequenceModalOrderRequired";
  static editCiltSequenceModalOrderPlaceholder = "editCiltSequenceModalOrderPlaceholder";
  static editCiltSequenceModalColorLabel = "editCiltSequenceModalColorLabel";
  static editCiltSequenceModalColorPlaceholder = "editCiltSequenceModalColorPlaceholder";
  static editCiltSequenceModalStandardTimeLabel = "editCiltSequenceModalStandardTimeLabel";
  static editCiltSequenceModalStandardTimeRequired = "editCiltSequenceModalStandardTimeRequired";
  static editCiltSequenceModalStandardTimePlaceholder = "editCiltSequenceModalStandardTimePlaceholder";
  static editCiltSequenceModalSequenceListLabel = "editCiltSequenceModalSequenceListLabel";
  static editCiltSequenceModalSequenceListRequired = "editCiltSequenceModalSequenceListRequired";
  static editCiltSequenceModalSequenceListPlaceholder = "editCiltSequenceModalSequenceListPlaceholder";
  static editCiltSequenceModalToolsRequiredLabel = "editCiltSequenceModalToolsRequiredLabel";
  static editCiltSequenceModalToolsRequiredPlaceholder = "editCiltSequenceModalToolsRequiredPlaceholder";
  static editCiltSequenceModalStandardOkLabel = "editCiltSequenceModalStandardOkLabel";
  static editCiltSequenceModalStandardOkPlaceholder = "editCiltSequenceModalStandardOkPlaceholder";
  static editCiltSequenceModalStoppageReasonLabel = "editCiltSequenceModalStoppageReasonLabel";
  static editCiltSequenceModalMachineStoppedLabel = "editCiltSequenceModalMachineStoppedLabel";
  static editCiltSequenceModalStatusLabel = "editCiltSequenceModalStatusLabel";
  static editCiltSequenceModalQuantityPicturesCreateLabel = "editCiltSequenceModalQuantityPicturesCreateLabel";
  static editCiltSequenceModalQuantityPicturesCloseLabel = "editCiltSequenceModalQuantityPicturesCloseLabel";
  static editCiltSequenceModalSelectReferenceOpl = "editCiltSequenceModalSelectReferenceOpl";
  static editCiltSequenceModalSelectRemediationOpl = "editCiltSequenceModalSelectRemediationOpl";
  static editCiltSequenceModalColorRequired = "editCiltSequenceModalColorRequired";
  static editCiltSequenceModalStandardOkRequired = "editCiltSequenceModalStandardOkRequired";
  static editCiltSequenceModalQuantityPicturesCreateRequired = "editCiltSequenceModalQuantityPicturesCreateRequired";
  static editCiltSequenceModalQuantityPicturesCloseRequired = "editCiltSequenceModalQuantityPicturesCloseRequired";

  // CreateCiltSequenceModal strings
  static createCiltSequenceModalTitle = "createCiltSequenceModalTitle";
  static createCiltSequenceModalSuccess = "createCiltSequenceModalSuccess";
  static createCiltSequenceModalSuccessDescription = "createCiltSequenceModalSuccessDescription";
  static createCiltSequenceModalError = "createCiltSequenceModalError";
  static createCiltSequenceModalErrorDescription = "createCiltSequenceModalErrorDescription";
  static createCiltSequenceModalErrorLoadingTypes = "createCiltSequenceModalErrorLoadingTypes";
  static createCiltSequenceModalErrorLoadingFrequencies = "createCiltSequenceModalErrorLoadingFrequencies";
  static createCiltSequenceModalErrorNoFrequency = "createCiltSequenceModalErrorNoFrequency";
  static createCiltSequenceModalBasicInfoTitle = "createCiltSequenceModalBasicInfoTitle";
  static createCiltSequenceModalDetailsTitle = "createCiltSequenceModalDetailsTitle";
  static createCiltSequenceModalFrequenciesTitle = "createCiltSequenceModalFrequenciesTitle";
  static createCiltSequenceModalFrequenciesDescription = "createCiltSequenceModalFrequenciesDescription";
  static createCiltSequenceModalFrequenciesRequired = "createCiltSequenceModalFrequenciesRequired";
  static createCiltSequenceModalDefaultSiteName = "createCiltSequenceModalDefaultSiteName";
  static searchBarDefaultPlaceholder = "searchBarDefaultPlaceholder";
  static ciltLevelTreeModalCreateSequenceHere = "ciltLevelTreeModalCreateSequenceHere";
  static ciltProceduresSearchPlaceholder = "ciltProceduresSearchPlaceholder";

  static informationDetail = "informationDetail";

  // CILT Table strings
  static createSequence = "createSequence";
  static viewSequences = "viewSequences";
  static information = "information";
  
  // CILT Sequences strings
  static sequences = "sequences";
  static sequence = "sequence";
  static createNewSequence = "createNewSequence";
  static searchByDescriptionOrderOrTime = "searchByDescriptionOrderOrTime";
  static noSequencesForCilt = "noSequencesForCilt";
  static noSequencesMatchSearch = "noSequencesMatchSearch";
  static thisGroup = "thisGroup";
  static noSequencesYet = "noSequencesYet";
  static viewDetails = "viewDetails";
  static detailsOf = "detailsOf";
  static editSequence = "editSequence";

  // CILT Details and OPL strings
  static ciltType = "ciltType";
  static requiredTools = "requiredTools";
  static stoppageReason = "stoppageReason";
  static standardOk = "standardOk";
  static quantityPicturesCreate = "quantityPicturesCreate";
  static quantityPicturesClose = "quantityPicturesClose";
  static relatedOPLs = "relatedOPLs";
  static referenceOPL = "referenceOPL";
  static viewReferenceOPL = "viewReferenceOPL";
  static remediationOPL = "remediationOPL";
  static viewRemediationOPL = "viewRemediationOPL";
  static tools = "tools";
  static created = "created";
  static noOplAssociated = "noOplAssociated";
  static thisOpl = "thisOpl";
  static noMediaFiles = "noMediaFiles";
  static browserNotSupportVideo = "browserNotSupportVideo";
  static viewReferenceOpl = "viewReferenceOpl";
  static viewRemediationOpl = "viewRemediationOpl";
  static createCiltSequenceModalErrorNoPosition = "createCiltSequenceModalErrorNoPosition";
  static createCiltSequenceModalErrorNoLevel = "createCiltSequenceModalErrorNoLevel";
  static createCiltSequenceModalPositionPlaceholder = "createCiltSecuenceModalPositionPlaceholder"
  static areaId = "areaId"
  static createCiltSequenceModalErrorNoArea = "createCiltSequenceModalErrorNoArea"
  static createCiltSequenceModalErrorNoCiltType = "createCiltSequenceModalErrorNoCiltType"
  static areaSelectPlaceholder = "areaSelectPlaceholder"
  static lastLoginWeb = "lastLoginWeb"
  static lastLoginApp = "lastLoginApp"
  static imageLoadSuccess = "imageLoadSuccess"
  static imageLoadError = "imageLoadError"
  static warningImageUpload = "warningImageUpload"
  static scheduleSequence = "scheduleSequence"
  static confirmCloneCiltMstrMessage = "confirmCloneCiltMstrMessage"
  static confirmCloneSecuencesMessage = "confirmCloneSecuencesMessage"
  static draft = "draft"
  static totalUsersCreated = "totalUsersCreated"
  static totalUsersProcessed = "totalUsersProcessed"
  static importUsersSummary = "importUsersSummary"
  static reason = "reason"
  static registered = "registered" 
  static noProceduresFound = "noProceduresFound"
<<<<<<< HEAD
  static ciltDueDate = "ciltDueDate"
  static ciltDueDatePlaceholder = "ciltDueDatePlaceholder"
=======
  static editUser = "editUser"
  static fastPassword = "fastPassword"
  static manual = "manual"
  static downloadUsersTemplate = "downloadUsersTemplate"
>>>>>>> 346a254a
}

// Create a Proxy object for StringsBase to intercept property access
const Strings = new Proxy(StringsBase, {
  // Define the handler for the 'get' trap
  get(target, prop) {
    // Check if the property is a string and exists in the target object
    if (typeof prop === "string" && prop in target) {
      // Use the i18n translation function to translate the property value
      return i18n.t((target as any)[prop]);
    }
    // Log a warning if the property does not exist in the target object
    console.error(`No translation for: ${String(prop)}`);
    // Return the property value from the target object
    return (target as any)[prop];
  },
});
// Export the Strings Proxy object as the default export
export default Strings;<|MERGE_RESOLUTION|>--- conflicted
+++ resolved
@@ -1178,15 +1178,14 @@
   static reason = "reason"
   static registered = "registered" 
   static noProceduresFound = "noProceduresFound"
-<<<<<<< HEAD
+
   static ciltDueDate = "ciltDueDate"
   static ciltDueDatePlaceholder = "ciltDueDatePlaceholder"
-=======
+
   static editUser = "editUser"
   static fastPassword = "fastPassword"
   static manual = "manual"
   static downloadUsersTemplate = "downloadUsersTemplate"
->>>>>>> 346a254a
 }
 
 // Create a Proxy object for StringsBase to intercept property access
