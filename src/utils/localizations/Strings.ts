import i18n from "../../config/i18n";

class StringsBase {
  // For the Routes.tsx sidebar
  static notificationsSB = "notificationsSB";
  static companiesSB = "companiesSB";
  static prioritiesSB = "prioritiesSB";
  static usersSB = "usersSB";
  static siteUsersSB = "siteUsersSB";
  static sitesSB = "sitesSB";
  static cardTypesSB = "cardTypesSB";
  static preclassifiersSB = "preclassifiersSB";
  static levelsSB = "levelsSB";
  static cardsSB = "cardsSB";
  static cardDetailsSB = "cardDetailsSB";
  static chartsSB = "chartsSB";
  static positionsSB = "positionsSB";
  static assignPositions = "assignPositions";
  static systemHealthSB = "systemHealthSB";
  static systemHealthTitle = "systemHealthTitle";
  static testingNotifications = "testingNotifications";
  static testingEmails = "testingEmails";
  static testingServices = "testingServices";
  static testingDbWrite = "testingDbWrite";
  static testingServerRam = "testingServerRam";
  static testingEvidenceWrite = "testingEvidenceWrite";
  static healthStatusOk = "healthStatusOk";
  static healthStatusFailed = "healthStatusFailed";

  // System Health additional strings
  static sessionPerformance = "sessionPerformance";
  static memoryUsage = "memoryUsage";
  static usedMemory = "usedMemory";
  static totalMemory = "totalMemory";
  static pageLoadTime = "pageLoadTime";
  static domComplete = "domComplete";
  static networkLatency = "networkLatency";

  // CILT related strings
  static createCiltProcedure = "createCiltProcedure";
  static createCiltProcedureForPosition = "createCiltProcedureForPosition";
  static for = "for";

  // CILT Master strings
  static ciltMstrPageTitle = "ciltMstrPageTitle";
  static ciltMstrCreateSuccess = "ciltMstrCreateSuccess";
  static ciltMstrSelectPositionTitle = "ciltMstrSelectPositionTitle";
  static ciltMstrCreateButtonLabel = "ciltMstrCreateButtonLabel";
  static ciltMstrCreateModalTitle = "ciltMstrCreateModalTitle";
  static ciltMstrPositionLabel = "ciltMstrPositionLabel";
  static ciltMstrLastUpdated = "ciltMstrLastUpdated";

  // Position user selection
  static selectedUsersList = "selectedUsersList";

  // Rooutes
  static companyParam = "companyParam";
  static siteParam = "siteParam";
  static cardParam = "cardParam";
  static cardTypeParam = "cardTypeParam";
  static colon = "colon";

  static login = "login";
  static sendCode = "sendCode";
  static logout = "logout";
  static password = "password";
  static newPassword = "newPassword";
  static updatePassword = "updatePassword";
  static confirmPassword = "confirmPassword";
  static uploadCardDataWithDataNet = "uploadCardDataWithDataNet";
  static uploadCardEvidenceWithDataNet = "uploadCardEvidenceWithDataNet";
  static searchRecord = "searchRecord";
  static clearFiltersAndSorters = "clearFiltersAndSorters";
  static empty = "empty";
  static welcome = "welcome";
  static resetPassword = "resetPassword";
  static sendCodeMessage = "sendCodeMessage";
  static enterTheCode = "enterTheCode";
  static enterTheNewPassword = "enterTheNewPassword";
  static logoutModalTittle = "logoutModalTittle";
  static logutModalContent = "logutModalContent";
  static white = "white";
  static updateUser = "updateUser";
  static creation = "creation";
  static definitiveSolution = "definitiveSolution";
  static provisionalSolution = "provisionalSolution";
  static provisionalUser = "provisionalUser";
  static provisionalDate = "provisionalDate";
  static days = "days";
  static definitiveUsers = "definitiveUsers";
  static definitiveDate = "definitiveDate";
  static provisionalSoluitonApplied = "provisionalSoluitonApplied";
  static NA = "NA";
  static noResponsible = "noResponsible";
  static noMechanic = "noMechanic";
  static noDefinitiveUser = "noDefinitiveUser";
  static images = "images";
  static videos = "videos";
  static audios = "audios";
  static evidences = "evidences";
  static none = "none";
  static expand = "expand";

  // Login re-design
  static entrepriseName = "entrepriseName";
  static email = "email";
  static loginText = "loginText";
  static forgotPassword = "forgotPassword";

  // errors login form
  static requiredEmail = "requiredEmail";
  static requiredPassword = "requiredPassword";
  static requiredValidEmailAddress = "requiredValidEmailAddress";
  static requiredInfo = "requiredInfo";

  // errors user form
  static requiredUserName = "requiredUserName";
  static requiredSite = "requiredSite";
  static requiredRoles = "requiredRoles";
  static requiredConfirmPassword = "requiredConfirmPassword";
  static passwordsDoNotMatch = "passwordsDoNotMatch";
  static onlyLetters = "onlyLetters";
  static passwordLenght = "passwordLenght";
  static uploadFileRequired = "uploadFileRequired";

  // errors company form
  static requiredCompanyName = "requiredCompanyName";
  static requiredRFC = "requiredRFC";
  static requiredContacName = "requiredContacName";
  static requiredPosition = "requiredPosition";
  static requiredAddress = "requiredAddress";
  static requiredPhone = "requiredPhone";
  static requiredExtension = "requiredExtension";
  static requiredCellular = "requiredCellular";
  static requiredLogo = "requiredLogo";

  // errors priority form
  static requiredCode = "requiredCode";
  static requiredDescription = "requiredDescription";
  static requiredDaysNumber = "requiredDaysNumber";
  static requiredResponsableId = "requiredResponsableId";
  static requiredMechanic = "requiredMechanic";
  static requiredPriority = "requiredPriority";

  // company
  static logo = "logo";
  static companyName = "companyName";
  static rfc = "rfc";
  static companyAddress = "companyAddress";
  static contact = "contact";
  static position = "position";
  static phone = "phone";
  static extension = "extension";
  static cellular = "cellular";

  //This logo will be removed when firebase upload is implemented.
  static logoTemp = "logoTemp";
  static noExtension = "No extension";

  // company actions
  static viewSites = "viewSites";

  // levels
  static notify = "notify";

  // site actions
  static viewPriorities = "viewPriorities";
  static viewLevels = "viewLevels";
  static viewCardTypes = "viewCardTypes";
  static viewCards = "viewCards";
  static viewCharts = "viewCharts";
  static viewUsers = "viewUsers";
  static viewPositions = "viewPositions";
  static importUsers = "importUsers";

  // errors sites form
  static requiredLatitud = "requiredLatitud";
  static requiredLongitud = "requiredLongitud";
  static requiredSiteCode = "requiredSiteCode";
  static requiredSiteBusinessName = "requiredSiteBusinessName";
  static requiredSiteType = "requiredSiteType";
  static requiredDueDate = "requiredDueDate";
  static requiredMonthlyPayment = "requiredMonthlyPayment";
  static requiredCurrency = "requiredCurrency";
  static requiredAppHistoryDays = "requiredAppHistoryDays";
  static companies = "companies";
  static companiesUpperCase = "companiesUpperCase";
  static users = "users";
  static usersOf = "usersOf";
  static requiredUserLicense = "requiredUserLicense";
  static enable = "enable";

  // Import users form
  static dragFile = "dragFile";
  static singleUpload = "singleUpload";

  // sites
  static site = "site";
  static sitesOf = "sitesOf";
  static yourSitesOfCompany = "yourSitesOfCompany";
  static sites = "sites";
  static latitud = "latitud";
  static longitud = "longitud";
  static siteCode = "siteCode";
  static siteBusinessName = "siteBusinessName";
  static siteType = "siteType";
  static monthlyPayment = "monthlyPayment";
  static currency = "currency";
  static appHistoryDays = "appHistoryDays";
  static userLicense = "userLicense";
  static concurrent = "concurrent";
  static named = "named";
  static concurrente = "concurrente";
  static nombrado = "nombrado";
  static quantity = "quantity";
  static requiredAdditionalField = "requiredAdditionalField";

  // CardTypes
  static methodology = "methodology";
  static name = "name";
  static color = "color";
  static responsible = "responsible";
  static cardTypeMethodology = "cardTypeMethodology";
  static cardTypesOf = "cardTypesOf";
  static quantityPictures = "quantityPictures";
  static quantityAudios = "quantityAudios";
  static quantityVideos = "quantityVideos";
  static picturesCreatePs = "picturesCreatePs";
  static audiosCreatePs = "audiosCreatePs";
  static videosCreatePs = "videosCreatePs";
  static durationInSeconds = "durationInSeconds";
  static atCreation = "atCreation";
  static atProvisionalSolution = "atProvisionalSolution";
  static atDefinitiveSolution = "atDefinitiveSolution";

  // cardtype methodology
  static M = "M";
  static C = "C";
  static updateCardType = "updateCardType";

  static roles = "roles";
  static createNode = "createNode";

  static requiredMethodology = "requiredMethodology";
  static requiredCardTypeName = "requiredCardTypeName";
  static requiredColor = "requiredColor";

  static viewPreclassifiers = "viewPreclassifiers";

  static prioritiesOf = "prioritiesOf";
  static priority = "priority";
  static code = "code";
  static enterCode = "enterCode";
  static description = "description";
  static levelMachineId = "levelMachineId";
  static daysNumber = "daysNumber";
  static updatePriority = "updatePriority";

  static createCompany = "createCompany";
  static updateCompany = "updateCompany";
  static createPriority = "createPriority";
  static createUserFor = "createUserFor";
  static importUsersFor = "importUsersFor";
  static createUser = "createUser";
  
  static createSite = "createSite";
  static updateSite = "updateSite";
  static createPreclassifier = "createPreclassifier";
  static createCardType = "createCardType";
  static createLevel = "createLevel";
  static updateLevel = "updateLevel";
  static createNodefor = "createNodefor";
  static select = "select";

  static cards = "cards";
  static tagDetailsOf = "tagDetailsOf";
  static type = "type";
  static cardNumber = "cardNumber";
  static area = "area";
  static date = "date";
  static mechanic = "mechanic";
  static mechanics = "mechanics";
  static creator = "creator";
  static comments = "comments";
  static updateMechanic = "updateMechanic";
  static changeLog = "changeLog";
  static noDueDate = "noDueDate";

  static tagsOf = "tagsOf";
  static filters = "filters";
  static status = "status";
  static dueDate = "dueDate";
  static cardType = "cardType";
  static problemType = "problemType";
  static location = "location";
  static createdBy = "createdBy";
  static problemDescription = "problemDescription";

  static tagStatusCanceled = "tagStatusCanceled";
  static tagDate = "tagDate";
  static tagDays = "tagDays";
  static ceroDays = "ceroDays";
  static tagNumber = "tagNumber";
  static tagPriority = "tagPriority";
  static dateStatus = "dateStatus";
  static tagMechanic = "tagMechanic";
  static tagProvisionalUser = "tagProvisionalUser";
  static tagProvisionalSoluitonApplied = "tagProvisionalSoluitonApplied";
  static creationDate = "creationDate";
  static daysSinceCreation = "daysSinceCreation";
  static cero = "cero";
  static anomalyDetected = "anomalyDetected";
  static appProvisionalUser = "appProvisionalUser";
  static appDefinitiveUser = "appDefinitiveUser";
  static definitiveUser = "definitiveUser";
  static definitiveSolutionApplied = "definitiveSolutionApplied";

  static evidencesAtCreationDivider = "evidencesAtCreationDivider";
  static definitiveSolutionDivider = "definitiveSolutionDivider";
  static evidencesAtDefinitiveDivider = "evidencesAtDefinitiveDivider";
  static provisionalSolutionDivider = "provisionalSolutionDivider";
  static evidencesAtProvisionalDivider = "evidencesAtProvisionalDivider";
  static changeLogDivider = "changeLogDivider";

  static expired = "expired";
  static current = "current";
  static onTime = "onTime";

  static chartsOf = "chartsOf";
  static anomalies = "anomalies";
  static areas = "areas";
  static creators = "creators";
  static machines = "machines";
  static tagMonitoring = "tagMonitoring";
  static totalCards = "totalCards";
  static total = "total";
  static areaChart = "areaChart";
  static machine = "machine";
  static machineLocation = "machineLocation";
  static creatorChart = "creatorChart";
  static cardName = "cardName";
  static preclassifierChart = "preclassifierChart";
  static year = "year";
  static week = "week";
  static cumulativeIssued = "cumulativeIssued";
  static cumulativeEradicated = "cumulativeEradicated";

  static edit = "edit";
  static create = "create";
  static save = "save";
  static cancel = "cancel";
  static actions = "actions";
  static delete = "delete";
  static confirm = "confirm";

  static tagVersion = "tagVersion";
  static redesign = "redesign";

  // Tipo de evidencia
  static AUCR = "AUCR";
  static AUCL = "AUCL";
  static AUPS = "AUPS";
  static VICR = "VICR";
  static VICL = "VICL";
  static VIPS = "VIPS";
  static IMCR = "IMCR";
  static IMPS = "IMPS";
  static IMCL = "IMCL";

  // Estado
  static active = "active";
  static activeStatus = "activeStatus";
  static inactive = "inactive";
  static open = "open";
  static closed = "closed";
  static pastDue = "pastDue";
  static suspended = "suspended";
  static canceled = "canceled";

  static preclassifiersof = "preclassifiersof";
  static preclassifier = "preclassifier";
  static updatePreclassifier = "updatePreclassifier";
  static levelsof = "levelsof";

  // Páginas de error
  static notFoundPageTitle = "notFoundPageTitle";
  static notFoundPageSubTitle = "notFoundPageSubTitle";
  static unauthorizedPageTitle = "unauthorizedPageTitle";
  static unauthorizedPageSubTitle = "unauthorizedPageSubTitle";
  static goBack = "goBack";

  static downloadData = "downloadData";

  // Presets de selector de rango
  static last7days = "last7days";
  static last14days = "last14days";
  static last30days = "last30days";
  static last90days = "last90days";

  static failedToDownload = "failedToDownload";

  // Notificaciones de advertencia
  static restrictedAccessMessage = "restrictedAccessMessage";

  // Árbol de niveles
  static close = "close";
  static createLevelBtn = "createLevelBtn";
  static updateLevelTree = "updateLevelTree";
  static details = "details";
  static levelsOf = "levelsOf";
  static newLevel = "newLevel";
  static level = "level";
  static errorFetchingLevels = "errorFetchingLevels";
  static errorSavingLevel = "errorSavingLevel";
  static defaultSiteName = "defaultSiteName";
  static detailsOptionA = "detailsOptionA";
  static detailsOptionS = "detailsOptionS";
  static detailsOptionC = "detailsOptionC";
  static detailsStatusActive = "detailsStatusActive";
  static detailsStatusSuspended = "detailsStatusSuspended";
  static detailsStatsCancelled = "detailsStatsCancelled";
  static levelOptions = "levelOptions";

  // Tooltips de preclasificadores
  static preclassifierCodeTooltip = "preclassifierCodeTooltip";
  static preclassifierDescriptionTooltip = "preclassifierDescriptionTooltip";
  static preclassifierStatusTooltip = "preclassifierStatusTooltip";

  // Tooltips del formulario de prioridades
  static priorityCodeTooltip = "priorityCodeTooltip";
  static priorityDescriptionTooltip = "priorityDescriptionTooltip";
  static priorityDaysNumberTooltip = "priorityDaysNumberTooltip";

  // Tooltips de formularios basados en SiteEntity
  static siteNameTooltip = "siteNameTooltip";
  static siteRfcTooltip = "siteRfcTooltip";
  static siteBusinessNameTooltip = "siteBusinessNameTooltip";
  static siteTypeTooltip = "siteTypeTooltip";
  static siteLatitudeTooltip = "siteLatitudeTooltip";
  static siteLongitudeTooltip = "siteLongitudeTooltip";
  static siteAddressTooltip = "siteAddressTooltip";
  static siteContactTooltip = "siteContactTooltip";
  static sitePositionTooltip = "sitePositionTooltip";
  static sitePhoneTooltip = "sitePhoneTooltip";
  static siteExtensionTooltip = "siteExtensionTooltip";
  static siteCellularTooltip = "siteCellularTooltip";
  static siteEmailTooltip = "siteEmailTooltip";
  static siteDueDateTooltip = "siteDueDateTooltip";
  static siteMonthlyPaymentTooltip = "siteMonthlyPaymentTooltip";
  static siteCurrencyTooltip = "siteCurrencyTooltip";
  static siteAppHistoryDaysTooltip = "siteAppHistoryDaysTooltip";
  static siteLogoTooltip = "siteLogoTooltip";
  static siteCodeTooltip = "siteCodeTooltip";
  static appHistoryDaysTooltip = "appHistoryDaysTooltip";

  // Tooltips de registro/actualización de empresa
  static companyNameTooltip = "companyNameTooltip";
  static companyRfcTooltip = "companyRfcTooltip";
  static companyAddressTooltip = "companyAddressTooltip";
  static companyContactNameTooltip = "companyContactNameTooltip";
  static companyPositionTooltip = "companyPositionTooltip";
  static companyPhoneTooltip = "companyPhoneTooltip";
  static companyExtensionTooltip = "companyExtensionTooltip";
  static companyCellularTooltip = "companyCellularTooltip";
  static companyEmailTooltip = "companyEmailTooltip";
  static companyLogoTooltip = "companyLogoTooltip";

  static userNameTooltip = "userNameTooltip";
  static userEmailTooltip = "userEmailTooltip";
  static userPasswordTooltip = "userPasswordTooltip";
  static userConfirmPasswordTooltip = "userConfirmPasswordTooltip";
  static userSiteRfcTooltip = "userSiteRfcTooltip";
  static userUploadCardDataWithDataNetTooltip =
    "userUploadCardDataWithDataNetTooltip";
  static userUploadCardEvidenceWithDataNetTooltip =
    "userUploadCardEvidenceWithDataNetTooltip";
  static userRolesTooltip = "userRolesTooltip";
  static requiredStatus = "requiredStatus";
  static statusPlaceholder = "statusPlaceholder";
  static activeValue = "activeValue";
  static inactiveValue = "inactiveValue";
  static statusUserLabel = "statusUserLabel";
  static cardTypeMethodologyTooltip = "cardTypeMethodologyTooltip";
  static cardTypeNameTooltip = "cardTypeNameTooltip";
  static cardTypeDescriptionTooltip = "cardTypeDescriptionTooltip";
  static cardTypeColorTooltip = "cardTypeColorTooltip";
  static responsibleTooltip = "responsibleTooltip";
  static quantityPicturesCreateTooltip = "quantityPicturesCreateTooltip";
  static quantityVideosCreateTooltip = "quantityVideosCreateTooltip";
  static videosDurationCreateTooltip = "videosDurationCreateTooltip";
  static quantityAudiosCreateTooltip = "quantityAudiosCreateTooltip";
  static audiosDurationCreateTooltip = "audiosDurationCreateTooltip";
  static quantityPicturesPsTooltip = "quantityPicturesPsTooltip";
  static quantityVideosPsTooltip = "quantityVideosPsTooltip";
  static videosDurationPsTooltip = "videosDurationPsTooltip";
  static quantityAudiosPsTooltip = "quantityAudiosPsTooltip";
  static audiosDurationPsTooltip = "audiosDurationPsTooltip";

  static quantityPicturesCloseTooltip = "quantityPicturesCloseTooltip";
  static quantityVideosCloseTooltip = "quantityVideosCloseTooltip";
  static videosDurationCloseTooltip = "videosDurationCloseTooltip";
  static quantityAudiosCloseTooltip = "quantityAudiosCloseTooltip";
  static audiosDurationCloseTooltip = "audiosDurationCloseTooltip";
  static cardTypeStatusTooltip = "cardTypeStatusTooltip";
  static statusCardTypeTooltip = "statusCardTypeTooltip";
  static createNotification = "createNotification";
  static notificationName = "notificationName";
  static requiredName = "requiredName";
  static notificationDescription = "notificationDescription";
  static notificationsRequiredDescription = "notificationsRequiredDescription";
  static notificationsSite = "notificationsSite";
  static notificationsSelectSite = "notificationsSelectSite";
  static notificationsRequiredSite = "notificationsRequiredSite";
  static notificationsSelectUsers = "notificationsSelectUsers";
  static notificationsRequiredUsers = "notificationsRequiredUsers";
  static notificationsSave = "notificationsSave";
  static notificationsCancel = "notificationsCancel";
  static searchUsers = "searchUsers";
  static responsibleRequired = "responsibleRequired";
  static levelsTreeOptionCreate = "levelsTreeOptionCreate";
  static levelsTreeOptionClose = "levelsTreeOptionClose";
  static levelsTreeOptionEdit = "levelsTreeOptionEdit";
  static levelsTreeOptionClone = "levelsTreeOptionClone";
  static levelDetailsTitle = "levelDetailsTitle";
  static errorOnSubmit = "errorOnSubmit";
  static drawerTypeCreate = "drawerTypeCreate";
  static drawerTypeEdit = "drawerTypeEdit";
  static drawerTypeClone = "drawerTypeClone";
  static loading = "loading";
  static noData = "noData";
  static errorFetchingLevelData = "errorFetchingLevelData";
  static yes = "yes";
  static no = "no";
  static detailsStatusCancelled = "detailsStatusCancelled";

  static errorFetchingData = "errorFetchingData";
  static namePlaceholder = "namePlaceholder";
  static descriptionPlaceholder = "descriptionPlaceholder";
  static responsiblePlaceholder = "responsiblePlaceholder";

  // General Placeholders
  static cardTypeTreeNamePlaceholder = "cardTypeTreeNamePlaceholder";
  static cardTypeTreeDescriptionPlaceholder =
    "cardTypeTreeDescriptionPlaceholder";
  static cardTypeTreeResponsiblePlaceholder =
    "cardTypeTreeResponsiblePlaceholder";
  static cardTypeTreeStatusPlaceholder = "cardTypeTreeStatusPlaceholder";
  static cardTypeTreeColorPlaceholder = "cardTypeTreeColorPlaceholder";

  // Placeholders for Quantity Fields
  static cardTypeTreeQuantityPicturesPlaceholder =
    "cardTypeTreeQuantityPicturesPlaceholder";
  static cardTypeTreeQuantityVideosPlaceholder =
    "cardTypeTreeQuantityVideosPlaceholder";
  static cardTypeTreeQuantityAudiosPlaceholder =
    "cardTypeTreeQuantityAudiosPlaceholder";

  // Titles or Section Labels
  static cardTypeTreeAtCreation = "cardTypeTreeAtCreation";
  static cardTypeTreeAtProvisionalSolution =
    "cardTypeTreeAtProvisionalSolution";
  static cardTypeTreeAtDefinitiveSolution = "cardTypeTreeAtDefinitiveSolution";

  // Error Messages
  static cardTypeTreeRequiredCardTypeName = "cardTypeTreeRequiredCardTypeName";
  static cardTypeTreeRequiredDescription = "cardTypeTreeRequiredDescription";
  static cardTypeTreeRequiredResponsableId =
    "cardTypeTreeRequiredResponsableId";
  static cardTypeTreeRequiredColor = "cardTypeTreeRequiredColor";

  // Notifications
  static cardTypeTreeSuccessCardTypeUpdated =
    "cardTypeTreeSuccessCardTypeUpdated";
  static cardTypeTreeErrorFetchingData = "cardTypeTreeErrorFetchingData";

  /* Card Types and Preclassifier tree */
  static cardTypesDrawerTypeCreateCardType =
    "cardTypesDrawerTypeCreateCardType";
  static cardTypesDrawerTypeUpdateCardType =
    "cardTypesDrawerTypeUpdateCardType";
  static cardTypesDrawerTypeCreatePreclassifier =
    "cardTypesDrawerTypeCreatePreclassifier";
  static cardTypesDrawerTypeUpdatePreclassifier =
    "cardTypesDrawerTypeUpdatePreclassifier";
  static cardTypesCreate = "cardTypesCreate";
  static cardTypesCancel = "cardTypesCancel";
  static cardTypesEdit = "cardTypesEdit";
  static cardTypesEditPreclassifier = "cardTypesEditPreclassifier";
  static cardTypesCloneCardType = "cardTypesCloneCardType";
  static cardTypesClonePre = "cardTypesClonePre";
  static cardTypesCreatePreclassifier = "cardTypesCreatePreclassifier";
  static cardTypesUpdatePreclassifier = "cardTypesUpdatePreclassifier";
  static cardTypesRoot = "cardTypesRoot";
  static cardTypesCloneSuffix = "cardTypesCloneSuffix";
  static cardTypesMethodologyError = "cardTypesMethodologyError";
  static cardTypesLoadingData = "cardTypesLoadingData";
  static cardTypesUpdateCardType = "cardTypesUpdateCardType";
  static cardTypesCreateCardType = "cardTypesCreateCardType";
  static cardTypesClonePreclassifier = "cardTypesClonePreclassifier";
  static cardTypesErrorFetchingData = "cardTypesErrorFetchingData";
  static cardTypesNoCardTypeIdError = "cardTypesNoCardTypeIdError";
  static cardTypesOptionEdit = "cardTypesOptionEdit";
  static cardTypesOptionClone = "cardTypesOptionClone";
  static cardTypesOptionCreate = "cardTypesOptionCreate";
  static cardTypesOptionCancel = "cardTypesOptionCancel";

  static cardTypeDetailsTitle = "cardTypeDetailsTitle";
  static cardTypeDetailsMethodology = "cardTypeDetailsMethodology";
  static cardTypeDetailsName = "cardTypeDetailsName";
  static cardTypeDetailsDescription = "cardTypeDetailsDescription";
  static cardTypeDetailsColor = "cardTypeDetailsColor";
  static cardTypeDetailsResponsible = "cardTypeDetailsResponsible";
  static cardTypeDetailsStatus = "cardTypeDetailsStatus";

  static preclassifierDetailsTitle = "preclassifierDetailsTitle";
  static preclassifierDetailsCode = "preclassifierDetailsCode";
  static preclassifierDetailsDescription = "preclassifierDetailsDescription";
  static preclassifierDetailsStatus = "preclassifierDetailsStatus";
  static notSpecified = "notSpecified";
  static false = "false";

  // PDF
  static tagDetails = "tagDetails";
  static problemDetails = "problemDetails";
  static sharePDF = "sharePDF";
  static namePDF = "namePDF";

  // Login
  static logImgDesc = "logImgDesc";
  static enSub = "enSub";

  static selectRole = "selectRole";
  static assignedTo = "assignedTo";
  static assignUser = "assignUser";

  static notCardInfoFound = "notCardInfoFound";

  static commentsTag = "commentsTag";
  static noCommentsTag = "noCommentsTag";
  static associatedTags = "associatedTags";

  static tagsIssued = "tagsIssued";
  static tagsEradicated = "tagsEradicated";

  static copy = "copy";
  static errorGettingLevelId = "errorGettingLevelId";
  static errorCloningTheLevel = "errorCloningTheLevel";
  static cloningLevelsMessage = "cloningLevelsMessage";

  static requiredLevelId = "requiredAreaName";
  static requiredLevelName = "requiredLevelName";
  static requiredRoute = "requiredRoute";
  static requiredAreaId = "requiredAreaId";
  static requiredAreaName = "requiredAreaName";

  // Positions Page
  static positions = "positions";
  static createPosition = "createPosition";
  static searchPositions = "searchPositions";
  static noAssignedUsers = "noAssignedUsers";
  static assignedUsers = "assignedUsers";
  static loadingPositions = "loadingPositions";
  static positionFound = "positionFound";
  static positionsFound = "positionsFound";
  static positionsRange = "positionsRange";
  static noPositionsToShow = "noPositionsToShow";

  // User positions
  static userPositions = "userPositions";
  static noPositionsAvailable = "noPositionsAvailable";
  static loadingUserPositions = "loadingUserPositions";

  // Table headers and status for positions
  static positionAreaHeader = "positionAreaHeader";
  static positionNameHeader = "positionNameHeader";
  static positionNodeZoneHeader = "positionNodeZoneHeader";
  static positionRouteHeader = "positionRouteHeader";
  static positionDescriptionHeader = "positionDescriptionHeader";
  static positionStatusHeader = "positionStatusHeader";
  static positionActionsHeader = "positionActionsHeader";

  // Table locale strings
  static accept = "accept";
  static reset = "reset";
  static search = "search";
  static filter = "filter";
  static selectCurrentPage = "selectCurrentPage";
  static invertSelection = "invertSelection";
  static selectAll = "selectAll";
  static sort = "sort";
  static sortDesc = "sortDesc";
  static sortAsc = "sortAsc";
  static cancelSort = "cancelSort";
  static success = "success";
  static error = "error";

  static noUsersAvailableForSite = "noUsersAvailableForSite";
  static positionName = "positionName";
  static positionDescription = "positionDescription";
  static selectUsersForPosition = "selectUsersForPosition";
  static cancelPosition = "cancelPosition";
  static updatePositionTitle = "updatePositionTitle";
  static selectStatus = "selectStatus";
  static positionNameMaxLength = "positionNameMaxLength";
  static positionDescriptionMaxLength = "positionDescriptionMaxLength";
  static noPositionData = "noPositionData";
  static positionUpdatedSuccess = "positionUpdatedSuccess";
  static positionUpdateError = "positionUpdateError";
  static pleaseSelectStatus = "pleaseSelectStatus";
  static createPositionHere = "createPositionHere";

  static selectUsers = "selectUsers";
  static selected = "selected";
  static usersSelected = "usersSelected";
  static noUsersSelected = "noUsersSelected";
  static selectedUsers = "selectedUsers";

  static confirmCloneLevel = "confirmCloneLevel";
  static confirmCloneLevelMessage = "confirmCloneLevelMessage";
  static levelSubLebelsWarning = "levelSubLebelsWarning";

  // Firebase notifications
  static defaultNotificationTitle = "defaultNotificationTitle";
  static defaultNotificationMessage = "defaultNotificationMessage";
  static notificationReceived = "notificationReceived";
  static expandAll = "expandAll";
  static collapseAll = "collapseAll";

  static machinesOfArea = "machinesOfArea";
  static uploadCardAndEvidenceWithDataNet = "uploadCardAndEvidenceWithDataNet";
  static databaseConnectionTest = "databaseConnectionTest";
  static verificationOfServices = "verificationOfServices";

  static catalogs = "catalogs";
  static accounts = "accounts";
  static dashboard = "dashboard";
  static technicalSupport = "technicalSupport";
  static enterEmail = "enterEmail";
  static enterPassword = "enterPassword";
  static permissionsError = "permissionsError";
  static cilt = "cilt";

  // CILT MASTER CREATE
  static ciltMasterCreateSuccess = "ciltMasterCreateSuccess";
  static ciltMasterCreateError = "ciltMasterCreateError";
  static ciltName = "ciltName";
  static registerCiltNameRequiredValidation =
    "registerCiltNameRequiredValidation";
  static registerCiltNameMaxLengthValidation =
    "registerCiltNameMaxLengthValidation";
  static registerCiltNamePlaceholer = "registerCiltNamePlaceholer";
  static ciltDescription = "ciltDescription";
  static registerCiltDescriptionRequiredValidation =
    "registerCiltDescriptionRequiredValidation";
  static registerCiltDescriptionMaxLengthValidation =
    "registerCiltDescriptionMaxLengthValidation";
  static registerCiltDescriptionPlaceholer =
    "registerCiltDescriptionPlaceholer";
  static standardTime = "standardTime";
  static registerCiltStandardTimeRequiredValidation =
    "registerCiltStandardTimeRequiredValidation";
  static registerCiltStandardTimePlaceholer =
    "registerCiltStandardTimePlaceholer";
  static learningTime = "learningTime";
  static registerCiltLearningTimeRequiredValidation =
    "registerCiltLearningTimeRequiredValidation";
  static registerCiltLearningTimePlaceholer =
    "registerCiltLearningTimePlaceholer";
  static ciltCreator = "ciltCreator";
  static registerCiltCreatorRequiredValidation =
    "registerCiltCreatorRequiredValidation";
  static reviewer = "reviewer";
  static registerCiltReviewerRequiredValidation =
    "registerCiltReviewerRequiredValidation";
  static registerCiltReviewerPlaceholer = "registerCiltReviewerPlaceholer";
  static approver = "approver";
  static registerCiltApproverRequiredValidation =
    "registerCiltApproverRequiredValidation";
  static registerCiltApproverPlaceholer = "registerCiltApproverPlaceholer";
  static layoutImage = "layoutImage";
  static registerCiltLayoutImageRequiredValidation =
    "registerCiltLayoutImageRequiredValidation";
  static imageUploadError = "imageUploadError";
  static selectCreator = "selectCreator";
  static selectReviewer = "selectReviewer";
  static selectApprover = "selectApprover";

  static ciltProceduresSB = "ciltProceduresSB";
  static ciltProceduresDescription = "ciltProceduresDescription";
  static seconds = "seconds";
  static oplSB = "oplSB";
  static oplDescription = "oplDescription";
  static ciltTypesSB = "ciltTypesSB";
  static ciltTypesOf = "ciltTypesOf";
  static ciltTypesDescription = "ciltTypesDescription";
  static ciltFrecuenciesSB = "ciltFrecuenciesSB";
  static ciltFrecuenciesOf = "ciltFrecuenciesOf";
  static ciltFrecuenciesDescription = "ciltFrecuenciesDescription";

  //Cilt Types
  static searchByName = "searchByName";
  static addNewCiltType = "addNewCiltType";
  static errorLoadingNewTypesCilt = "errorLoadingNewTypesCilt";
  static typeCiltUpdated = "typeCiltUpdated";
  static errorUpdatingCiltType = "errorUpdatingCiltType";
  static ciltTypeAdded = "ciltTypeAdded";
  static errorAddingCiltType = "errorAddingCiltType";
  static noCiltTypes = "noCiltTypes";
  static obligatoryName = "obligatoryName";
  static add = "add";
  static editCiltType = "editCiltType";
  static addCiltType = "addCiltType";
  static errorNoSiteId = "errorNoSiteId";
  static clearFilters = "clearFilters";


  //Cilt Frequency
  static frequencyCode = "frequencyCode";
  static addNewCiltFrequency = "addNewCiltFrequency";
  static editCiltFrequency = "editCiltFrequency";
  static addCiltFrequency = "addCiltFrequency";
  static ciltFrequencyAdded = "ciltFrequencyAdded";
  static ciltFrequencyUpdated = "ciltFrequencyUpdated";
  static errorAddingCiltFrequency = "errorAddingCiltFrequency";
  static errorUpdatingCiltFrequency = "errorUpdatingCiltFrequency";
  static errorLoadingCiltFrequencies = "errorLoadingCiltFrequencies";
  static noCiltFrequencies = "noCiltFrequencies";
  static obligatoryCode = "obligatoryCode";
  static obligatoryDescription = "obligatoryDescription";
  static searchbyDescriptionOrCode = "searchbyDescriptionOrCode";

  // OplDetailsList strings
  static oplDetailsListNoDetails = "oplDetailsListNoDetails";
  static oplDetailsListOrderColumn = "oplDetailsListOrderColumn";
  static oplDetailsListTypeColumn = "oplDetailsListTypeColumn";
  static oplDetailsListContentColumn = "oplDetailsListContentColumn";
  static oplDetailsListActionsColumn = "oplDetailsListActionsColumn";
  static oplDetailsListTextType = "oplDetailsListTextType";
  static oplDetailsListImageType = "oplDetailsListImageType";
  static oplDetailsListVideoType = "oplDetailsListVideoType";
  static oplDetailsListPdfType = "oplDetailsListPdfType";
  static oplDetailsListViewContent = "oplDetailsListViewContent";
  static oplDetailsListNoContent = "oplDetailsListNoContent";

  // OplTable related strings
  static oplPageTitle = "oplPageTitle";
  static oplCreateSuccess = "oplCreateSuccess";
  static oplUpdateSuccess = "oplUpdateSuccess";
  static oplDeleteSuccess = "oplDeleteSuccess";
  static oplLoadError = "oplLoadError";
  static oplSaveError = "oplSaveError";
  static oplDeleteError = "oplDeleteError";
  static oplDetailsTitle = "oplDetailsTitle";
  static oplDetailsLoadError = "oplDetailsLoadError";
  static oplDetailsSaveSuccess = "oplDetailsSaveSuccess";
  static oplDetailsSaveError = "oplDetailsSaveError";
  static oplDetailsDeleteSuccess = "oplDetailsDeleteSuccess";
  static oplDetailsDeleteError = "oplDetailsDeleteError";
  static addFiles = "addFiles";
  static oplViewModalTitle = "oplViewModalTitle";
  static oplGeneralInfo = "oplGeneralInfo";
  static oplTitle = "oplTitle";
  static oplObjective = "oplObjective";
  static oplCreatedBy = "oplCreatedBy";
  static oplReviewedBy = "oplReviewedBy";
  static oplCreationDate = "oplCreationDate";
  static oplContentPreview = "oplContentPreview";
  static oplNoDetails = "oplNoDetails";
  static oplTextType = "oplTextType";
  static oplImageType = "oplImageType";
  static oplVideoType = "oplVideoType";
  static oplPdfType = "oplPdfType";
  static oplPlayVideo = "oplPlayVideo";
  static oplViewPdf = "oplViewPdf";
  static oplOpenInNewTab = "oplOpenInNewTab";
  static oplPdfPreviewTitle = "oplPdfPreviewTitle";
  static oplVideoPreviewTitle = "oplVideoPreviewTitle";
  static oplClose = "oplClose";

  // OplTable strings
  static oplTableTitleColumn = "oplTableTitleColumn";
  static oplTableObjectiveColumn = "oplTableObjectiveColumn";
  static oplTableTypeColumn = "oplTableTypeColumn";
  static oplTableActionsColumn = "oplTableActionsColumn";
  static oplTableViewTooltip = "oplTableViewTooltip";
  static oplTableEditTooltip = "oplTableEditTooltip";
  static oplTableOplType = "oplTableOplType";
  static oplTableSopType = "oplTableSopType";

  // OplTextForm strings
  static oplTextFormLabel = "oplTextFormLabel";
  static oplTextFormPlaceholder = "oplTextFormPlaceholder";
  static oplTextFormValidationMessage = "oplTextFormValidationMessage";
  static oplTextFormSubmitButton = "oplTextFormSubmitButton";

  // OplMediaUploader strings
  static oplMediaImageTitle = "oplMediaImageTitle";
  static oplMediaImageHint = "oplMediaImageHint";
  static oplMediaImageButton = "oplMediaImageButton";
  static oplMediaVideoTitle = "oplMediaVideoTitle";
  static oplMediaVideoHint = "oplMediaVideoHint";
  static oplMediaVideoButton = "oplMediaVideoButton";
  static oplMediaPdfTitle = "oplMediaPdfTitle";
  static oplMediaPdfHint = "oplMediaPdfHint";
  static oplMediaPdfButton = "oplMediaPdfButton";
  static oplMediaDefaultTitle = "oplMediaDefaultTitle";
  static oplMediaDefaultHint = "oplMediaDefaultHint";
  static oplMediaDefaultButton = "oplMediaDefaultButton";
  static oplErrorInvalidFileType = "oplErrorInvalidFileType";

  // OplFormModal strings
  static oplFormModalViewTitle = "oplFormModalViewTitle";
  static oplFormModalEditTitle = "oplFormModalEditTitle";
  static oplFormModalCreateTitle = "oplFormModalCreateTitle";
  static oplFormModalCloseButton = "oplFormModalCloseButton";
  static oplFormModalCancelButton = "oplFormModalCancelButton";
  static oplFormModalSaveButton = "oplFormModalSaveButton";

  // OplForm strings
  static oplFormTitleLabel = "oplFormTitleLabel";
  static oplFormTitleRequired = "oplFormTitleRequired";
  static oplFormTitlePlaceholder = "oplFormTitlePlaceholder";
  static oplFormObjectiveLabel = "oplFormObjectiveLabel";
  static oplFormObjectiveRequired = "oplFormObjectiveRequired";
  static oplFormObjectivePlaceholder = "oplFormObjectivePlaceholder";
  static oplFormTypeLabel = "oplFormTypeLabel";
  static oplFormTypeRequired = "oplFormTypeRequired";
  static oplFormTypePlaceholder = "oplFormTypePlaceholder";
  static oplFormTypeOpl = "oplFormTypeOpl";
  static oplFormTypeSop = "oplFormTypeSop";
  static oplFormCreatorLabel = "oplFormCreatorLabel";
  static oplFormCreatorPlaceholder = "oplFormCreatorPlaceholder";
  static oplFormReviewerLabel = "oplFormReviewerLabel";
  static oplFormReviewerPlaceholder = "oplFormReviewerPlaceholder";
  static oplFormNotAssigned = "oplFormNotAssigned";
  static oplFormUpdateButton = "oplFormUpdateButton";
  static oplFormCreateButton = "oplFormCreateButton";

  // OplDetailsModal strings
  static oplDetailsModalTitle = "oplDetailsModalTitle";
  static oplDetailsContentPreview = "oplDetailsContentPreview";
  static oplDetailsNoContent = "oplDetailsNoContent";
  static oplDetailsAddContent = "oplDetailsAddContent";
  static oplDetailsTextType = "oplDetailsTextType";
  static oplDetailsImageType = "oplDetailsImageType";
  static oplDetailsVideoType = "oplDetailsVideoType";
  static oplDetailsPdfType = "oplDetailsPdfType";
  static oplDetailsAddText = "oplDetailsAddText";
  static oplDetailsAddImage = "oplDetailsAddImage";
  static oplDetailsAddVideo = "oplDetailsAddVideo";
  static oplDetailsAddPdf = "oplDetailsAddPdf";
  static oplDetailsViewTab = "oplDetailsViewTab";
  static oplDetailsPlayVideo = "oplDetailsPlayVideo";
  static oplDetailsViewPdf = "oplDetailsViewPdf";
  static oplDetailsPdfPreviewTitle = "oplDetailsPdfPreviewTitle";
  static oplDetailsVideoPreviewTitle = "oplDetailsVideoPreviewTitle";
  static oplDetailsClose = "oplDetailsClose";
  static oplDetailsOpenInNewTab = "oplDetailsOpenInNewTab";

  // CILT Edit Modal strings
  static ciltMstrEditModalTitle = "ciltMstrEditModalTitle";
  static ciltMstrSaveChangesButton = "ciltMstrSaveChangesButton";
  static ciltMstrCancelButton = "ciltMstrCancelButton";
  static ciltMstrUpdateError = "ciltMstrUpdateError";
  static ciltMstrUpdateSuccess = "ciltMstrUpdateSuccess";
  static ciltMstrNameLabel = "ciltMstrNameLabel";
  static ciltMstrNameRequired = "ciltMstrNameRequired";
  static ciltMstrDescriptionLabel = "ciltMstrDescriptionLabel";
  static ciltMstrStandardTimeLabel = "ciltMstrStandardTimeLabel";
  static ciltMstrInvalidNumberMessage = "ciltMstrInvalidNumberMessage";
  static ciltMstrLearningTimeLabel = "ciltMstrLearningTimeLabel";
  static ciltMstrStatusLabel = "ciltMstrStatusLabel";
  static ciltMstrStatusRequired = "ciltMstrStatusRequired";
  static ciltMstrStatusPlaceholder = "ciltMstrStatusPlaceholder";
  static ciltMstrStatusActive = "ciltMstrStatusActive";
  static ciltMstrStatusSuspended = "ciltMstrStatusSuspended";
  static ciltMstrStatusCanceled = "ciltMstrStatusCanceled";

  // CILT Details Modal strings
  static ciltMstrDetailsModalTitle = "ciltMstrDetailsModalTitle";
  static ciltMstrCloseButton = "ciltMstrCloseButton";
  static ciltMstrDetailsNameLabel = "ciltMstrDetailsNameLabel";
  static ciltMstrDetailsDescriptionLabel = "ciltMstrDetailsDescriptionLabel";
  static ciltMstrCreatorLabel = "ciltMstrCreatorLabel";
  static ciltMstrReviewerLabel = "ciltMstrReviewerLabel";
  static ciltMstrApproverLabel = "ciltMstrApproverLabel";
  static ciltMstrDetailsStandardTimeLabel = "ciltMstrDetailsStandardTimeLabel";
  static ciltMstrDetailsLearningTimeLabel = "ciltMstrDetailsLearningTimeLabel";
  static ciltMstrOrderLabel = "ciltMstrOrderLabel";
  static ciltMstrDetailsStatusLabel = "ciltMstrDetailsStatusLabel";
  static ciltMstrLastUsedLabel = "ciltMstrLastUsedLabel";
  static ciltMstrLayoutLabel = "ciltMstrLayoutLabel";
  static ciltMstrViewFullImage = "ciltMstrViewFullImage";
  static ciltMstrNotAvailable = "ciltMstrNotAvailable";
  static ciltMstrNA = "ciltMstrNA";

  // CILT Card List strings
  static ciltMstrListNameColumn = "ciltMstrListNameColumn";
  static ciltMstrListDescriptionColumn = "ciltMstrListDescriptionColumn";
  static ciltMstrListCreatorColumn = "ciltMstrListCreatorColumn";
  static ciltMstrListStandardTimeColumn = "ciltMstrListStandardTimeColumn";
  static ciltMstrListStatusColumn = "ciltMstrListStatusColumn";
  static ciltMstrListCreationDateColumn = "ciltMstrListCreationDateColumn";
  static ciltMstrListActionsColumn = "ciltMstrListActionsColumn";
  static ciltMstrListEditAction = "ciltMstrListEditAction";
  static ciltMstrListDetailsAction = "ciltMstrListDetailsAction";
  static ciltMstrListSequencesAction = "ciltMstrListSequencesAction";
  static ciltMstrListActiveFilter = "ciltMstrListActiveFilter";
  static ciltMstrListSuspendedFilter = "ciltMstrListSuspendedFilter";
  static ciltMstrListCanceledFilter = "ciltMstrListCanceledFilter";
  static ciltMstrCreateSequenceButton = "ciltMstrCreateSequenceButton";

  // Opl page strings
  static oplPageManagementTitle = "oplPageManagementTitle";
  static oplPageCreateButton = "oplPageCreateButton";
  static oplPageEditModalTitle = "oplPageEditModalTitle";
  static oplPageCreateModalTitle = "oplPageCreateModalTitle";
  static oplErrorLoadingList = "oplErrorLoadingList";
  static oplErrorLoadingUsers = "oplErrorLoadingUsers";
  static oplErrorLoadingDetails = "oplErrorLoadingDetails";
  static oplSuccessUpdated = "oplSuccessUpdated";
  static oplSuccessCreated = "oplSuccessCreated";
  static oplErrorSaving = "oplErrorSaving";
  static oplSuccessTextAdded = "oplSuccessTextAdded";
  static oplErrorAddingText = "oplErrorAddingText";
  static oplErrorNoFileSelected = "oplErrorNoFileSelected";
  static oplSuccessMediaAdded = "oplSuccessMediaAdded";
  static oplErrorAddingMedia = "oplErrorAddingMedia";

  // SearchBar strings
  static oplSearchBarPlaceholder = "oplSearchBarPlaceholder";
  static oplTableViewButtonText = "oplTableViewButtonText";
  static oplTableEditButtonText = "oplTableEditButtonText";

  // OplSelectionModal strings
  static oplSelectionModalTitle = "oplSelectionModalTitle";
  static oplSelectionModalTitleColumn = "oplSelectionModalTitleColumn";
  static oplSelectionModalTypeColumn = "oplSelectionModalTypeColumn";
  static oplSelectionModalActionsColumn = "oplSelectionModalActionsColumn";
  static oplSelectionModalSelectButton = "oplSelectionModalSelectButton";
  static oplSelectionModalMultimediaButton = "oplSelectionModalMultimediaButton";
  static oplSelectionModalMultimediaTitle = "oplSelectionModalMultimediaTitle";
  static oplSelectionModalNoContent = "oplSelectionModalNoContent";
  static oplSelectionModalCreateTitle = "oplSelectionModalCreateTitle";
  static oplSelectionModalSuccessDetail = "oplSelectionModalSuccessDetail";
  static oplSelectionModalSuccessDescription = "oplSelectionModalSuccessDescription";
  static oplSelectionModalErrorDetail = "oplSelectionModalErrorDetail";
  static oplSelectionModalErrorDescription = "oplSelectionModalErrorDescription";
  static oplSelectionModalImageTitle = "oplSelectionModalImageTitle";
  static oplSelectionModalImageAlt = "oplSelectionModalImageAlt";
  static oplSelectionModalSuccessOpl = "oplSelectionModalSuccessOpl";
  static oplSelectionModalErrorOpl = "oplSelectionModalErrorOpl";

  // EditCiltSequenceModal strings
  static editCiltSequenceModalTitle = "editCiltSequenceModalTitle";
  static editCiltSequenceModalSuccess = "editCiltSequenceModalSuccess";
  static editCiltSequenceModalSuccessDescription = "editCiltSequenceModalSuccessDescription";
  static editCiltSequenceModalError = "editCiltSequenceModalError";
  static editCiltSequenceModalErrorDescription = "editCiltSequenceModalErrorDescription";
  static editCiltSequenceModalErrorLoadingTypes = "editCiltSequenceModalErrorLoadingTypes";
  static editCiltSequenceModalPositionLabel = "editCiltSequenceModalPositionLabel";
  static editCiltSequenceModalPositionPlaceholder = "editCiltSequenceModalPositionPlaceholder";
  static editCiltSequenceModalLevelLabel = "editCiltSequenceModalLevelLabel";
  static editCiltSequenceModalLevelRequired = "editCiltSequenceModalLevelRequired";
  static editCiltSequenceModalSelectLevel = "editCiltSequenceModalSelectLevel";
  static editCiltSequenceModalReferenceOplLabel = "editCiltSequenceModalReferenceOplLabel";
  static editCiltSequenceModalReferenceOplPlaceholder = "editCiltSequenceModalReferenceOplPlaceholder";
  static editCiltSequenceModalRemediationOplLabel = "editCiltSequenceModalRemediationOplLabel";
  static editCiltSequenceModalRemediationOplPlaceholder = "editCiltSequenceModalRemediationOplPlaceholder";
  static editCiltSequenceModalCiltTypeLabel = "editCiltSequenceModalCiltTypeLabel";
  static editCiltSequenceModalCiltTypeRequired = "editCiltSequenceModalCiltTypeRequired";
  static editCiltSequenceModalCiltTypePlaceholder = "editCiltSequenceModalCiltTypePlaceholder";
  static editCiltSequenceModalOrderLabel = "editCiltSequenceModalOrderLabel";
  static editCiltSequenceModalOrderRequired = "editCiltSequenceModalOrderRequired";
  static editCiltSequenceModalOrderPlaceholder = "editCiltSequenceModalOrderPlaceholder";
  static editCiltSequenceModalColorLabel = "editCiltSequenceModalColorLabel";
  static editCiltSequenceModalColorPlaceholder = "editCiltSequenceModalColorPlaceholder";
  static editCiltSequenceModalStandardTimeLabel = "editCiltSequenceModalStandardTimeLabel";
  static editCiltSequenceModalStandardTimeRequired = "editCiltSequenceModalStandardTimeRequired";
  static editCiltSequenceModalStandardTimePlaceholder = "editCiltSequenceModalStandardTimePlaceholder";
  static editCiltSequenceModalSequenceListLabel = "editCiltSequenceModalSequenceListLabel";
  static editCiltSequenceModalSequenceListRequired = "editCiltSequenceModalSequenceListRequired";
  static editCiltSequenceModalSequenceListPlaceholder = "editCiltSequenceModalSequenceListPlaceholder";
  static editCiltSequenceModalToolsRequiredLabel = "editCiltSequenceModalToolsRequiredLabel";
  static editCiltSequenceModalToolsRequiredPlaceholder = "editCiltSequenceModalToolsRequiredPlaceholder";
  static editCiltSequenceModalStandardOkLabel = "editCiltSequenceModalStandardOkLabel";
  static editCiltSequenceModalStandardOkPlaceholder = "editCiltSequenceModalStandardOkPlaceholder";
  static editCiltSequenceModalStoppageReasonLabel = "editCiltSequenceModalStoppageReasonLabel";
  static editCiltSequenceModalMachineStoppedLabel = "editCiltSequenceModalMachineStoppedLabel";
  static editCiltSequenceModalStatusLabel = "editCiltSequenceModalStatusLabel";
  static editCiltSequenceModalQuantityPicturesCreateLabel = "editCiltSequenceModalQuantityPicturesCreateLabel";
  static editCiltSequenceModalQuantityPicturesCloseLabel = "editCiltSequenceModalQuantityPicturesCloseLabel";
  static editCiltSequenceModalSelectReferenceOpl = "editCiltSequenceModalSelectReferenceOpl";
  static editCiltSequenceModalSelectRemediationOpl = "editCiltSequenceModalSelectRemediationOpl";
  static editCiltSequenceModalColorRequired = "editCiltSequenceModalColorRequired";
  static editCiltSequenceModalStandardOkRequired = "editCiltSequenceModalStandardOkRequired";
  static editCiltSequenceModalQuantityPicturesCreateRequired = "editCiltSequenceModalQuantityPicturesCreateRequired";
  static editCiltSequenceModalQuantityPicturesCloseRequired = "editCiltSequenceModalQuantityPicturesCloseRequired";

  // CreateCiltSequenceModal strings
  static createCiltSequenceModalTitle = "createCiltSequenceModalTitle";
  static createCiltSequenceModalSuccess = "createCiltSequenceModalSuccess";
  static createCiltSequenceModalSuccessDescription = "createCiltSequenceModalSuccessDescription";
  static createCiltSequenceModalError = "createCiltSequenceModalError";
  static createCiltSequenceModalErrorDescription = "createCiltSequenceModalErrorDescription";
  static createCiltSequenceModalErrorLoadingTypes = "createCiltSequenceModalErrorLoadingTypes";
  static createCiltSequenceModalErrorLoadingFrequencies = "createCiltSequenceModalErrorLoadingFrequencies";
  static createCiltSequenceModalErrorNoFrequency = "createCiltSequenceModalErrorNoFrequency";
  static createCiltSequenceModalBasicInfoTitle = "createCiltSequenceModalBasicInfoTitle";
  static createCiltSequenceModalDetailsTitle = "createCiltSequenceModalDetailsTitle";
  static createCiltSequenceModalFrequenciesTitle = "createCiltSequenceModalFrequenciesTitle";
  static createCiltSequenceModalFrequenciesDescription = "createCiltSequenceModalFrequenciesDescription";
  static createCiltSequenceModalFrequenciesRequired = "createCiltSequenceModalFrequenciesRequired";
  static createCiltSequenceModalDefaultSiteName = "createCiltSequenceModalDefaultSiteName";
  static searchBarDefaultPlaceholder = "searchBarDefaultPlaceholder";
  static ciltLevelTreeModalCreateSequenceHere = "ciltLevelTreeModalCreateSequenceHere";
  static ciltProceduresSearchPlaceholder = "ciltProceduresSearchPlaceholder";

  static informationDetail = "informationDetail";

  // CILT Table strings
  static createSequence = "createSequence";
  static viewSequences = "viewSequences";
  static information = "information";
  
  // CILT Sequences strings
  static sequences = "sequences";
  static sequence = "sequence";
  static createNewSequence = "createNewSequence";
  static searchByDescriptionOrderOrTime = "searchByDescriptionOrderOrTime";
  static noSequencesForCilt = "noSequencesForCilt";
  static noSequencesMatchSearch = "noSequencesMatchSearch";
  static thisGroup = "thisGroup";
  static noSequencesYet = "noSequencesYet";
  static viewDetails = "viewDetails";
  static detailsOf = "detailsOf";
  static editSequence = "editSequence";

  // CILT Details and OPL strings
  static ciltType = "ciltType";
  static requiredTools = "requiredTools";
  static stoppageReason = "stoppageReason";
  static standardOk = "standardOk";
  static quantityPicturesCreate = "quantityPicturesCreate";
  static quantityPicturesClose = "quantityPicturesClose";
  static relatedOPLs = "relatedOPLs";
  static referenceOPL = "referenceOPL";
  static viewReferenceOPL = "viewReferenceOPL";
  static remediationOPL = "remediationOPL";
  static viewRemediationOPL = "viewRemediationOPL";
  static tools = "tools";
  static created = "created";
  static noOplAssociated = "noOplAssociated";
  static thisOpl = "thisOpl";
  static noMediaFiles = "noMediaFiles";
  static browserNotSupportVideo = "browserNotSupportVideo";
  static viewReferenceOpl = "viewReferenceOpl";
  static viewRemediationOpl = "viewRemediationOpl";
  static createCiltSequenceModalErrorNoPosition = "createCiltSequenceModalErrorNoPosition";
  static createCiltSequenceModalErrorNoLevel = "createCiltSequenceModalErrorNoLevel";
  static createCiltSequenceModalPositionPlaceholder = "createCiltSecuenceModalPositionPlaceholder"
  static areaId = "areaId"
  static createCiltSequenceModalErrorNoArea = "createCiltSequenceModalErrorNoArea"
  static createCiltSequenceModalErrorNoCiltType = "createCiltSequenceModalErrorNoCiltType"
  static areaSelectPlaceholder = "areaSelectPlaceholder"
  static lastLoginWeb = "lastLoginWeb"
  static lastLoginApp = "lastLoginApp"
  static imageLoadSuccess = "imageLoadSuccess"
  static imageLoadError = "imageLoadError"
  static warningImageUpload = "warningImageUpload"
  static scheduleSequence = "scheduleSequence"
  static confirmCloneCiltMstrMessage = "confirmCloneCiltMstrMessage"
  static confirmCloneSecuencesMessage = "confirmCloneSecuencesMessage"
  static draft = "draft"
  static totalUsersCreated = "totalUsersCreated"
  static totalUsersProcessed = "totalUsersProcessed"
  static importUsersSummary = "importUsersSummary"
  static reason = "reason"
  static registered = "registered" 
  static noProceduresFound = "noProceduresFound"

<<<<<<< HEAD
  //UPDATE 
  static frequencyCodeToolTip = "frequencyCodeToolTip"
  static descriptionToolTip = "descriptionToolTip"
  static nameCiltTypeToolTip = "nameCiltTypeToolTip"
  static ciltTypeColorTooltip= "ciltTypeColorTooltip:"

  //NEW UPDATE
  static dayValue = "dayValue" 
  static weekValue = "weekValue"
  static monthValue = "monthValue"
  static yearValue = "yearValue"
  static repeat = "repeat"
  static repeatEach = "repeatEach" 

=======
  static ciltDueDate = "ciltDueDate"
  static ciltDueDatePlaceholder = "ciltDueDatePlaceholder"

  static editUser = "editUser"
  static fastPassword = "fastPassword"
  static manual = "manual"
  static downloadUsersTemplate = "downloadUsersTemplate"
>>>>>>> ecbcee9a
}

// Create a Proxy object for StringsBase to intercept property access
const Strings = new Proxy(StringsBase, {
  // Define the handler for the 'get' trap
  get(target, prop) {
    // Check if the property is a string and exists in the target object
    if (typeof prop === "string" && prop in target) {
      // Use the i18n translation function to translate the property value
      return i18n.t((target as any)[prop]);
    }
    // Log a warning if the property does not exist in the target object
    console.error(`No translation for: ${String(prop)}`);
    // Return the property value from the target object
    return (target as any)[prop];
  },
});
// Export the Strings Proxy object as the default export
export default Strings;<|MERGE_RESOLUTION|>--- conflicted
+++ resolved
@@ -1179,12 +1179,11 @@
   static registered = "registered" 
   static noProceduresFound = "noProceduresFound"
 
-<<<<<<< HEAD
   //UPDATE 
   static frequencyCodeToolTip = "frequencyCodeToolTip"
   static descriptionToolTip = "descriptionToolTip"
   static nameCiltTypeToolTip = "nameCiltTypeToolTip"
-  static ciltTypeColorTooltip= "ciltTypeColorTooltip:"
+  static ciltTypeColorTooltip= "ciltTypeColorTooltip"
 
   //NEW UPDATE
   static dayValue = "dayValue" 
@@ -1194,7 +1193,6 @@
   static repeat = "repeat"
   static repeatEach = "repeatEach" 
 
-=======
   static ciltDueDate = "ciltDueDate"
   static ciltDueDatePlaceholder = "ciltDueDatePlaceholder"
 
@@ -1202,7 +1200,7 @@
   static fastPassword = "fastPassword"
   static manual = "manual"
   static downloadUsersTemplate = "downloadUsersTemplate"
->>>>>>> ecbcee9a
+
 }
 
 // Create a Proxy object for StringsBase to intercept property access
