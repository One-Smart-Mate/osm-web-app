export default class Strings {
  static login = "Log in";
  static sendCode = "Send code";
  static logout = "Log out";
  static password = "Password";
  static newPassword = "New password";
  static updatePassword = "Update password";
  static confirmPassword = "Confirm password";
  static uploadCardDataWithDataNet = "Upload card with data net";
  static uploadCardEvidenceWithDataNet = "Upload card evidence with data net";
  
 
  static searchRecord = "Search record";
  static clearFiltersAndSorters = "Clear filters and sorters";
  static empty = "";
  static welcome = "Welcome!";
  static resetPassword = "Reset password";
  static sendCodeMessage =
    "Enter your email address and we will send you a code to reset your password.";
  static enterTheCode =
    "Enter the code that we have sent to you in your e-mail. Please note that the code expires in 24 hours.";
  static enterTheNewPassword = "Please enter the new password.";
  static logoutModalTittle = "Are you sure you want to log out?";
  static logutModalContent = "You are about to log out of your account.";
  static white = "white";
  static updateUser = "Update user";
  static creation = "Creation";
  static creationDate = "Creation date";
  static daysSinceCreation = "Days since creation";
  static definitiveSolution = "Definitive solution";
  static provisionalSolution = "Provisional solution";
  static appProvisionalUser = "App provisional user";
  static provisionalUser = "Provisional user";
  static provisionalDate = "Provisional date";
  static days = "Days";
  static appDefinitiveUser = "App definitive user";
  static definitiveUser = "Definitive user";
  static definitiveUsers = "Definitive users";
  static definitiveDate = "Definitive date";
  static provisionalSoluitonApplied = "Provisional solution applied";
  static definitiveSolutionApplied = "Definitive solution applied";
  static NA = "N/A";
  static noResponsible = "No responsible";
  static noMechanic = "No mechanic";
  static noDefinitiveUser = "No definitive user";
  static images = "Images";
  static videos = "Videos";
  static audios = "Audios";
  static evidences = "Evidences";
  static none = "None";

  // Login re-design
  static entrepriseName = "OSM";
  static email = "Email";
  static loginText = "Get a complete overview of all your company's maintenance needs before they turn into costly repairs."
  static forgotPassword = "Forgot password?";

  //errors login form
  static requiredEmail = "Please input your e-mail address!";
  static requiredPassword = "Please input your password!";
  static requiredValidEmailAddress = "Please enter a valid e-mail address!";
  static requiredInfo = "please enter the information";

  //errors user form
  static requiredUserName = "Please enter the user name";
  static requiredSite = "Please select a site";
  static requiredRoles = "Please assing at least one role";
  static requiredConfirmPassword = "Please confirnm your password";
  static passwordsDoNotMatch = "Password do not match";
  static onlyLetters = "Please input only letters";
  static passwordLenght = "Password must have at least 8 characters";
  static uploadFileRequired = "Please upload a file";

  //errors company form
  static requiredCompanyName = "Please enter the company name";
  static requiredRFC = "Please enter the RFC";
  static requiredContacName = "Please enter the contact name";
  static requiredPosition = "Please enter the contact position";
  static requiredAddress = "Please enter the address";
  static requiredPhone = "Please enter the phone number";
  static requiredExtension = "Please enter a extension";
  static requiredCellular = "Please enter the cellular";
  static requiredLogo = "Please upload the logo";

  //errors priority form
  static requiredCode = "Please enter the code";
  static requiredDescription = "Please enter the description";
  static requiredDaysNumber = "Please enter the days number";
  static requiredResponsableId = "Please select the responsible";
  static requiredMechanic = "Please select the mechanic";
  static requiredPriority = "Required priority";

  //company
  static logo = "Logo";
  static companyName = "Name";
  static rfc = "RFC";
  static companyAddress = "Address";
  static contact = "Contact";
  static position = "Position";
  static phone = "Phone";
  static extension = "Extension";
  static cellular = "Cellular";

  //This logo will be removed when firebase upload is implemented.
  static logoTemp =
    "https://th.bing.com/th/id/OIG4.jIj.NbKiwFNdl.C3Ltft?pid=ImgGn";
  static noExtension = "No extension";

  //company actions
  static viewSites = "View sites";

  //levels
  static notify = " Notify";

  //site actions
  static viewPriorities = "View priorities";
  static viewLevels = "View levels";
  static viewCardTypes = "View card types";
  static viewCards = "View cards";
  static viewCharts = "View charts";
  static viewUsers = "View users";
  static importUsers = "Import users";

  //erros sites form
  static requiredLatitud = "Please enter the latitud";
  static requiredLongitud = "Please enter de Longitud";
  static requiredSiteCode = "Please enter the site code";
  static requiredSiteBusinessName = "Please enter the business name";
  static requiredSiteType = "Please enter the site type";
  static requiredDueDate = "Please enter the due date";
  static requiredMonthlyPayment = "Please enter the monthly payment";
  static requiredCurrency = "Please selet the currency";
  static requiredAppHistoryDays = "Please enter app history days";
  static companies = "companies";
  static companiesUpperCase = "Companies";
  static users = "Users";
  static usersOf = "Users of";
  static requiredUserLicense = "Please select the user license";
  static enable = "Enable";

  //Import users form
  static dragFile = "Click or drag file to this area to upload";
  static singleUpload = "Support for a single upload .xlsx";

  //sites
  static site = "Site";
  static sitesOf = "Sites of";
  static yourSitesOfCompany = "Your sites of Company";
  static sites = "sites";
  static latitud = "Latitud";
  static longitud = "Longitud";
  static siteCode = "Site code";
  static siteBusinessName = "Site business name";
  static siteType = "Site type";

  static monthlyPayment = "Monthly payment";
  static currency = "Currency";
  static appHistoryDays = "App history days";
  static userLicense = "User license";
  static concurrent = "Concurrent";
  static named = "Named";
  static concurrente = "concurrente";
  static nombrado = "nombrado";
  static quantity = "Quantity";
  static requiredAdditionalField = "Please input the additional field";

  //CardTypes
  static methodology = "Methodology name";
  static name = "Name";
  static color = "Color";
  static responsible = "Responsible";
  static cardTypeMethodology = "Card Type Methodology";
  static cardTypesOf = "Card types of";
  static quantityPictures = "Quantity pictures";
  static quantityAudios = "Quantity audios";
  static quantityVideos = "Quantity videos";
  static picturesCreatePs = "Pictures create provisional solution";
  static audiosCreatePs = "Audios create provisional solution";
  static videosCreatePs = "Videos create provisional solution";
  static durationInSeconds = "Duration in seconds";
  static atCreation = "At creation";
  static atProvisionalSolution = "At provisional solution";
  static atDefinitiveSolution = "At definitive solution";
  //cardtype methodology
  static M = "M";
  static C = "C";
  static updateCardType = "Update card type";

  //roles
  static roles = "Roles";
  static createNode = "Create node";

  //errors card type form
  static requiredMethodology = "Please select the methodology";
  static requiredCardTypeName = "Please enter the card type name";
  static requiredColor = "Please select a color";

  //CardTypes actions
  static viewPreclassifiers = "View preclassifiers";

  //Priority
  static prioritiesOf = "Priorities of";
  static priority = "Priority";
  static code = "Code";
  static enterCode = "Enter the code!";
  static description = "Description";
  static levelMachineId = "Level machine id";
  static daysNumber = "Days number";
  static updatePriority = "Update priority";

  //Card titles
  static createCompany = "Create company";
  static updateCompany = "Update company";
  static createPriority = "Create priority for";
  static createUserFor = "Create user for";
  static importUsersFor = "Import users for";
  static createUser = "Create user";
  static createSite = "Create site for";
  static updateSite = "Update site";
  static createPreclassifier = "Create Preclassifier";
  static createCardType = "Create card type for";
  static createLevel = "Create level for";
  static updateLevel = "Update level";
  static createNodefor = "Create node for";

  static cards = "Cards";
  static cardDetailsOf = "Card details of";
 
  static type = "Type";
  
  static cardNumber = "Card Number";
  static area = "Area";
 
  static date = "Date";
  static mechanic = "Mechanic";
  static mechanics = "Mechanics";
  static creator = "Creator";
  static comments = "Comments";
  static anomalyDetected = "Anomaly detected";
  static updateMechanic = "Update mechanic";
  static changeLog = "Change log";
  static noDueDate = "No due date";

  //Tags re-design
  static tagsOf = "Tags of";
  static filters = "Filters";
  static status = "Status: ";
  static dueDate = "Due date: ";
  static cardType = "Tag type: ";
  static problemType = "Problem type: ";
  static location = "Location: ";
  static createdBy = "Created by: ";
  static problemDescription = "Problem description: ";


  //charts
  static chartsOf = "Charts of";
  static anomalies = "Anomalies";
  static areas = "Areas";
  static creators = "Creators";
  static machines = "Machines";
  static tagMonitoring = "Tag monitoring";
  static totalCards = "Total cards";
  static total = "Total";
  static areaChart = "Area";
  static machine = "Machine";
 
  static machineLocation = "Machine location";
  static creatorChart = "Creator";
  static cardName = "Card name";
  static preclassifierChart = "Preclassifier";
  static year = "Year:";
  static week = "Week:";
  static cumulativeIssued = "Cumulative issued:";
  static cumulativeEradicated = "Cumulative eradicated:";

  //general actions
  static edit = "Edit";
  static create = "Create";
  static save = "Save";
  static cancel = "Cancel";
  static actions = "Actions";
  static delete = "Delete";
  static confirm = "Confirm";

  static tagVersion = import.meta.env.VITE_AP_VERSION;

  //Evidence type
  static AUCR = "AUCR";
  static AUCL = "AUCL";
  static AUPS = "AUPS";
  static VICR = "VICR";
  static VICL = "VICL";
  static VIPS = "VIPS";
  static IMCR = "IMCR";
  static IMPS = "IMPS";
  static IMCL = "IMCL";

  //status
  static active = "Active";
  static activeStatus = "A";
  static inactive = "Inactive";
  static open = "Open";
  static closed = "Closed";
  static pastDue = "Past due";

  static preclassifiersof = "Preclassifiers of";
  static preclassifier = "Preclassifier";
  static updatePreclassifier = "Update preclassifier";
  static levelsof = "Levels of";

  //erros pages
  static notFoundPageTitle = "404";
  static notFoundPageSubTitle = "Sorry, the page you visited does not exist.";
  static unauthorizedPageTitle = "403";
  static unauthorizedPageSubTitle =
    "Sorry, you are not authorized to access this page.";
  static goBack = "Go back";

  static companyParam = ":company";
  static siteParam = ":site";
  static cardParam = ":card";
  static cardTypeParam = ":cardType";
  static colon = ":";

  static downloadData = "Download data";
  //Rangepricker presets
  static last7days = "Last 7 Days";
  static last14days = "Last 14 Days";
  static last30days = "Last 30 Days";
  static last90days = "Last 90 Days";

  static failedToDownload = "Failed to download";

  //warning notifications
  static restrictedAccessMessage =
    "Access Denied: Your role is limited to the app and does not grant permission to access the site. Please contact the administrator if you believe this is an error.";        
    
    // Levels Tree
    static close = "Close";
    static createLevelBtn = "Create Level";
    static updateLevelTree = "Update Level";
    static details = "Details";
    static levelsOf = "Levels of ";
    static newLevel = "New Level";
    static level = "Level";
    static errorFetchingLevels = "Error fetching levels";
    static errorSavingLevel = "Error saving level";
    static defaultSiteName = "Site Name";
    static detailsOptionA = "A"
    static detailsOptionS = "S"
    static detailsOptionC = "C"
    static detailsStatusActive = "Active"
    static detailsStatusSuspended = "Suspended"
    static detailsStatsCancelled = "Cancelled"
    static levelOptions = "Level Options"
    



  // Create Update preclassifier tooltips
  static preclassifierCodeTooltip = "Enter the preclassifier code.";
  static preclassifierDescriptionTooltip = "Provide a detailed description for the preclassifier. Maximum length: 100 characters.";
  static preclassifierStatusTooltip = "Select the status of the preclassifier.";

  // Register Priority Form Tooltips
  static priorityCodeTooltip = "A unique alphanumeric code representing the priority (e.g., '7D' for seven days). Maximum 4 characters.";
  static priorityDescriptionTooltip = "A brief description of the priority. Use clear, concise language. Maximum 50 characters.";
  static priorityDaysNumberTooltip = "The number of days associated with this priority. Must be a positive number.";


// Form tooltips based on SiteEntity
static siteNameTooltip = "Enter the name of the site . Maximum length: 100 characters.";
static siteRfcTooltip = "Enter the  RFC for the company associated with the site. It should be exactly 13 characters long for companies.";
static siteBusinessNameTooltip = "Enter the legal business name of the site, as registered officially. Maximum length: 100 characters.";
static siteTypeTooltip = "Specify the type of the site (e.g., office, warehouse, retail). Maximum length: 20 characters.";
static siteLatitudeTooltip = "Enter the latitude coordinates of the site. Use a format with up to 11 characters, e.g., '19.432608'.";
static siteLongitudeTooltip = "Enter the longitude coordinates of the site. Use a format with up to 11 characters, e.g., '-99.133209'.";
static siteAddressTooltip = "Provide the complete physical address of the site, including street, city, and ZIP code. Maximum length: 200 characters.";
static siteContactTooltip = "Enter the name of the primary contact person for this site. Maximum length: 100 characters.";
static sitePositionTooltip = "Specify the position or job title of the contact person (e.g., Manager, Supervisor). Maximum length: 100 characters.";
static sitePhoneTooltip = "Provide the main contact phone number, including area code. Maximum length: 13 characters.";
static siteExtensionTooltip = "If applicable, specify the phone extension for the contact person. Maximum length: 10 characters.";
static siteCellularTooltip = "Provide a mobile phone number for the contact person. Maximum length: 13 characters.";
static siteEmailTooltip = "Provide the email address of the contact person. Ensure it is valid and has a maximum length of 60 characters.";
static siteDueDateTooltip = "Select the due date for site-related payments or obligations. Format: YYYY-MM-DD.";
static siteMonthlyPaymentTooltip = "Specify the monthly payment amount for the site in decimal format, e.g., '1200.00'.";
static siteCurrencyTooltip = "Select the currency for financial transactions related to this site. Use ISO 4217 codes (e.g., USD, MXN).";
static siteAppHistoryDaysTooltip = "Enter the number of days to retain the site's application history. ";
static siteLogoTooltip = "Upload the site's logo. Accepted formats: JPG, PNG.";
static siteCodeTooltip = "Auto-generated site code.";
static appHistoryDaysTooltip = "Enter the number of days the application's history will be retained.";


// Register / Update Company Tooltips
static companyNameTooltip = "Legal name of the company";
static companyRfcTooltip = "The RFC (Federal Taxpayer Registry) must consist of 12 characters for individuals or 13 characters for legal entities. It includes letters and numbers: the first letters correspond to the name or business name, followed by the date of incorporation or birth, and a verification digit. Ensure it matches the official format.";
static companyAddressTooltip = "Complete address of the company, including street and city.";
static companyContactNameTooltip = "Name of the primary contact person.";
static companyPositionTooltip = "Job position of the contact person.";
static companyPhoneTooltip = "Company's landline number.";
static companyExtensionTooltip = "Extension for the phone number (if applicable).";
static companyCellularTooltip = "Primary mobile phone number.";
static companyEmailTooltip = "Official company email address.";
static companyLogoTooltip = "Upload the company logo in image format.";

  // Register / Update Users Form Tooltips
  static userNameTooltip = "Enter the full name of the user. Only letters are allowed.";
  static userEmailTooltip = "Enter a valid email address for the user.";
  static userPasswordTooltip = "Enter a secure password. It must be at least 8 characters long.";
  static userConfirmPasswordTooltip = "Confirm the password to ensure it matches the original.";
  static userSiteRfcTooltip = "Select the RFC of the site to which the user will be assigned.";
  static userUploadCardDataWithDataNetTooltip = "Enable this option if the user can upload card data using DataNet.";
  static userUploadCardEvidenceWithDataNetTooltip = "Enable this option if the user can upload card evidence using DataNet.";
  static userRolesTooltip = "Select one or more roles to assign to the user.";


<<<<<<< HEAD
    


    // Register Priority Form Tooltips


    static priorityCodeTooltip = "A unique alphanumeric code representing the priority (e.g., '7D' for seven days). Maximum 4 characters.";
    static priorityDescriptionTooltip = "A brief description of the priority. Use clear, concise language. Maximum 50 characters.";
    static priorityDaysNumberTooltip = "The number of days associated with this priority. Must be a positive number.";

  // User status
    static requiredStatus= "Status is required"
    static statusPlaceholder = "Choose a status"
    static activeValue = "A"
    static inactiveValue = "I"
    static statusUserLabel = "User status"




=======
>>>>>>> 963077d3
    // Register / Update Card-Type Form Tooltips
    static cardTypeMethodologyTooltip = "Select the methodology associated with this card type.";
    static cardTypeNameTooltip = "Provide a unique name for the card type. Maximum 45 characters.";
    static cardTypeDescriptionTooltip = "Briefly describe the purpose of the card type. Maximum 100 characters.";
    static cardTypeColorTooltip = "Choose a color to visually represent this card type.";
    static responsibleTooltip = "Select the person responsible for managing this card type.";

    static quantityPicturesCreateTooltip = "Enter the number of pictures required at the creation stage.";
    static quantityVideosCreateTooltip = "Specify the number of videos required at the creation stage.";
    static videosDurationCreateTooltip = "Provide the total duration (in seconds) of videos for the creation stage.";
    static quantityAudiosCreateTooltip = "Specify the number of audio files required at the creation stage.";
    static audiosDurationCreateTooltip = "Provide the total duration (in seconds) of audio files for the creation stage.";

    static quantityPicturesPsTooltip = "Enter the number of pictures required at the provisional solution stage.";
    static quantityVideosPsTooltip = "Specify the number of videos required at the provisional solution stage.";
    static videosDurationPsTooltip = "Provide the total duration (in seconds) of videos for the provisional solution stage.";
    static quantityAudiosPsTooltip = "Specify the number of audio files required at the provisional solution stage.";
    static audiosDurationPsTooltip = "Provide the total duration (in seconds) of audio files for the provisional solution stage.";

    static quantityPicturesCloseTooltip = "Enter the number of pictures required at the definitive solution stage.";
    static quantityVideosCloseTooltip = "Specify the number of videos required at the definitive solution stage.";
    static videosDurationCloseTooltip = "Provide the total duration (in seconds) of videos for the definitive solution stage.";
    static quantityAudiosCloseTooltip = "Specify the number of audio files required at the definitive solution stage.";
    static audiosDurationCloseTooltip = "Provide the total duration (in seconds) of audio files for the definitive solution stage.";  

    static cardTypeStatusTooltip = "Select the current status of the card type. It determines whether the card type is active or inactive in the system.";
    static statusCardTypeTooltip = "You can change the status of the card type"

    // Custom Push Notifications 
    static createNotification = "Create Notification";
    static notificationName = "Notification Name";
    static requiredName = "The notification name is required.";
    static notificationDescription = "Notification Description";
    static notificationsRequiredDescription = "The description is required.";
    static notificationsSite = "Site";
    static notificationsSelectSite = "Select a site";
    static notificationsRequiredSite = "You must select a site.";
    static notificationsSelectUsers = "Select Users";
    static notificationsRequiredUsers = "You must select at least one user.";
    static notificationsSave = "Save";
    static notificationsCancel = "Cancel";
    static searchUsers = "Search User"

}<|MERGE_RESOLUTION|>--- conflicted
+++ resolved
@@ -415,17 +415,6 @@
   static userRolesTooltip = "Select one or more roles to assign to the user.";
 
 
-<<<<<<< HEAD
-    
-
-
-    // Register Priority Form Tooltips
-
-
-    static priorityCodeTooltip = "A unique alphanumeric code representing the priority (e.g., '7D' for seven days). Maximum 4 characters.";
-    static priorityDescriptionTooltip = "A brief description of the priority. Use clear, concise language. Maximum 50 characters.";
-    static priorityDaysNumberTooltip = "The number of days associated with this priority. Must be a positive number.";
-
   // User status
     static requiredStatus= "Status is required"
     static statusPlaceholder = "Choose a status"
@@ -434,10 +423,6 @@
     static statusUserLabel = "User status"
 
 
-
-
-=======
->>>>>>> 963077d3
     // Register / Update Card-Type Form Tooltips
     static cardTypeMethodologyTooltip = "Select the methodology associated with this card type.";
     static cardTypeNameTooltip = "Provide a unique name for the card type. Maximum 45 characters.";
