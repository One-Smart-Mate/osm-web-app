--- conflicted
+++ resolved
@@ -563,8 +563,6 @@
 static notSpecified = "notSpecified";
 static false = "false"
 
-<<<<<<< HEAD
-=======
  //PDF 
  static tagDetails = "tagDetails"
  static problemDetails= "problemDetails"
@@ -576,7 +574,6 @@
  static logImgDesc = "logImgDesc"
  static enSub = "enSub"
 
->>>>>>> da803471
 }
 
 const Strings = new Proxy(StringsBase, {
