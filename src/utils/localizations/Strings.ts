--- conflicted
+++ resolved
@@ -583,17 +583,14 @@
  static commentsTag = "commentsTag"
  static noCommentsTag = "noCommentsTag"
  static associatedTags = "associatedTags"
-<<<<<<< HEAD
+
   static tagsIssued = "tagsIssued"
   static tagsEradicated = "tagsEradicated"
-=======
 
  static copy = "copy";
  static errorGettingLevelId = "errorGettingLevelId";
  static errorCloningTheLevel = "errorCloningTheLevel";
  static cloningLevelsMessage = "cloningLevelsMessage";
-
->>>>>>> 38c8db99
 
 }
 
