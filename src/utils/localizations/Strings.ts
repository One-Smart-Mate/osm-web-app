--- conflicted
+++ resolved
@@ -1816,8 +1816,6 @@
   static evidencesOptional = "evidencesOptional";
   static selectFiles = "selectFiles";
   static filesSelected = "filesSelected";
-<<<<<<< HEAD
-=======
 
   // Calendar strings
   static calendarTitle = "calendarTitle";
@@ -1847,7 +1845,6 @@
   static agenda = "agenda";
   static time = "time";
   static event = "event";
->>>>>>> d13fdb29
 }
 
 // Create a Proxy object for StringsBase to intercept property access
