--- conflicted
+++ resolved
@@ -16,9 +16,6 @@
 import { CreateNode } from "../../data/level/level.request";
 import { UserRoles } from "../../utils/Extensions";
 import Constants from "../../utils/Constants";
-<<<<<<< HEAD
-import { notification } from "antd";
-=======
 import CustomNodeElement from "./components/CustomNodeElement";
 import LevelContextMenu from "./components/LevelContextMenu";
 import LevelFormDrawer from "./components/LevelFormDrawer";
@@ -29,7 +26,6 @@
 interface Props {
   role: UserRoles;
 }
->>>>>>> b63c44b0
 
 const buildHierarchy = (data: Level[]) => {
   const map: { [key: string]: any } = {};
@@ -157,16 +153,7 @@
         setTranslate({ x: offsetWidth / 2, y: offsetHeight / 4 });
       }
     } catch (error) {
-<<<<<<< HEAD
-      console.error(Strings.errorFetchingLevels);
-      notification.error({
-        message: "Fetching Error",
-        description: "There was an error while fetching levels. Please try again later.",
-        placement: "topRight",
-      });
-=======
       throw error;
->>>>>>> b63c44b0
     } finally {
       setLoading(false);
     }
@@ -311,16 +298,7 @@
       await cloneSubtree(selectedNode.data, null, true);
       await handleGetLevels();
     } catch (error) {
-<<<<<<< HEAD
-      console.error(Strings.errorCloningTheLevel, error);
-      notification.error({
-        message: "Cloning Error",
-        description: "There was an error while cloning levels. Please try again later.",
-        placement: "topRight",
-      });
-=======
       throw error;
->>>>>>> b63c44b0
     } finally {
       setIsCloning(false);
       setContextMenuVisible(false);
