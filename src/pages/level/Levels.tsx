--- conflicted
+++ resolved
@@ -9,11 +9,7 @@
   useUdpateLevelMutation,
 } from "../../services/levelService";
 import { Level } from "../../data/level/level";
-<<<<<<< HEAD
-import { Form, Drawer, Spin, Modal } from "antd";
-=======
 import { Form, Drawer, Spin, Modal, Button } from "antd";
->>>>>>> 707c0d18
 import { useAppDispatch } from "../../core/store";
 import { setSiteId } from "../../core/genericReducer";
 import { UnauthorizedRoute } from "../../utils/Routes";
@@ -320,11 +316,7 @@
 
   const handleCloneLevel = async () => {
     if (!selectedNode?.data) return;
-<<<<<<< HEAD
-    
-=======
-
->>>>>>> 707c0d18
+
     Modal.confirm({
       title: Strings.confirmCloneLevel,
       content: `${Strings.confirmCloneLevelMessage}` + Strings.levelSubLebelsWarning,
@@ -344,11 +336,7 @@
       },
       onCancel: () => {
         setContextMenuVisible(false);
-<<<<<<< HEAD
-      }
-=======
       },
->>>>>>> 707c0d18
     });
   };
 
