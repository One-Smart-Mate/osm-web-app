--- conflicted
+++ resolved
@@ -78,10 +78,6 @@
   const fetchOpls = async () => {
     setLoading(true);
     try {
-<<<<<<< HEAD
-      
-=======
->>>>>>> e2fce96e
       let response;
       if (siteId) {
         response = await getOplMstrBySite(String(siteId)).unwrap();
