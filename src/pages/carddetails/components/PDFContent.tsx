--- conflicted
+++ resolved
@@ -47,11 +47,7 @@
   }, [isCardUpdated, dispatch]);
 
   const handleGetCards = async () => {
-<<<<<<< HEAD
-    if (!location.state && !window.location.href.includes("external")) {
-=======
     if (!location.state && !window.location.href.includes(Constants.externalProviderConstant)) {
->>>>>>> 4b611f90
       navigate(UnauthorizedRoute);
       return;
     }
