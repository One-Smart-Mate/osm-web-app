import { Form, FormInstance, Select } from "antd";
import { useEffect, useState } from "react";
import { useLocation } from "react-router-dom";
import { useAppSelector } from "../../../core/store";
import { selectSiteId } from "../../../core/genericReducer";
import { useGetSiteUsersMutation } from "../../../services/userService";
import { useSendCardAssignmentMutation } from "../../../services/mailService";
import { useUpdateCardMechanicMutation } from "../../../services/cardService";
import { UserTable } from "../../../data/user/user";
import Strings from "../../../utils/localizations/Strings";
import Constants from "../../../utils/Constants";
import { notification } from "antd";

interface FormProps {
  form: FormInstance;
  cardId?: number;
  cardName?: string;
  card?: any;
}

const UpdateMechanicForm = ({ form, cardId, cardName, card }: FormProps) => {
  const siteId = useAppSelector(selectSiteId);
  const location = useLocation();
<<<<<<< HEAD
  const state =
    (location.state as { cardId?: number; cardName?: string; card?: any }) ||
    {};
  const finalCardId = cardId !== undefined ? cardId : state.cardId;
  const finalCardName = cardName !== undefined ? cardName : state.cardName;

  const cardFromState = card !== undefined ? card : state.card || {};
=======
  const state = (location.state as { cardId?: number; cardName?: string; card?: any }) || {};
  const finalCardId = cardId !== undefined ? cardId : state.cardId;
  const finalCardName = cardName !== undefined ? cardName : state.cardName;

  const cardFromState = card !== undefined ? card : (state.card || {});
>>>>>>> d1bacdc0
  const definitiveSolutionExists =
    cardFromState.userAppDefinitiveSolutionId != null &&
    cardFromState.userAppDefinitiveSolutionName != null &&
    String(cardFromState.userAppDefinitiveSolutionId).trim() !== "" &&
    cardFromState.userAppDefinitiveSolutionName.trim() !== "";

  const [getSiteUsers] = useGetSiteUsersMutation();
  const [sendCardAssignment] = useSendCardAssignmentMutation();
  const [updateCardMechanic] = useUpdateCardMechanicMutation();
<<<<<<< HEAD

  const [siteUsers, setSiteUsers] = useState<UserTable[]>([]);
  const [, setLoading] = useState(false);
=======

  const [siteUsers, setSiteUsers] = useState<UserTable[]>([]);
  const [, setLoading] = useState(false);

>>>>>>> d1bacdc0

  const fetchSiteUsers = async () => {
    try {
      const response = await getSiteUsers(siteId).unwrap();
      setSiteUsers(response);
    } catch (error) {
      console.log("Error fetching site users:", error);
      notification.error({
        message: "Fetching Error",
        description: "Error fetching site users:",
        placement: "topRight",
      });
      
    }
  };

  useEffect(() => {
    if (!siteId) return;
    fetchSiteUsers();
  }, [siteId, getSiteUsers]);

  const onFinish = async (values: any) => {
    const selectedUserId = values.mechanicId;
<<<<<<< HEAD

=======
>>>>>>> d1bacdc0
    if (!selectedUserId) {
      return;
    }
    if (!finalCardId || !finalCardName || definitiveSolutionExists) {
      return;
    }
    const selectedUser = siteUsers.find((user) => user.id === selectedUserId);
    if (!selectedUser) {
      return;
    }
    setLoading(true);
    try {
<<<<<<< HEAD
      const currentUserId = selectedUserId;
      await updateCardMechanic({
        cardId: Number(finalCardId),
        mechanicId: Number(selectedUserId),
        idOfUpdatedBy: Number(currentUserId),
      }).unwrap();

=======
      const currentUserId = selectedUserId; 
      await updateCardMechanic({
        cardId: Number(finalCardId),
        mechanicId: Number(selectedUserId),
        idOfUpdatedBy: currentUserId,
      }).unwrap();
>>>>>>> d1bacdc0
      const isExternalProvider = selectedUser.roles.some(
        (role) => role.name === Constants.externalProvider
      );
      if (isExternalProvider) {
        await sendCardAssignment({
          userId: Number(selectedUserId),
          cardId: Number(finalCardId),
          cardName: finalCardName,
        }).unwrap();
<<<<<<< HEAD
      } else {
        return;
=======
>>>>>>> d1bacdc0
      }
    } catch (error) {
      console.log("Error during card mechanic update:", error);
      notification.error({
        message: "Update Error",
        description: "Error during card mechanic update",
        placement: "topRight",
      });
    } finally {
      setLoading(false);
    }
  };

  return (
    <Form form={form} onFinish={onFinish}>
      <Form.Item
        label={Strings.assignUser}
        name={Constants.mechanic + Constants.id}
      >
        <Select placeholder={`${Strings.selectRole} `} allowClear>
          {siteUsers.map((user) => (
            <Select.Option key={user.id} value={user.id}>
              {user.name}{" "}
              {user.roles && user.roles.length > 0
                ? `(${user.roles.map((role) => role.name).join(", ")})`
                : ""}
            </Select.Option>
          ))}
        </Select>
      </Form.Item>
    </Form>
  );
};

export default UpdateMechanicForm;<|MERGE_RESOLUTION|>--- conflicted
+++ resolved
@@ -21,21 +21,11 @@
 const UpdateMechanicForm = ({ form, cardId, cardName, card }: FormProps) => {
   const siteId = useAppSelector(selectSiteId);
   const location = useLocation();
-<<<<<<< HEAD
-  const state =
-    (location.state as { cardId?: number; cardName?: string; card?: any }) ||
-    {};
-  const finalCardId = cardId !== undefined ? cardId : state.cardId;
-  const finalCardName = cardName !== undefined ? cardName : state.cardName;
-
-  const cardFromState = card !== undefined ? card : state.card || {};
-=======
   const state = (location.state as { cardId?: number; cardName?: string; card?: any }) || {};
   const finalCardId = cardId !== undefined ? cardId : state.cardId;
   const finalCardName = cardName !== undefined ? cardName : state.cardName;
 
   const cardFromState = card !== undefined ? card : (state.card || {});
->>>>>>> d1bacdc0
   const definitiveSolutionExists =
     cardFromState.userAppDefinitiveSolutionId != null &&
     cardFromState.userAppDefinitiveSolutionName != null &&
@@ -45,16 +35,10 @@
   const [getSiteUsers] = useGetSiteUsersMutation();
   const [sendCardAssignment] = useSendCardAssignmentMutation();
   const [updateCardMechanic] = useUpdateCardMechanicMutation();
-<<<<<<< HEAD
-
-  const [siteUsers, setSiteUsers] = useState<UserTable[]>([]);
-  const [, setLoading] = useState(false);
-=======
 
   const [siteUsers, setSiteUsers] = useState<UserTable[]>([]);
   const [, setLoading] = useState(false);
 
->>>>>>> d1bacdc0
 
   const fetchSiteUsers = async () => {
     try {
@@ -70,7 +54,6 @@
       
     }
   };
-
   useEffect(() => {
     if (!siteId) return;
     fetchSiteUsers();
@@ -78,10 +61,6 @@
 
   const onFinish = async (values: any) => {
     const selectedUserId = values.mechanicId;
-<<<<<<< HEAD
-
-=======
->>>>>>> d1bacdc0
     if (!selectedUserId) {
       return;
     }
@@ -94,22 +73,12 @@
     }
     setLoading(true);
     try {
-<<<<<<< HEAD
-      const currentUserId = selectedUserId;
-      await updateCardMechanic({
-        cardId: Number(finalCardId),
-        mechanicId: Number(selectedUserId),
-        idOfUpdatedBy: Number(currentUserId),
-      }).unwrap();
-
-=======
       const currentUserId = selectedUserId; 
       await updateCardMechanic({
         cardId: Number(finalCardId),
         mechanicId: Number(selectedUserId),
         idOfUpdatedBy: currentUserId,
       }).unwrap();
->>>>>>> d1bacdc0
       const isExternalProvider = selectedUser.roles.some(
         (role) => role.name === Constants.externalProvider
       );
@@ -119,11 +88,6 @@
           cardId: Number(finalCardId),
           cardName: finalCardName,
         }).unwrap();
-<<<<<<< HEAD
-      } else {
-        return;
-=======
->>>>>>> d1bacdc0
       }
     } catch (error) {
       console.log("Error during card mechanic update:", error);
