import { useEffect, useState } from "react";
import Strings from "../../utils/localizations/Strings";
import { useLocation, useNavigate } from "react-router-dom";
import {
  useGetCardDetailsMutation,
  useGetCardNotesMutation,
} from "../../services/cardService";
import { CardDetailsInterface, Evidences } from "../../data/card/card";
import { UnauthorizedRoute } from "../../utils/Routes";
import { useAppDispatch, useAppSelector } from "../../core/store";
import {
  resetCardUpdatedIndicator,
  selectCardUpdatedIndicator,
  setSiteId,
} from "../../core/genericReducer";
import { Note } from "../../data/note";
import { Card } from "antd";
import InfoCollapseV2 from "./components/InfoCollapseV2";
import ProvisionalSolutionCollapseV2 from "./components/ProvisionalSolutionCollapseV2";
import NoteCollapseV2 from "./components/NoteCollapseV2";
import DefinitiveSolutionCollapseV2 from "./components/DefinitiveSolutionCollapseV2";
import PageTitleTag from "../../components/PageTitleTag";
import { Divider, Typography } from "antd";
<<<<<<< HEAD
=======
import PdfContent from "./components/PDFContent";
import ExportPdfButton from "./components/ButtonPDF";

>>>>>>> da803471

const { Text } = Typography;

const CardDetails = () => {
  const [getCardDetails] = useGetCardDetailsMutation();
  const [getNotes] = useGetCardNotesMutation();
  const navigate = useNavigate();
  const location = useLocation();
  const [data, setData] = useState<CardDetailsInterface | null>(null);
  const [notes, setNotes] = useState<Note[]>([]);
  const dispatch = useAppDispatch();
  const cardId = location?.state?.cardId || Strings.empty;
  const isCardUpdated = useAppSelector(selectCardUpdatedIndicator);
  const [isLoading, setLoading] = useState(false);

  useEffect(() => {
    if (isCardUpdated) {
      handleGetCards();
      dispatch(resetCardUpdatedIndicator());
    }
  }, [isCardUpdated, dispatch]);

  const handleGetCards = async () => {
    if (!location.state) {
      navigate(UnauthorizedRoute);
      return;
    }
    setLoading(true);
    const [responseData, responseNotes] = await Promise.all([
      getCardDetails(cardId).unwrap(),
      getNotes(cardId).unwrap(),
    ]);
    setData(responseData);
    setNotes(responseNotes);
    dispatch(setSiteId(responseData.card.siteId));
    setLoading(false);
  };

  useEffect(() => {
    handleGetCards();
  }, []);

  const cardName = location?.state?.cardName || Strings.empty;
  const filterEvidence = (data: Evidences[]) => {
    const creation: Evidences[] = [];
    const provisionalSolution: Evidences[] = [];
    const definitiveSolution: Evidences[] = [];

    data.map((evidence) => {
      switch (evidence.evidenceType) {
        case Strings.AUCR:
        case Strings.IMCR:
        case Strings.VICR:
          creation.push(evidence);
          break;
        case Strings.AUPS:
        case Strings.IMPS:
        case Strings.VIPS:
          provisionalSolution.push(evidence);
          break;
        case Strings.AUCL:
        case Strings.IMCL:
        case Strings.VICL:
          definitiveSolution.push(evidence);
          break;
      }
    });

    return {
      creation,
      provisionalSolution,
      definitiveSolution,
    };
  };

  return (
    <>
      <div className="h-full flex flex-col">
        <div className="flex flex-col items-center m-3">
          <PageTitleTag mainText={Strings.tagDetailsOf} subText={cardName} />
        </div>

<<<<<<< HEAD
        <div className="flex flex-col overflow-y-auto overflow-x-clipb gap-2">
=======
        <div className="ms-auto my-5 mx-12">
          <ExportPdfButton targetId="pdf-content" filename={Strings.namePDF} />
        </div>
        <br />

        <div className="flex flex-col overflow-y-auto overflow-x-clipb gap-2">


>>>>>>> da803471
          {data ? (
            <InfoCollapseV2
              data={data}
              evidences={filterEvidence(data.evidences).creation}
            />
          ) : (
            <LoadingCard />
          )}
          {data ? (
            <ProvisionalSolutionCollapseV2
              data={data}
              evidences={filterEvidence(data.evidences).provisionalSolution}
            />
          ) : (
            <LoadingCard />
          )}
          {data ? (
            <DefinitiveSolutionCollapseV2
              data={data}
              evidences={filterEvidence(data.evidences).definitiveSolution}
            />
          ) : (
            <LoadingCard />
          )}

<<<<<<< HEAD
          <Divider style={{ borderColor: "#808080"}}>
=======
          <Divider style={{ borderColor: "#808080" }}>
>>>>>>> da803471
            <Text style={{ fontSize: "24px", fontWeight: "bold" }}>
              {Strings.changeLogDivider}
            </Text>
          </Divider>

          <div className="flex flex-col items-center m-3">
            {!isLoading ? <NoteCollapseV2 data={notes} /> : <LoadingCard />}
          </div>
<<<<<<< HEAD
=======

          <div className="App">
            <div style={{ opacity: 0 }}>
              <div id="pdf-content">
                <PdfContent />
              </div>
            </div>
          </div>

>>>>>>> da803471
        </div>
      </div>
    </>
  );
};

const LoadingCard = () => {
  return (
    <Card
      className="h-full bg-gray-100 rounded-xl shadow-md md:w-4/5"
      loading={true}
    />
  );
};

export default CardDetails;<|MERGE_RESOLUTION|>--- conflicted
+++ resolved
@@ -21,12 +21,9 @@
 import DefinitiveSolutionCollapseV2 from "./components/DefinitiveSolutionCollapseV2";
 import PageTitleTag from "../../components/PageTitleTag";
 import { Divider, Typography } from "antd";
-<<<<<<< HEAD
-=======
 import PdfContent from "./components/PDFContent";
 import ExportPdfButton from "./components/ButtonPDF";
 
->>>>>>> da803471
 
 const { Text } = Typography;
 
@@ -109,9 +106,6 @@
           <PageTitleTag mainText={Strings.tagDetailsOf} subText={cardName} />
         </div>
 
-<<<<<<< HEAD
-        <div className="flex flex-col overflow-y-auto overflow-x-clipb gap-2">
-=======
         <div className="ms-auto my-5 mx-12">
           <ExportPdfButton targetId="pdf-content" filename={Strings.namePDF} />
         </div>
@@ -120,7 +114,6 @@
         <div className="flex flex-col overflow-y-auto overflow-x-clipb gap-2">
 
 
->>>>>>> da803471
           {data ? (
             <InfoCollapseV2
               data={data}
@@ -146,11 +139,7 @@
             <LoadingCard />
           )}
 
-<<<<<<< HEAD
-          <Divider style={{ borderColor: "#808080"}}>
-=======
           <Divider style={{ borderColor: "#808080" }}>
->>>>>>> da803471
             <Text style={{ fontSize: "24px", fontWeight: "bold" }}>
               {Strings.changeLogDivider}
             </Text>
@@ -159,8 +148,6 @@
           <div className="flex flex-col items-center m-3">
             {!isLoading ? <NoteCollapseV2 data={notes} /> : <LoadingCard />}
           </div>
-<<<<<<< HEAD
-=======
 
           <div className="App">
             <div style={{ opacity: 0 }}>
@@ -170,7 +157,6 @@
             </div>
           </div>
 
->>>>>>> da803471
         </div>
       </div>
     </>
