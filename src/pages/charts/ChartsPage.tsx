import { useLocation, useNavigate } from "react-router-dom";
import Strings from "../../utils/localizations/Strings";
import AreasChart from "./components/AreasChart";
import CreatorsChart from "./components/CreatorsChart";
import WeeksChart from "./components/WeeksChart";
import PreclassifiersChart from "./components/PreclassifiersChart";
import DiscardedCardsChart from "./components/DiscardedCardsChart";
import { useEffect, useState } from "react";
import { useGetCardTypesCatalogsMutation, useGetCardTypesMutation } from "../../services/CardTypesService";
import { CardTypesCatalog, CardTypes } from "../../data/cardtypes/cardTypes";
import MethodologiesChart from "./components/MethodologiesChart";
import { Card, DatePicker, Empty, Space, TimeRangePickerProps, Typography, Select } from "antd";
import { useGetMethodologiesChartDataMutation } from "../../services/chartService";
import { Methodology } from "../../data/charts/charts";
import { UnauthorizedRoute } from "../../utils/Routes";
import MachinesChart from "./components/MachinesChart";
import MechanicsChart from "./components/MechanicsChart";
import DefinitiveUsersChart from "./components/DefinitiveUsersChart";
import CalendarChart from "./components/CalendarChart";
import dayjs from "dayjs";
import type { Dayjs } from "dayjs";
import DownloadChartDataButton from "./components/DownloadChartDataButton";
import ChartExpander from "./components/ChartExpander";
import MainContainer from "../layouts/MainContainer";
import useCurrentUser from "../../utils/hooks/useCurrentUser";

const { RangePicker } = DatePicker;

const rangePresets: TimeRangePickerProps["presets"] = [
  { label: Strings.last7days, value: [dayjs().add(-7, "d"), dayjs()] },
  { label: Strings.last14days, value: [dayjs().add(-14, "d"), dayjs()] },
  { label: Strings.last30days, value: [dayjs().add(-30, "d"), dayjs()] },
  { label: Strings.last90days, value: [dayjs().add(-90, "d"), dayjs()] },
];

const ChartsPage = () => {
  const location = useLocation();
  const [getMethodologiesCatalog] = useGetCardTypesCatalogsMutation();
  const [getMethodologies] = useGetMethodologiesChartDataMutation();
  const [getCardTypes] = useGetCardTypesMutation();
  const [methodologiesCatalog, setMethodologiesCatalog] = useState<
    CardTypesCatalog[]
  >([]);
  const [methodologies, setMethodologies] = useState<Methodology[]>([]);
  const [cardTypes, setCardTypes] = useState<CardTypes[]>([]);
  const [selectedCardType, setSelectedCardType] = useState<string | null>(null);
  const [selectedStatus, setSelectedStatus] = useState<string>("A");
  const navigate = useNavigate();
  const [startDate, setStartDate] = useState(Strings.empty);
  const [endDate, setEndDate] = useState(Strings.empty);
  const [isLoading, setIsLoading] = useState(false);
  const [selectedAreaId, setSelectedAreaId] = useState<number | undefined>(
    undefined
  );
  const [selectedAreaName, setSelectedAreaName] = useState<string>("");
  const { isIhAdmin } = useCurrentUser();
  const siteName = location?.state?.siteName || Strings.empty;
  const siteId = location?.state?.siteId || Strings.empty;


  const handleGetMethodologiesCatalog = async (): Promise<void> => {
    if (!location.state) {
      navigate(UnauthorizedRoute);
      return;
    }
    setIsLoading(true);
    const [response, response2, cardTypesResponse] = await Promise.all([
      getMethodologiesCatalog().unwrap(),
      getMethodologies({
        siteId,
        startDate,
        endDate,
        status: selectedStatus,
      }).unwrap(),
      getCardTypes(siteId).unwrap()
    ]);

    setMethodologiesCatalog(response);
    setMethodologies(response2);
    setCardTypes(cardTypesResponse);
    setIsLoading(false);
  };

  useEffect(() => {
    if (location.state?.siteId) {
      handleGetMethodologiesCatalog();
    }
  }, [location.state?.siteId, startDate, endDate, selectedStatus]);


  const onRangeChange = (
    dates: null | (Dayjs | null)[],
    dateStrings: string[]
  ) => {
    if (dates) {
      if (dateStrings[0] !== startDate || dateStrings[1] !== endDate) {
        setStartDate(dateStrings[0]);
        setEndDate(dateStrings[1]);
      }
    } else {
      setStartDate(Strings.empty);
      setEndDate(Strings.empty);
    }
  };
  
  const handleCardTypeChange = (value: string | null) => {
    setSelectedCardType(value);
  };

  const handleStatusChange = (value: string) => {
    setSelectedStatus(value);
  };

  return (
    <MainContainer
      title={Strings.chartsOf}
      description={siteName}
      isLoading={isLoading}
      enableBackButton={isIhAdmin()}
      enableSearch={false}
      content={
        <div>
          <div className="flex items-end justify-end">
            <DownloadChartDataButton 
              siteId={siteId} 
              startDate={startDate}
              endDate={endDate}
              cardTypeName={selectedCardType}
            />
          </div>
          <Space className="w-full flex flex-wrap gap-2 mb-1 md:mb-0 pb-2">
            <RangePicker presets={rangePresets} onChange={onRangeChange} />
            <Select
              placeholder={Strings.filterByCardType}
              style={{ minWidth: 200 }}
              allowClear
              onChange={handleCardTypeChange}
              options={[
                { value: null, label: Strings.allCardTypes },
                ...cardTypes.map((type) => ({ value: type.name, label: type.name }))
              ]}
            />
            <Select
              value={selectedStatus}
              style={{ minWidth: 180 }}
              onChange={handleStatusChange}
              options={[
                { value: "A", label: "Solo Abiertas" },
                { value: "A,C,R", label: "Abiertas y Cerradas" },
              ]}
            />
          </Space>
          {methodologies.length > 0 ? (
            <>
              <div className="mb-2 flex flex-wrap flex-row gap-2">
                <Card
                  title={
                    <div className="mt-2 relative">
                      <div className="flex flex-col items-center">
                        <Typography.Title level={4}>
                          {Strings.anomalies}
                        </Typography.Title>
                      </div>
                      <div className="absolute right-0 top-0">
                        <ChartExpander title={Strings.anomalies}>
                          <PreclassifiersChart
                            siteId={siteId}
                            startDate={startDate}
                            endDate={endDate}
                            cardTypeName={selectedCardType}
                            status={selectedStatus}
                          />
                        </ChartExpander>
                      </div>
                    </div>
                  }
                  className="w-full mx-auto bg-gray-100 rounded-xl shadow-md"
                >
                  <div className="flex flex-col gap-2">
                    <div className="md:w-full justify-center flex flex-wrap gap-2 w-full">
                      {methodologies.map((m, index) => (
                        <div key={index} className="flex gap-1">
                          <div
                            className="w-5 rounded-lg border border-black"
                            style={{
                              background: `#${m.color}`,
                            }}
                          />
                          <h1 className="md:text-sm text-xs">
                            {m.methodology}
                          </h1>
                        </div>
                      ))}
                    </div>
                    <div className="flex flex-wrap gap-1">
                      <div className="md:flex-1 w-full h-60">
                        <PreclassifiersChart
                          siteId={siteId}
                          startDate={startDate}
                          endDate={endDate}
                          cardTypeName={selectedCardType}
                          status={selectedStatus}
                        />
                      </div>
                      <div className="md:w-80 w-full h-60">
                        <MethodologiesChart
                          methodologies={methodologies}
                          methodologiesCatalog={methodologiesCatalog}
                          siteId={siteId}
                          cardTypeName={selectedCardType}
                          status={selectedStatus}
                        />
                      </div>
                    </div>
                  </div>
                </Card>
              </div>
              <div className="mb-2 flex flex-wrap flex-row gap-2">
                <Card
                  title={
                    <div className="mt-2 relative">
                      <div className="flex flex-col items-center">
                        <Typography.Title level={4}>
                          {Strings.areas}
                        </Typography.Title>
                      </div>
                      <div className="absolute right-0 top-0">
                        <ChartExpander title={Strings.preclassifierChart}>
                          <PreclassifiersChart
                            startDate={startDate}
                            endDate={endDate}
                            siteId={siteId}
                            cardTypeName={selectedCardType}
                            status={selectedStatus}
                          />
                        </ChartExpander>
                        <AreasChart
                          startDate={startDate}
                          endDate={endDate}
                          methodologies={methodologies}
                          siteId={siteId}
                          status={selectedStatus}
                          onClick={(superiorId, areaName) => {
                            setSelectedAreaId(superiorId);
                            setSelectedAreaName(areaName || "");
                          }}
                        />
                      </div>
                    </div>
                  }
                  className="md:flex-1 w-full mx-auto bg-gray-100 rounded-xl shadow-md"
                >
                  <div className="w-full h-60">
                    <AreasChart
                      startDate={startDate}
                      endDate={endDate}
                      methodologies={methodologies}
                      siteId={siteId}
                      cardTypeName={selectedCardType}
                      status={selectedStatus}
                      onClick={(superiorId, areaName) => {
                        setSelectedAreaId(superiorId);
                        setSelectedAreaName(areaName || "");
                      }}
                    />
                  </div>
                </Card>
                <Card
                  title={
                    <div className="mt-2 relative">
                      <div className="flex flex-col items-center">
                        <Typography.Title level={4} className="pr-10 mb-2">
                         {selectedAreaName
                            ? `${Strings.machinesOfArea}: ${selectedAreaName}`
                            : Strings.machines}
                        </Typography.Title>
                      </div>
                      <div className="absolute right-0 top-0">
                        <ChartExpander
                          title={
                            selectedAreaName
                              ? `${Strings.machinesOfArea}: ${selectedAreaName}`
                              : Strings.machines
                          }
                        >
                          <MachinesChart
                            startDate={startDate}
                            endDate={endDate}
                            siteId={siteId}
                            methodologies={methodologies}
                            areaId={selectedAreaId}
                            cardTypeName={selectedCardType}
                            status={selectedStatus}
                          />
                        </ChartExpander>
                      </div>
                    </div>
                  }
                  className="md:flex-1 w-full mx-auto bg-gray-100 rounded-xl shadow-md"
                >
                  <div className="w-full h-60">
                    <MachinesChart
                      startDate={startDate}
                      endDate={endDate}
                      siteId={siteId}
                      methodologies={methodologies}
                      areaId={selectedAreaId}
                      cardTypeName={selectedCardType}
                      status={selectedStatus}
                    />
                  </div>
                </Card>
              </div>
              <div className="mb-2 flex flex-wrap flex-row gap-2">
                <Card
                  title={
                    <div className="mt-2 relative">
                      <div className="flex flex-col items-center">
                        <Typography.Title level={4}>
                         {Strings.creators}
                        </Typography.Title>
                      </div>
                      <div className="absolute right-0 top-0">
                        <ChartExpander title={Strings.creators}>
                          <CreatorsChart
                            startDate={startDate}
                            endDate={endDate}
                            siteId={siteId}
                            methodologies={methodologies}
                            cardTypeName={selectedCardType}
                            status={selectedStatus}
                          />
                        </ChartExpander>
                      </div>
                    </div>
                  }
                  className="md:flex-1 w-full mx-auto bg-gray-100 rounded-xl shadow-md"
                >
                  <div className="w-full h-60">
                    <CreatorsChart
                      startDate={startDate}
                      endDate={endDate}
                      siteId={siteId}
                      methodologies={methodologies}
                      cardTypeName={selectedCardType}
                      status={selectedStatus}
                    />
                  </div>
                </Card>
                <Card
                  title={
                    <div className="mt-2 relative">
                      <div className="flex flex-col items-center">
                         <Typography.Title level={4}>
                         {selectedAreaName
                            ? `${Strings.mechanics}`
                            : Strings.mechanics}
                        </Typography.Title>
                      </div>
                      <div className="absolute right-0 top-0">
                        <ChartExpander
                          title={
                            selectedAreaName
                              ? `${Strings.mechanics}`
                              : Strings.mechanics
                          }
                        >
                          <MechanicsChart
                            startDate={startDate}
                            endDate={endDate}
                            siteId={siteId}
                            methodologies={methodologies}
                            cardTypeName={selectedCardType}
                            status={selectedStatus}
                          />
                        </ChartExpander>
                      </div>
                    </div>
                  }
                  className="md:flex-1 w-full mx-auto bg-gray-100 rounded-xl shadow-md"
                >
                  <div className="w-full h-60">
                    <MechanicsChart
                      startDate={startDate}
                      endDate={endDate}
                      siteId={siteId}
                      methodologies={methodologies}
                      cardTypeName={selectedCardType}
                      status={selectedStatus}
                    />
                  </div>
                </Card>
              </div>
              <div className="mb-2 flex flex-wrap flex-row gap-2">
                <Card
                  title={
                    <div className="mt-2 relative">
                      <div className="flex flex-col items-center">
                         <Typography.Title level={4}>
                         {Strings.definitiveUsers}
                        </Typography.Title>
                      </div>
                      <div className="absolute right-0 top-0">
                        <ChartExpander title={Strings.definitiveUsers}>
                          <DefinitiveUsersChart
                            startDate={startDate}
                            endDate={endDate}
                            siteId={siteId}
                            methodologies={methodologies}
                            cardTypeName={selectedCardType}
                            status={"C,R"}
                          />
                        </ChartExpander>
                      </div>
                    </div>
                  }
                  className="md:flex-1 w-full mx-auto bg-gray-100 rounded-xl shadow-md"
                >
                  <div className="w-full h-60">
                    <DefinitiveUsersChart
                      startDate={startDate}
                      endDate={endDate}
                      siteId={siteId}
                      methodologies={methodologies}
                      cardTypeName={selectedCardType}
                      status={"C,R"}
                    />
                  </div>
                </Card>
                <Card
                  title={
                    <div className="mt-2 relative">
                      <div className="flex flex-col items-center">
                         <Typography.Title level={4}>
                         {Strings.tagMonitoring}
                        </Typography.Title>
                      </div>
                      <div className="absolute right-0 top-0">
                        <ChartExpander title={Strings.tagMonitoring}>
                          <WeeksChart 
                            siteId={siteId} 
                            startDate={startDate}
                            endDate={endDate}
                            cardTypeName={selectedCardType}
                            status={selectedStatus} 
                          />
                        </ChartExpander>
                      </div>
                    </div>
                  }
                  className="md:flex-1 w-full mx-auto bg-gray-100 rounded-xl shadow-md"
                >
                  <div className="w-full h-60">
                    <WeeksChart 
                      siteId={siteId} 
                      startDate={startDate}
                      endDate={endDate}
                      cardTypeName={selectedCardType}
                      status={selectedStatus} 
                    />
                  </div>
                </Card>
              </div>
              <div className="mb-2 flex flex-wrap flex-row gap-2">
                <Card
                  title={
                    <div className="mt-2 relative">
                      <div className="flex flex-col items-center">
                         <Typography.Title level={4}>
                         {Strings.discardedCardslCardsTitle}
                        </Typography.Title>
                      </div>
                      <div className="absolute right-0 top-0">
                        <ChartExpander title={Strings.discardedCardslCardsTitle}>
                          <DiscardedCardsChart 
                            siteId={siteId} 
                            startDate={startDate}
                            endDate={endDate}
                            cardTypeName={selectedCardType} 
                          />
                        </ChartExpander>
                      </div>
                    </div>
                  }
                  className="md:flex-1 w-full mx-auto bg-gray-100 rounded-xl shadow-md"
                >
                  <div className="w-full h-60">
                    <DiscardedCardsChart 
                      siteId={siteId} 
                      startDate={startDate}
                      endDate={endDate}
                      cardTypeName={selectedCardType} 
                    />
                  </div>
                </Card>
              </div>

<<<<<<< HEAD
=======
              {/* Calendar Chart Section */}
              <div className="mb-2">
                <CalendarChart
                  siteId={siteId}
                  siteName={siteName}
                  startDate={startDate}
                  endDate={endDate}
                  selectedStatus={selectedStatus}
                />
              </div>
>>>>>>> a630da0e
            </>
          ) : (
            <Empty image={Empty.PRESENTED_IMAGE_SIMPLE} />
          )}
        </div>
      }
    />
  );
};

export default ChartsPage;<|MERGE_RESOLUTION|>--- conflicted
+++ resolved
@@ -494,20 +494,6 @@
                   </div>
                 </Card>
               </div>
-
-<<<<<<< HEAD
-=======
-              {/* Calendar Chart Section */}
-              <div className="mb-2">
-                <CalendarChart
-                  siteId={siteId}
-                  siteName={siteName}
-                  startDate={startDate}
-                  endDate={endDate}
-                  selectedStatus={selectedStatus}
-                />
-              </div>
->>>>>>> a630da0e
             </>
           ) : (
             <Empty image={Empty.PRESENTED_IMAGE_SIMPLE} />
