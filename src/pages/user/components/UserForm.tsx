import { Button, App as AntApp } from "antd";
import { useState } from "react";
import { useLocation } from "react-router-dom";
import AnatomyNotification, {
  AnatomyNotificationType,
} from "../../components/AnatomyNotification";
import Strings from "../../../utils/localizations/Strings";
import ModalForm from "../../components/ModalForm";
import { FormInstance } from "antd/lib";
import UserFormCard from "./UserFormCard";
import { UserCardInfo } from "../../../data/user/user";
import {
  useCreateUserMutation,
  useUpdateUserMutation,
} from "../../../services/userService";

interface UserFormProps {
  formType: UserFormType;
  data?: UserCardInfo;
  onComplete?: () => void;
}

export enum UserFormType {
  _CREATE = "CREATE",
  _UPDATE = "UPDATE",
}

const UserForm = ({
  formType,
  data,
  onComplete,
}: UserFormProps): React.ReactElement => {
  const [modalIsOpen, setModalOpen] = useState(false);
  const [isLoading, setIsLoading] = useState(false);
  const location = useLocation();
  const { notification } = AntApp.useApp();
  const [registerUser] = useCreateUserMutation();
  const [updateUser] = useUpdateUserMutation();

  const handleOnClickButton = () => {
    setModalOpen(true);
  };

  const handleOnCancelButton = () => {
    if (!isLoading) {
      setModalOpen(false);
    }
  };

  const handleOnSubmit = async (values: any) => {
    switch (formType) {
      case UserFormType._CREATE:
        await handleOnCreate(values);
        break;
      case UserFormType._UPDATE:
        await handleOnUpdate(values);
        break;
    }
  };

  const handleOnCreate = async (values: any) => {
<<<<<<< HEAD
    setIsLoading(true);
    const enableEvidences = values.enableEvidences ? 1 : 0;
=======
    try {
      setIsLoading(true);
      const enableEvidences = values.enableEvidences ? 1 : 0;
      await registerUser(
        new CreateUser(
          values.name.trim(),
          values.email.trim(),
          Number(location.state.siteId),
          values.password,
          enableEvidences,
          enableEvidences,
          values.roles,
          values.phoneNumber.trim(),
          values.translation
        )
      ).unwrap();
>>>>>>> a630da0e

    const userData = {
      name: values.name.trim(),
      email: values.email.trim(),
      siteId: Number(location.state.siteId),
      password: values.password,
      uploadCardDataWithDataNet: enableEvidences,
      uploadCardEvidenceWithDataNet: enableEvidences,
      roles: values.roles,
      phoneNumber: values.phoneNumber?.trim() || '',
      translation: values.translation || 'ES'
    };

    registerUser(userData)
      .unwrap()
      .then(() => {
        // Success - just close modal
        setIsLoading(false);
        setModalOpen(false);

        AnatomyNotification.success(
          notification,
          AnatomyNotificationType._REGISTER
        );

        // Call onComplete after a small delay to allow modal to close
        if (onComplete) {
          setTimeout(() => onComplete(), 100);
        }
      })
      .catch((error) => {
        // Error
        console.error("Error creating user:", error);
        setIsLoading(false);
        AnatomyNotification.error(notification, error);
      });
  };

  const handleOnUpdate = async (values: any) => {
<<<<<<< HEAD
    setIsLoading(true);
    const enableEvidences = values.enableEvidences ? 1 : 0;

    const userData = {
      id: Number(values.id),
      name: values.name.trim(),
      email: values.email.trim(),
      siteId: Number(location.state.siteId),
      password: values.password,
      uploadCardDataWithDataNet: enableEvidences,
      uploadCardEvidenceWithDataNet: enableEvidences,
      roles: values.roles,
      status: values.status,
      fastPassword: values.fastPassword,
      phoneNumber: values.phoneNumber?.trim() || '',
      translation: values.translation || 'ES'
    };

    updateUser(userData)
      .unwrap()
      .then(() => {
        // Success - just close modal
        setIsLoading(false);
        setModalOpen(false);

        AnatomyNotification.success(notification, AnatomyNotificationType._UPDATE);

        // Call onComplete after a small delay to allow modal to close
        if (onComplete) {
          setTimeout(() => onComplete(), 100);
        }
      })
      .catch((error) => {
        // Error
        console.error("Error updating user:", error);
        setIsLoading(false);
        AnatomyNotification.error(notification, error);
      });
=======
    try {
      setIsLoading(true);
      const enableEvidences = values.enableEvidences ? 1 : 0;
      await updateUser(
        new UpdateUser(
          Number(values.id),
          values.name.trim(),
          values.email.trim(),
          Number(location.state.siteId),
          values.password,
          enableEvidences,
          enableEvidences,
          values.roles,
          values.status,
          values.fastPassword,
          values.phoneNumber.trim(),
          values.translation
        )
      ).unwrap();
      
      setModalOpen(false);
      onComplete?.();
      AnatomyNotification.success(notification, AnatomyNotificationType._UPDATE);
    } catch (error) {
      console.error("Error updating user:", error);
      AnatomyNotification.error(notification, error);
    } finally {
      setIsLoading(false);
    }
>>>>>>> a630da0e
  };

  return (
    <>
      <Button
        onClick={handleOnClickButton}
        type={formType == UserFormType._CREATE ? "primary" : "default"}
      >
        {formType == UserFormType._CREATE ? Strings.create : Strings.edit}
      </Button>
      <ModalForm
        key={`${formType}-${data?.id || 'new'}`}
        open={modalIsOpen}
        onCancel={handleOnCancelButton}
        title={
          formType == UserFormType._CREATE
            ? Strings.createUser
            : Strings.updateUser
        }
        isLoading={isLoading}
        FormComponent={(form: FormInstance) => (
          <UserFormCard
            form={form}
            onSubmit={handleOnSubmit}
            initialValues={data}
            enableStatus={formType == UserFormType._UPDATE}

          />
        )}
      />
    </>
  );
};
export default UserForm;<|MERGE_RESOLUTION|>--- conflicted
+++ resolved
@@ -59,27 +59,9 @@
   };
 
   const handleOnCreate = async (values: any) => {
-<<<<<<< HEAD
+
     setIsLoading(true);
     const enableEvidences = values.enableEvidences ? 1 : 0;
-=======
-    try {
-      setIsLoading(true);
-      const enableEvidences = values.enableEvidences ? 1 : 0;
-      await registerUser(
-        new CreateUser(
-          values.name.trim(),
-          values.email.trim(),
-          Number(location.state.siteId),
-          values.password,
-          enableEvidences,
-          enableEvidences,
-          values.roles,
-          values.phoneNumber.trim(),
-          values.translation
-        )
-      ).unwrap();
->>>>>>> a630da0e
 
     const userData = {
       name: values.name.trim(),
@@ -119,7 +101,6 @@
   };
 
   const handleOnUpdate = async (values: any) => {
-<<<<<<< HEAD
     setIsLoading(true);
     const enableEvidences = values.enableEvidences ? 1 : 0;
 
@@ -158,37 +139,6 @@
         setIsLoading(false);
         AnatomyNotification.error(notification, error);
       });
-=======
-    try {
-      setIsLoading(true);
-      const enableEvidences = values.enableEvidences ? 1 : 0;
-      await updateUser(
-        new UpdateUser(
-          Number(values.id),
-          values.name.trim(),
-          values.email.trim(),
-          Number(location.state.siteId),
-          values.password,
-          enableEvidences,
-          enableEvidences,
-          values.roles,
-          values.status,
-          values.fastPassword,
-          values.phoneNumber.trim(),
-          values.translation
-        )
-      ).unwrap();
-      
-      setModalOpen(false);
-      onComplete?.();
-      AnatomyNotification.success(notification, AnatomyNotificationType._UPDATE);
-    } catch (error) {
-      console.error("Error updating user:", error);
-      AnatomyNotification.error(notification, error);
-    } finally {
-      setIsLoading(false);
-    }
->>>>>>> a630da0e
   };
 
   return (
