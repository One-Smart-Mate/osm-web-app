import { Checkbox, Form, FormInstance, Input, Select, Tooltip } from "antd";
import { LockOutlined, MailOutlined } from "@ant-design/icons";
import { FaRegUser } from "react-icons/fa";
import Strings from "../../../utils/localizations/Strings";
import { validateEmail } from "../../../utils/Extensions";
import { useEffect, useState } from "react";
import { Role, UserUpdateForm } from "../../../data/user/user";
import { useGetRolesMutation } from "../../../services/roleService";
import { useAppSelector } from "../../../core/store";
import { selectCurrentRowData } from "../../../core/genericReducer";
import { QuestionCircleOutlined } from "@ant-design/icons";

interface FormProps {
  form: FormInstance;
}

const UpdateSiteUserForm = ({ form }: FormProps) => {
  const [getRoles] = useGetRolesMutation();
  const [roles, setRoles] = useState<Role[]>([]);
  const [selectedRoles, setSelectedRoles] = useState<Role[]>([]);
  const [isPasswordVisible, setPasswordVisible] = useState(false);
  const rowData = useAppSelector(
    selectCurrentRowData
  ) as unknown as UserUpdateForm;

  const handleGetData = async () => {
    const [rolesResponse] = await Promise.all([getRoles().unwrap()]);
    setRoles(rolesResponse);
  };

  useEffect(() => {
    handleGetData();
  }, []);

  useEffect(() => {
    if (roles.length > 0) {
      form.setFieldsValue({ ...rowData });
    }
  }, [roles]);

  const filteredOptions = roles.filter((o) => !selectedRoles.includes(o));

  const statusOptions = [
    { value: "A", label: Strings.active },
    { value: "I", label: Strings.inactive },
  ];

  return (
    <Form form={form} layout="vertical">
      <div className="flex flex-col gap-6">
        <div className="grid grid-cols-1 lg:grid-cols-2 gap-4">
          <div className="flex items-center">
            <Form.Item
              name="name"
              validateFirst
              rules={[
                { required: true, message: Strings.requiredUserName },
                { max: 50 },
                { pattern: /^[A-Za-z\s]+$/, message: Strings.onlyLetters },
              ]}
              className="w-full"
            >
              <Input
                size="large"
                maxLength={50}
                addonBefore={<FaRegUser />}
                placeholder={Strings.name}
              />
            </Form.Item>
            <Tooltip title={Strings.userNameTooltip}>
              <QuestionCircleOutlined className="ml-2 mb-6 text-sm text-blue-500" />
            </Tooltip>
          </div>
          <div className="flex items-center">
            <Form.Item
              name="email"
              validateFirst
              rules={[
                { required: true, message: Strings.requiredEmail },
                { validator: validateEmail },
              ]}
              className="w-full"
            >
              <Input
                size="large"
                maxLength={60}
                addonBefore={<MailOutlined />}
                placeholder={Strings.email}
              />
            </Form.Item>
            <Tooltip title={Strings.userEmailTooltip}>
              <QuestionCircleOutlined className="ml-2 mb-6 text-sm text-blue-500" />
            </Tooltip>
          </div>
        </div>
        <div className="grid grid-cols-1 lg:grid-cols-2 gap-4">
          <div className="flex items-center">
            <Form.Item
              name="password"
              validateFirst
              rules={[{ min: 8, message: Strings.passwordLenght }]}
              className="w-full"
            >
              <Input.Password
                size="large"
                minLength={8}
                addonBefore={<LockOutlined />}
                placeholder={Strings.updatePassword}
                visibilityToggle={{
                  visible: isPasswordVisible,
                  onVisibleChange: setPasswordVisible,
                }}
              />
            </Form.Item>
            <Tooltip title={Strings.userPasswordTooltip}>
              <QuestionCircleOutlined className="ml-2 mb-6 text-sm text-blue-500" />
            </Tooltip>
          </div>
          <div className="flex items-center">
            <Form.Item
              name="confirmPassword"
              validateFirst
              dependencies={["password"]}
              rules={[
                ({ getFieldValue }) => ({
                  validator(_, value) {
                    if (!value && getFieldValue("password")) {
                      return Promise.reject(
                        new Error(Strings.requiredPassword)
                      );
                    }
                    if (value && getFieldValue("password") !== value) {
                      return Promise.reject(
                        new Error(Strings.passwordsDoNotMatch)
                      );
                    }
                    return Promise.resolve();
                  },
                }),
              ]}
              className="w-full"
            >
              <Input.Password
                size="large"
                addonBefore={<LockOutlined />}
                placeholder={Strings.confirmPassword}
              />
            </Form.Item>
            <Tooltip title={Strings.userConfirmPasswordTooltip}>
              <QuestionCircleOutlined className="ml-2 mb-6 text-sm text-blue-500" />
            </Tooltip>
          </div>
        </div>
        <div className="grid grid-cols-1 lg:grid-cols-2 gap-4">
          <div className="flex items-center gap-2">
            <Form.Item
              name="uploadCardDataWithDataNet"
              valuePropName="checked"
              label={Strings.uploadCardDataWithDataNet}
            >
              <Checkbox value={1}>{Strings.enable}</Checkbox>
            </Form.Item>
            <Tooltip title={Strings.userUploadCardDataWithDataNetTooltip}>
              <QuestionCircleOutlined className="text-sm text-blue-500" />
            </Tooltip>
          </div>
          <div className="flex items-center gap-2">
            <Form.Item
              name="uploadCardEvidenceWithDataNet"
              valuePropName="checked"
              label={Strings.uploadCardEvidenceWithDataNet}
            >
              <Checkbox value={1}>{Strings.enable}</Checkbox>
            </Form.Item>
            <Tooltip title={Strings.userUploadCardEvidenceWithDataNetTooltip}>
              <QuestionCircleOutlined className="text-sm text-blue-500" />
            </Tooltip>
          </div>
        </div>
        <div className="flex items-center">
          <Form.Item
            name="roles"
            validateFirst
<<<<<<< HEAD
            dependencies={["password"]}
            className="flex-1"
            rules={[
              ({ getFieldValue }) => ({
                validator(_, value) {
                  if (!value && getFieldValue("password")) {
                    return Promise.reject(
                      new Error(Strings.requiredPassword)
                    );
                  }
                  if (value && getFieldValue("password") !== value) {
                    return Promise.reject(
                      new Error(Strings.passwordsDoNotMatch)
                    );
                  }
                  return Promise.resolve();
                },
              }),
            ]}
=======
            rules={[{ required: true, message: Strings.requiredRoles }]}
            className="w-full"
>>>>>>> 112f09a7
          >
            <Select
              mode="multiple"
              size="large"
              placeholder={Strings.roles}
              value={selectedRoles}
              onChange={setSelectedRoles}
              options={filteredOptions.map((item) => ({
                value: item.id,
                label: item.name,
              }))}
            />
          </Form.Item>
          <Tooltip title={Strings.userRolesTooltip}>
            <QuestionCircleOutlined className="ml-2 mb-6 text-sm text-blue-500" />
          </Tooltip>
        </div>
<<<<<<< HEAD
        <Form.Item name="siteId" className="hidden">
          <Input />
        </Form.Item>
        <div className="flex flex-row flex-wrap">
          <Form.Item
            name="uploadCardDataWithDataNet"
            valuePropName="checked"
            label={Strings.uploadCardDataWithDataNet}
            className="mr-1"
          >
            <Checkbox value={1}>{Strings.enable}</Checkbox>
          </Form.Item>
          <Form.Item
            name="uploadCardEvidenceWithDataNet"
            valuePropName="checked"
            label={Strings.uploadCardEvidenceWithDataNet}
            className="flex-1"
          >
            <Checkbox value={1}>{Strings.enable}</Checkbox>
          </Form.Item>
        </div>
        <Form.Item
          name="roles"
          validateFirst
          rules={[{ required: true, message: Strings.requiredRoles }]}
          className="flex-1"
        >
          <Select
            mode="multiple"
            size="large"
            placeholder={Strings.roles}
            value={selectedRoles}
            onChange={setSelectedRoles}
            options={filteredOptions.map((item) => ({
              value: item.id,
              label: item.name,
            }))}
          />
        </Form.Item>
        <Form.Item
          name="status"
          validateFirst
          rules={[{ required: true, message: Strings.requiredStatus }]}
          className="w-60"
        >
          <Select
            size="large"
            placeholder={Strings.statusPlaceholder}
            options={statusOptions}
          />
=======
        <Form.Item className="hidden" name="status">
          <Input />
>>>>>>> 112f09a7
        </Form.Item>
      </div>
    </Form>
  );
};

export default UpdateSiteUserForm;<|MERGE_RESOLUTION|>--- conflicted
+++ resolved
@@ -181,7 +181,6 @@
           <Form.Item
             name="roles"
             validateFirst
-<<<<<<< HEAD
             dependencies={["password"]}
             className="flex-1"
             rules={[
@@ -201,10 +200,6 @@
                 },
               }),
             ]}
-=======
-            rules={[{ required: true, message: Strings.requiredRoles }]}
-            className="w-full"
->>>>>>> 112f09a7
           >
             <Select
               mode="multiple"
@@ -222,7 +217,6 @@
             <QuestionCircleOutlined className="ml-2 mb-6 text-sm text-blue-500" />
           </Tooltip>
         </div>
-<<<<<<< HEAD
         <Form.Item name="siteId" className="hidden">
           <Input />
         </Form.Item>
@@ -273,10 +267,6 @@
             placeholder={Strings.statusPlaceholder}
             options={statusOptions}
           />
-=======
-        <Form.Item className="hidden" name="status">
-          <Input />
->>>>>>> 112f09a7
         </Form.Item>
       </div>
     </Form>
