import { Drawer, Dropdown, Form, Spin, notification } from "antd";
import { useEffect, useRef, useState } from "react";
import Tree from "react-d3-tree";
import { useLocation, useNavigate } from "react-router-dom";
import Strings from "../../utils/localizations/Strings";
import RegisterCardTypeForm from "./components/RegisterCardTypeForm";
import UpdateCardTypeForm from "./components/UpdateCardTypeForm";
import RegisterPreclassifierForm2 from "./components/preclassifier/RegisterPreclassifierForm";
import UpdatePreclassifierForm2 from "./components/preclassifier/UpdatePreclassifierForm";
import {
  NotificationSuccess,
  handleErrorNotification,
  handleSucccessNotification,
} from "../../utils/Notifications";
import {
  useCreateCardTypeMutation,
  useGetCardTypesMutation,
  useUpdateCardTypeMutation,
} from "../../services/CardTypesService";
import {
  useCreatePreclassifierMutation,
  useGetPreclassifiersMutation,
  useUpdatePreclassifierMutation,
} from "../../services/preclassifierService";
import { setSiteId } from "../../core/genericReducer";
import { useAppDispatch } from "../../core/store";
import { CardTypes } from "../../data/cardtypes/cardTypes";
import {
  CreateCardType,
  UpdateCardTypeReq,
} from "../../data/cardtypes/cardTypes.request";
import { CreatePreclassifier } from "../../data/preclassifier/preclassifier.request";
import { UserRoles } from "../../utils/Extensions";
import CardTypeDetails from "./components/CardTypeDetails";
import PreclassifierDetails from "./components/preclassifier/PreclassifierDetails";

function useMediaQuery(query: string) {
  const [matches, setMatches] = useState<boolean>(false);

  useEffect(() => {
    const media = window.matchMedia(query);
    if (media.matches !== matches) {
      setMatches(media.matches);
    }
    const listener = () => setMatches(media.matches);
    media.addEventListener("change", listener);
    return () => media.removeEventListener("change", listener);
  }, [matches, query]);

  return matches;
}

interface LocationState {
  siteId: string;
  siteName: string;
}

type DrawerType =
  | typeof Strings.cardTypesDrawerTypeCreateCardType
  | typeof Strings.cardTypesDrawerTypeUpdateCardType
  | typeof Strings.cardTypesDrawerTypeCreatePreclassifier
  | typeof Strings.cardTypesDrawerTypeUpdatePreclassifier
  | null;

const buildHierarchy = (
  data: CardTypes[],
  siteId: string,
  preclassifiersMap: { [cardTypeId: string]: any[] }
) => {
  const map: { [key: string]: any } = {};
  const tree: any[] = [];

  data.forEach((node) => {
    map[node.id] = {
      ...node,
      name: node.name,
      nodeType: "cardType",
      children: [],
      collapsed: false,
    };
    const preclassifiers = preclassifiersMap[node.id] || [];
    if (preclassifiers.length > 0) {
      map[node.id].children = preclassifiers.map((pc) => ({
        ...pc,
        name: pc.preclassifierDescription,
        nodeType: "preclassifier",
        cardTypeId: pc.cardTypeId,
        children: [],
      }));
    }
  });

  data.forEach((node) => {
    if (`${node.siteId}` === `${siteId}`) {
      tree.push(map[node.id]);
    } else if (map[node.siteId]) {
      map[node.siteId].children.push(map[node.id]);
    }
  });

  return tree;
};

interface CardTypesTreeProps {
  rol: UserRoles;
}

const CardTypesTree = ({ rol }: CardTypesTreeProps) => {
  const [getCardTypes] = useGetCardTypesMutation();
  const [createCardType] = useCreateCardTypeMutation();
  const [updateCardType] = useUpdateCardTypeMutation();
  const [getPreclassifiers] = useGetPreclassifiersMutation();
  const [createPreclassifier] = useCreatePreclassifierMutation();
  const [updatePreclassifier] = useUpdatePreclassifierMutation();

  const [treeData, setTreeData] = useState<any[]>([]);
  const [selectedNode, setSelectedNode] = useState<any>(null);
  const [drawerVisible, setDrawerVisible] = useState(false);
  const [drawerType, setDrawerType] = useState<DrawerType>(null);
  const [formData, setFormData] = useState<any>(null);

  const [detailsVisible, setDetailsVisible] = useState(false);
  const [detailsNode, setDetailsNode] = useState<any>(null);

  const [createForm] = Form.useForm();
  const [updateForm] = Form.useForm();
  const [createPreForm] = Form.useForm();
  const [updatePreForm] = Form.useForm();

  const [rootMenuVisible, setRootMenuVisible] = useState(false);

  const [loading, setLoading] = useState(false);

  const location = useLocation() as unknown as Location & {
    state: LocationState;
  };
  const navigate = useNavigate();
  const dispatch = useAppDispatch();

  const containerRef = useRef<HTMLDivElement | null>(null);
  const [translate, setTranslate] = useState({ x: 0, y: 0 });

  const isMobile = useMediaQuery("(max-width: 768px)");

<<<<<<< HEAD
  const stripCloneSuffix = (original: string) => {
    return original.replace(/\(Clone.*\)$/i, Strings.empty).trim();
  };

  const formatColor = (colorValue: any) => {
    if (!colorValue) return "transparent";
    let c =
      typeof colorValue === "string"
        ? colorValue
        : colorValue?.toHex?.() || Strings.empty;
    return c.startsWith("#") ? c.slice(1) : c;
  };

  useEffect(() => {
    const handleClickOutside = () => {
      setRootMenuVisible(false);
    };

    document.addEventListener("click", handleClickOutside);

    return () => {
      document.removeEventListener("click", handleClickOutside);
    };
  }, []);

  useEffect(() => {
    if (location?.state?.siteId) {
      handleLoadData(location.state.siteId);
    } else {
      navigate("/unauthorized");
    }
  }, [location.state]);

  const handleLoadData = async (siteId: string) => {
    setLoading(true);
    try {
      const cardTypesResponse = await getCardTypes(siteId).unwrap();

      const promises = cardTypesResponse.map(async (ct) => {
        const preclassResp = await getPreclassifiers(String(ct.id)).unwrap();
        return { cardTypeId: ct.id, preclassifiers: preclassResp };
      });

      const results = await Promise.all(promises);
      const preclassMap: { [key: string]: any[] } = {};

      results.forEach((r) => {
        preclassMap[r.cardTypeId] = r.preclassifiers;
      });

=======
  const handleLoadData = async (siteId: string) => {
    setLoading(true);
    try {
      const cardTypesResponse = await getCardTypes(siteId).unwrap();

      const promises = cardTypesResponse.map(async (ct) => {
        const preclassResp = await getPreclassifiers(String(ct.id)).unwrap();
        return { cardTypeId: ct.id, preclassifiers: preclassResp };
      });

      const results = await Promise.all(promises);
      const preclassMap: { [key: string]: any[] } = {};

      results.forEach((r) => {
        preclassMap[r.cardTypeId] = r.preclassifiers;
      });

>>>>>>> d1bacdc0
      const hierarchy = buildHierarchy(cardTypesResponse, siteId, preclassMap);
      setTreeData([
        {
          name: `${Strings.cardType} ${location.state.siteName}`,
          nodeType: "cardType",
          children: hierarchy,
        },
      ]);

      dispatch(setSiteId(siteId));

      if (containerRef.current) {
        const { offsetWidth, offsetHeight } = containerRef.current;
        setTranslate({ x: offsetWidth / 2, y: offsetHeight / 4 });
      }
    } catch (err) {
      console.error(Strings.cardTypesErrorFetchingData, err);
      notification.error({
        message: "Error",
        description: "Error fetching data",
        placement: "topRight",
      });
    } finally {
      setLoading(false);
    }
<<<<<<< HEAD
=======
  };

  const handleDrawerClose = () => {
    setDrawerVisible(false);
    setDrawerType(null);
    setFormData(null);
    setSelectedNode(null);

    createForm.resetFields();
    updateForm.resetFields();
    createPreForm.resetFields();
    updatePreForm.resetFields();
>>>>>>> d1bacdc0
  };

  const handleDrawerClose = () => {
    setDrawerVisible(false);
    setDrawerType(null);
    setFormData(null);
    setSelectedNode(null);

    createForm.resetFields();
    updateForm.resetFields();
    createPreForm.resetFields();
    updatePreForm.resetFields();
  };

  const handleDrawerOpen = (type: DrawerType, data: any = null) => {
    setDrawerType(type);
    setDrawerVisible(true);
    setSelectedNode(data || null);

    let nextFormData: any = data || {};

    if (type === Strings.cardTypesDrawerTypeCreateCardType && data) {
      const baseName = stripCloneSuffix(data.name);
      const formattedMethodology =
        typeof data.cardTypeMethodology === "string"
          ? data.cardTypeMethodology
          : `${data.cardTypeMethodologyName || Strings.empty} - ${
              data.cardTypeMethodology || Strings.empty
            }`;

      nextFormData = {
        ...data,
        cardTypeMethodology: formattedMethodology,
        name: `${baseName} ${Strings.cardTypesCloneSuffix}`,
      };
    }

    if (type === Strings.cardTypesDrawerTypeCreateCardType && !data) {
      nextFormData = {};
    }

    if (type === Strings.cardTypesDrawerTypeCreatePreclassifier && data) {
      if (data.preclassifierCode) {
        const baseDesc = stripCloneSuffix(
          data.preclassifierDescription || Strings.empty
        );
        nextFormData = {
          ...data,
          code: data.preclassifierCode,
          description: `${baseDesc} ${Strings.cardTypesCloneSuffix}`,
          cardTypeId: data.cardTypeId,
        };
      } else {
        nextFormData = {
          ...data,
          code: Strings.empty,
          description: Strings.empty,
          cardTypeId: data.cardTypeId,
        };
      }
    }

    setFormData(nextFormData);
  };

  const handleOnFormFinish = async (values: any) => {
    try {
      setLoading(true);

      if (drawerType === Strings.cardTypesDrawerTypeCreateCardType) {
        if (!values.cardTypeMethodology) {
          throw new Error(Strings.cardTypesMethodologyError);
        }

        const aux = values.cardTypeMethodology.split(" - ");
        const cardTypeMethodology = aux[1];
        const methodologyName = aux[0];

        const newCardType = new CreateCardType(
          cardTypeMethodology,
          Number(location.state.siteId),
          methodologyName,
          values.name?.trim() || Strings.empty,
          values.description?.trim() || Strings.empty,
          formatColor(values.color),
          Number(values.responsableId || 0),
          Number(values.quantityPicturesCreate || 0),
          Number(values.quantityAudiosCreate || 0),
          Number(values.quantityVideosCreate || 0),
          Number(values.audiosDurationCreate || 0),
          Number(values.videosDurationCreate || 0),
          Number(values.quantityPicturesClose || 0),
          Number(values.quantityAudiosClose || 0),
          Number(values.quantityVideosClose || 0),
          Number(values.audiosDurationClose || 0),
          Number(values.videosDurationClose || 0),
          Number(values.quantityPicturesPs || 0),
          Number(values.quantityAudiosPs || 0),
          Number(values.quantityVideosPs || 0),
          Number(values.audiosDurationPs || 0),
          Number(values.videosDurationPs || 0)
        );
        await createCardType(newCardType).unwrap();
        handleSucccessNotification(NotificationSuccess.REGISTER);
      } else if (
        drawerType === Strings.cardTypesDrawerTypeUpdateCardType &&
        selectedNode
      ) {
        const updatedCardType = new UpdateCardTypeReq(
          Number(selectedNode.id),
          values.methodology?.trim() || Strings.empty,
          values.name?.trim() || Strings.empty,
          values.description?.trim() || Strings.empty,
          formatColor(values.color),
          Number(values.responsableId || 0),
          Number(values.quantityPicturesCreate || 0),
          Number(values.quantityAudiosCreate || 0),
          Number(values.quantityVideosCreate || 0),
          Number(values.audiosDurationCreate || 0),
          Number(values.videosDurationCreate || 0),
          Number(values.quantityPicturesClose || 0),
          Number(values.quantityAudiosClose || 0),
          Number(values.quantityVideosClose || 0),
          Number(values.audiosDurationClose || 0),
          Number(values.videosDurationClose || 0),
          Number(values.quantityPicturesPs || 0),
          Number(values.quantityAudiosPs || 0),
          Number(values.quantityVideosPs || 0),
          Number(values.audiosDurationPs || 0),
          Number(values.videosDurationPs || 0),
          values.status || Strings.active.toUpperCase()
        );
        await updateCardType(updatedCardType).unwrap();
        handleSucccessNotification(NotificationSuccess.UPDATE);
      } else if (
        drawerType === Strings.cardTypesDrawerTypeCreatePreclassifier
      ) {
        if (!formData?.cardTypeId) {
          throw new Error(Strings.cardTypesNoCardTypeIdError);
        }
        const newPre = new CreatePreclassifier(
          values.code?.trim() || Strings.empty,
          values.description?.trim() || Strings.empty,
          Number(formData.cardTypeId)
        );
        await createPreclassifier(newPre).unwrap();
        handleSucccessNotification(NotificationSuccess.REGISTER);
      } else if (
        drawerType === Strings.cardTypesDrawerTypeUpdatePreclassifier &&
        selectedNode
      ) {
        const payload = {
          id: Number(selectedNode.id),
          preclassifierCode: values.code?.trim() || Strings.empty,
          preclassifierDescription: values.description?.trim() || Strings.empty,
          status: values.status || Strings.activeStatus,
        };
        await updatePreclassifier(payload).unwrap();
        handleSucccessNotification(NotificationSuccess.UPDATE);
      }

    if (drawerType === Strings.cardTypesDrawerTypeCreateCardType) {
      createForm.resetFields();
    } else if (drawerType === Strings.cardTypesDrawerTypeUpdateCardType) {
      updateForm.resetFields();
    } else if (drawerType === Strings.cardTypesDrawerTypeCreatePreclassifier) {
      createPreForm.resetFields();
    } else if (drawerType === Strings.cardTypesDrawerTypeUpdatePreclassifier) {
      updatePreForm.resetFields();
    }


      setDrawerVisible(false);
      await handleLoadData(location.state.siteId);
    } catch (error) {
      console.error("Error in form submission:", error);
      handleErrorNotification(error);
    } finally {
      setLoading(false);
    }
  };

  const handleShowDetails = (node: any) => {
    setDetailsNode(node);
    setDetailsVisible(true);
  };
  const renderCustomNodeElement = (rd3tProps: any) => {
    const { nodeDatum, toggleNode } = rd3tProps;

    

    const isRoot = nodeDatum.__rd3t.depth === 0;
    const isPreclassifier = nodeDatum.nodeType === "preclassifier";


    const getCollapsedState = (nodeId: string): boolean => {
      const storedState:string | null = (localStorage.getItem(`node_${nodeId}_collapsed`)) ;
      const booleanState: boolean = JSON.parse(storedState ?? Strings.false); // Parse the state
      return booleanState;  
    };
    
    const setCollapsedState = (nodeId: string, isCollapsed: boolean) => {
      localStorage.setItem(`node_${nodeId}_collapsed`, isCollapsed.toString());
    };
    
    const isCollapsed = getCollapsedState(nodeDatum.id);
  nodeDatum.__rd3t.collapsed = isCollapsed;

    const getStatusColor = (status: string | undefined) => {
      switch (status) {
        case Strings.detailsOptionS:
          return "#999999";
        case Strings.detailsOptionC:
          return "#383838";
        default:
          return null;
      }
    };

    const statusColor = getStatusColor(nodeDatum.status);

    const fillColor = statusColor
      ? statusColor
      : nodeDatum.__rd3t.depth === 0
      ? "#145695"
      : nodeDatum.nodeType === "preclassifier"
      ? "#FFFF00"
      : "#145695";

    const textStyles = {
      fontSize: isRoot ? "26px" : isPreclassifier ? "16px" : "20px",
      fontWeight: "300 !important",
      fontFamily: "Arial, sans-serif",
      fill: "#000",
    };

    const handleEditPre = () => {
      handleDrawerOpen(
        Strings.cardTypesDrawerTypeUpdatePreclassifier,
        nodeDatum
      );
    };

    const handleLeftClick = (e: React.MouseEvent<SVGGElement>) => {
      e.stopPropagation();
      handleShowDetails(nodeDatum);

      const newCollapsedState = !nodeDatum.__rd3t.collapsed;
    setCollapsedState(nodeDatum.id, newCollapsedState);

      toggleNode();
    };

    const handleClonePre = () => {
      handleDrawerOpen(
        Strings.cardTypesDrawerTypeCreatePreclassifier,
        nodeDatum
      );
    };

    const preMenu = [
      {
        key: "editPre",
        label: (
          <button
            className="w-28 bg-blue-700 text-white p-2 rounded-md text-xs"
            onClick={(e) => {
              e.stopPropagation();
              handleEditPre();
            }}
          >
            {Strings.cardTypesEditPreclassifier}
          </button>
        ),
      },
      {
        key: "clonePre",
        label: (
          <button
            className="w-28 bg-yellow-500 text-white p-2 rounded-md text-xs"
            onClick={(e) => {
              e.stopPropagation();
              handleClonePre();
            }}
          >
            {Strings.cardTypesClonePreclassifier}
          </button>
        ),
      },
    ];

    const handleCreateCardType = () => {
      handleDrawerOpen(Strings.cardTypesDrawerTypeCreateCardType);
    };
    const rootMenu = [
      {
        key: "createCT",
        label: (
          <button
            className="w-28 bg-green-700 text-white p-2 rounded-md text-xs"
            onClick={(e) => {
              e.stopPropagation();
              setRootMenuVisible(false);
              handleCreateCardType();
            }}
          >
            {Strings.cardTypesCreate}
          </button>
        ),
      },
    ];

    const handleEditCT = () => {
      handleDrawerOpen(Strings.cardTypesDrawerTypeUpdateCardType, nodeDatum);
    };
    const handleCloneCT = () => {
      handleDrawerOpen(Strings.cardTypesDrawerTypeCreateCardType, nodeDatum);
    };
    const handleCreatePre = () => {
      handleDrawerOpen(Strings.cardTypesDrawerTypeCreatePreclassifier, {
        cardTypeId: nodeDatum.id,
      });
    };
    const ctMenu = [
      {
        key: Strings.cardTypesOptionEdit,
        label: (
          <button className="w-28 bg-blue-700 text-white p-2 rounded-md text-xs">
            {Strings.cardTypesEdit}
          </button>
        ),
        onClick: handleEditCT,
      },
      {
        key: Strings.cardTypesOptionClone,
        label: (
          <button className="w-28 bg-yellow-500 text-white p-2 rounded-md text-xs">
            {Strings.cardTypesCloneCardType}
          </button>
        ),
        onClick: handleCloneCT,
      },
      {
        key: Strings.cardTypesOptionCreate,
        label: (
          <button className="w-28 bg-green-700 text-white p-2 rounded-md text-xs">
            {Strings.cardTypesCreatePreclassifier}
          </button>
        ),
        onClick: handleCreatePre,
      },
    ];

    if (isPreclassifier) {
      return (
        <g>
          <Dropdown menu={{ items: preMenu }} trigger={["contextMenu"]}>
            <circle
              r={18}
              fill={fillColor}
              stroke="none"
              strokeWidth={0}
              style={{ cursor: "pointer" }}
              onClick={(e) => {
                e.stopPropagation();
                setRootMenuVisible(false);
                handleShowDetails(nodeDatum);
              }}
            />
          </Dropdown>
          <text x={25} y={5} style={textStyles}>
            {nodeDatum.name}
          </text>
        </g>
      );
    }

    if (isRoot) {
      return (
        <g>
          <Dropdown
            menu={{ items: rootMenu }}
            trigger={["contextMenu"]}
            open={rootMenuVisible} 
            onOpenChange={(open) => setRootMenuVisible(open)} 
          >
            <circle
              r={22}
              fill={fillColor}
              style={{ cursor: "pointer" }}
              stroke="none"
              strokeWidth={0}
              onClick={handleLeftClick}
            />
          </Dropdown>
          <text
            x={-300}
            y={-50}
            style={{ fontSize: "24px", fontWeight: "normal" }}
          >
            {Strings.cardType}{" "}
            {location.state?.siteName || Strings.defaultSiteName}
          </text>
        </g>
      );
    }

    return (
      <g>
        <Dropdown menu={{ items: ctMenu }} trigger={["contextMenu"]}>
          <circle
            r={18}
            stroke="none"
            strokeWidth={0}
            fill={fillColor}
            style={{ cursor: "pointer" }}
            onClick={handleLeftClick}
          />
        </Dropdown>
        <text x={20} y={35} style={textStyles}>
          {nodeDatum.name}
        </text>
      </g>
    );
  };

  return (
    <div className="flex flex-col h-full overflow-hidden">
      <div ref={containerRef} className="relative flex-1 overflow-hidden">
        {loading && (
          <div className="absolute inset-0 flex justify-center items-center bg-white bg-opacity-75 z-10">
            <Spin spinning={loading} tip={Strings.cardTypesLoadingData} />
          </div>
        )}
        {!loading && treeData.length > 0 && (
          <Tree
            data={treeData}
            orientation="horizontal"
            translate={translate}
            renderCustomNodeElement={renderCustomNodeElement}
            zoomable
            collapsible={true}
          />
        )}
      </div>
      <Form.Provider
        onFormFinish={async (_, { values }) => {
          await handleOnFormFinish(values);
        }}
      >
        <Drawer
          title={
            drawerType === Strings.cardTypesDrawerTypeCreateCardType
              ? formData?.name?.includes(Strings.cardTypesCloneSuffix)
                ? Strings.cardTypesCloneCardType
                : Strings.cardTypesCreateCardType
              : drawerType === Strings.cardTypesDrawerTypeUpdateCardType
              ? Strings.cardTypesUpdateCardType
              : drawerType === Strings.cardTypesDrawerTypeCreatePreclassifier
              ? formData?.description?.includes(Strings.cardTypesCloneSuffix)
                ? Strings.cardTypesClonePreclassifier
                : Strings.cardTypesCreatePreclassifier
              : drawerType === Strings.cardTypesDrawerTypeUpdatePreclassifier
              ? Strings.cardTypesUpdatePreclassifier
              : Strings.empty
          }
          placement={isMobile ? "bottom" : "right"}
          width={isMobile ? "100%" : 400}
          onClose={handleDrawerClose}
          open={drawerVisible}
          destroyOnClose
          mask={false}
          className="pr-5"
        >
          {drawerType === Strings.cardTypesDrawerTypeCreateCardType && (
            <RegisterCardTypeForm
              form={createForm}
              onFinish={handleOnFormFinish}
              rol={rol}
              initialValues={formData}
            />
          )}
          {drawerType === Strings.cardTypesDrawerTypeUpdateCardType && (
            <UpdateCardTypeForm
              form={updateForm}
              initialValues={formData}
              onFinish={handleOnFormFinish}
            />
          )}
          {drawerType === Strings.cardTypesDrawerTypeCreatePreclassifier && (
            <RegisterPreclassifierForm2
              form={createPreForm}
              initialValues={formData}
            />
          )}
          {drawerType === Strings.cardTypesDrawerTypeUpdatePreclassifier && (
            <UpdatePreclassifierForm2
              form={updatePreForm}
              initialValues={formData}
            />
          )}
        </Drawer>
      </Form.Provider>
      <Drawer
        title={Strings.details}
        placement={isMobile ? "bottom" : "right"}
        width={isMobile ? "100%" : 400}
        onClose={() => setDetailsVisible(false)}
        open={detailsVisible}
        destroyOnClose
        mask={false}
      >
        {detailsNode && detailsNode.nodeType === "cardType" && (
          <CardTypeDetails nodeData={detailsNode} />
        )}
        {detailsNode && detailsNode.nodeType === "preclassifier" && (
          <PreclassifierDetails nodeData={detailsNode} />
        )}
      </Drawer>
    </div>
  );
};

export default CardTypesTree;<|MERGE_RESOLUTION|>--- conflicted
+++ resolved
@@ -142,7 +142,6 @@
 
   const isMobile = useMediaQuery("(max-width: 768px)");
 
-<<<<<<< HEAD
   const stripCloneSuffix = (original: string) => {
     return original.replace(/\(Clone.*\)$/i, Strings.empty).trim();
   };
@@ -193,25 +192,6 @@
         preclassMap[r.cardTypeId] = r.preclassifiers;
       });
 
-=======
-  const handleLoadData = async (siteId: string) => {
-    setLoading(true);
-    try {
-      const cardTypesResponse = await getCardTypes(siteId).unwrap();
-
-      const promises = cardTypesResponse.map(async (ct) => {
-        const preclassResp = await getPreclassifiers(String(ct.id)).unwrap();
-        return { cardTypeId: ct.id, preclassifiers: preclassResp };
-      });
-
-      const results = await Promise.all(promises);
-      const preclassMap: { [key: string]: any[] } = {};
-
-      results.forEach((r) => {
-        preclassMap[r.cardTypeId] = r.preclassifiers;
-      });
-
->>>>>>> d1bacdc0
       const hierarchy = buildHierarchy(cardTypesResponse, siteId, preclassMap);
       setTreeData([
         {
@@ -237,8 +217,6 @@
     } finally {
       setLoading(false);
     }
-<<<<<<< HEAD
-=======
   };
 
   const handleDrawerClose = () => {
@@ -251,19 +229,15 @@
     updateForm.resetFields();
     createPreForm.resetFields();
     updatePreForm.resetFields();
->>>>>>> d1bacdc0
-  };
-
-  const handleDrawerClose = () => {
-    setDrawerVisible(false);
-    setDrawerType(null);
-    setFormData(null);
-    setSelectedNode(null);
-
-    createForm.resetFields();
-    updateForm.resetFields();
-    createPreForm.resetFields();
-    updatePreForm.resetFields();
+  };
+
+  const search = (item: CardTypes, search: string) => {
+    const { name, methodology } = item;
+
+    return (
+      name.toLowerCase().includes(search.toLowerCase()) ||
+      methodology.toLowerCase().includes(search.toLowerCase())
+    );
   };
 
   const handleDrawerOpen = (type: DrawerType, data: any = null) => {
