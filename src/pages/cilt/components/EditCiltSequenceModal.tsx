import React, { useState, useEffect } from "react";
import { createPortal } from "react-dom";
import {
  Modal,
  Form,
  Input,
  Button,
  Select,
  InputNumber,
  Radio,
  Spin,
  notification,
  Row,
  Col,
<<<<<<< HEAD
  Tooltip,
} from "antd";
=======
} from "antd";  
>>>>>>> 0b71382d
import { SearchOutlined } from "@ant-design/icons";
import { useUpdateCiltSequenceMutation } from "../../../services/cilt/ciltSequencesService";
import { useGetCiltTypesBySiteMutation } from "../../../services/cilt/ciltTypesService";
import { CiltSequence } from "../../../data/cilt/ciltSequences/ciltSequences";
import { CiltType } from "../../../data/cilt/ciltTypes/ciltTypes";
import { OplMstr } from "../../../data/cilt/oplMstr/oplMstr";
import Strings from "../../../utils/localizations/Strings";

import OplSelectionModal from "./OplSelectionModal";
import {
  formatSecondsToNaturalTime,
<<<<<<< HEAD
  parseNaturalTimeToSeconds,
=======
>>>>>>> 0b71382d
} from "../../../utils/timeUtils";
import Constants from "../../../utils/Constants";
import { useGetOplMstrByIdMutation } from "../../../services/cilt/oplMstrService";

const { TextArea } = Input;
const { Option } = Select;

interface EditCiltSequenceModalProps {
  open: boolean;
  sequence: CiltSequence | null;
  onCancel: () => void;
  onSuccess: () => void;
}

const EditCiltSequenceModal: React.FC<EditCiltSequenceModalProps> = ({
  open,
  sequence,
  onCancel,
  onSuccess,
}) => {
  const [form] = Form.useForm();
  const [updateCiltSequence] = useUpdateCiltSequenceMutation();
  const [getCiltTypesBySite] = useGetCiltTypesBySiteMutation();
  const [getOplMstrById] = useGetOplMstrByIdMutation();

  const [ciltTypes, setCiltTypes] = useState<CiltType[]>([]);
  const [loading, setLoading] = useState(false);
  const [referenceOplModalVisible, setReferenceOplModalVisible] =
    useState(false);
  const [remediationOplModalVisible, setRemediationOplModalVisible] =
    useState(false);
  const [formattedTime, setFormattedTime] = useState<string>("");
  const [referenceOplName, setReferenceOplName] = useState<string>("");
  const [remediationOplName, setRemediationOplName] = useState<string>("");
<<<<<<< HEAD

  useEffect(() => {
    if (visible && sequence?.siteId) {
      getCiltTypesBySite(sequence.siteId.toString())
        .unwrap()
        .then((types) => {
          setCiltTypes(types);
        })
        .catch((error) => {
          console.error("Error fetching CILT types:", error);
        });
=======
  const [hours, setHours] = useState<number>(0);
  const [minutes, setMinutes] = useState<number>(0);
  const [seconds, setSeconds] = useState<number>(0);

  useEffect(() => {
    if (open && sequence) {
      // Debug to check if specialWarning exists in the sequence object
      console.log("Sequence object in edit modal:", sequence);
      if (sequence?.siteId) {
        getCiltTypesBySite(sequence.siteId.toString())
          .unwrap()
          .then((types) => {
            setCiltTypes(types);
          })
          .catch((error) => {
            console.error("Error fetching CILT types:", error);
          });
      }
>>>>>>> 0b71382d

      const loadFormData = async () => {
        if (!sequence) return;

        if (sequence.standardTime) {
          setFormattedTime(formatSecondsToNaturalTime(sequence.standardTime));
<<<<<<< HEAD
=======
          // Convert seconds to hours, minutes, seconds
          const totalSeconds = sequence.standardTime;
          const h = Math.floor(totalSeconds / 3600);
          const m = Math.floor((totalSeconds % 3600) / 60);
          const s = totalSeconds % 60;
          setHours(h);
          setMinutes(m);
          setSeconds(s);
        } else {
          setFormattedTime("");
          setHours(0);
          setMinutes(0);
          setSeconds(0);
>>>>>>> 0b71382d
        }

        if (sequence.referenceOplSopId) {
          try {
            const referenceOpl = await getOplMstrById(
              String(sequence.referenceOplSopId)
            ).unwrap();
            setReferenceOplName(referenceOpl.title || "");
            form.setFieldsValue({ referenceOplName: referenceOpl.title });
          } catch (error) {
            console.error("Error al cargar el OPL de referencia:", error);
          }
        }

        if (sequence.remediationOplSopId) {
          try {
            const remediationOpl = await getOplMstrById(
              String(sequence.remediationOplSopId)
            ).unwrap();
            setRemediationOplName(remediationOpl.title || "");
            form.setFieldsValue({ remediationOplName: remediationOpl.title });
          } catch (error) {
            console.error("Error al cargar el OPL de remediación:", error);
          }
        }

        form.setFieldsValue({
          id: sequence.id,
          siteId: sequence.siteId,
          siteName: sequence.siteName,
          areaId: sequence.areaId,
          areaName: sequence.areaName,
          positionId: sequence.positionId,
          positionName: sequence.positionName,
          ciltMstrId: sequence.ciltMstrId,
          ciltMstrName: sequence.ciltMstrName,
          levelId: sequence.levelId,
          levelName: sequence.levelName,
          order: sequence.order,
          secuenceList: sequence.secuenceList,
          secuenceColor: sequence.secuenceColor?.replace("#", ""),
          ciltTypeId: sequence.ciltTypeId,
          ciltTypeName: sequence.ciltTypeName,
          referenceOplSopId: sequence.referenceOplSopId,
          remediationOplSopId: sequence.remediationOplSopId,
<<<<<<< HEAD
          frecuencyId: sequence.frecuencyId,
          frecuencyCode: sequence.frecuencyCode,
=======
          // Removed frequency field assignments as they are no longer needed
>>>>>>> 0b71382d
          standardTime: sequence.standardTime,
          standardOk: sequence.standardOk,
          toolsRequired: sequence.toolsRequired,
          stoppageReason: sequence.stoppageReason === 1,
          machineStopped: sequence.machineStopped === 1,
          status: sequence.status,
          quantityPicturesCreate: sequence.quantityPicturesCreate,
          quantityPicturesClose: sequence.quantityPicturesClose,
          referencePoint: sequence.referencePoint,
<<<<<<< HEAD
          selectableWithoutProgramming:
            sequence.selectableWithoutProgramming === 1,
=======
          selectableWithoutProgramming: sequence.selectableWithoutProgramming === 1,
          specialWarning: sequence.specialWarning,
>>>>>>> 0b71382d
        });
      };

      loadFormData();
    }
<<<<<<< HEAD

    if (!visible) {
      setReferenceOplName("");
      setRemediationOplName("");
    }
  }, [visible, sequence, form, getCiltTypesBySite, getOplMstrById]);
=======
>>>>>>> 0b71382d

    if (!open) {
      setReferenceOplName("");
      setRemediationOplName("");
      setHours(0);
      setMinutes(0);
      setSeconds(0);
      setFormattedTime("");
    }
  }, [open, sequence, form, getCiltTypesBySite, getOplMstrById]);

<<<<<<< HEAD
=======
  useEffect(() => {
    if (!open) {
      form.resetFields();
    }
  }, [open, form]);

>>>>>>> 0b71382d
  const handleReferenceOplSelect = (opl: OplMstr) => {
    try {
      setReferenceOplName(opl.title || "");

      form.setFieldsValue({
        referenceOplSopId: opl.id,
        referenceOplName: opl.title,
      });

      setTimeout(() => {
        setReferenceOplModalVisible(false);
      }, 100);
    } catch (error) {
      console.error("Error al seleccionar OPL de referencia:", error);
    }
  };

  const handleRemediationOplSelect = (opl: OplMstr) => {
    try {
      setRemediationOplName(opl.title || "");

      form.setFieldsValue({
        remediationOplSopId: opl.id,
        remediationOplName: opl.title,
      });

      setTimeout(() => {
        setRemediationOplModalVisible(false);
      }, 100);
    } catch (error) {
      console.error("Error al seleccionar OPL de remediación:", error);
    }
  };

  const getColorFromCiltType = (ciltTypeId: number | undefined): string => {
    if (!ciltTypeId) return "1890ff";

    const selectedType = ciltTypes.find((type) => type.id === ciltTypeId);
    if (selectedType && selectedType.color) {
      return selectedType.color.startsWith("#")
        ? selectedType.color.substring(1)
        : selectedType.color;
    }

    return "1890ff";
  };

  const handleCiltTypeChange = (ciltTypeId: number) => {
    form.setFieldsValue({ secuenceColor: getColorFromCiltType(ciltTypeId) });
  };

  const handleSubmit = async (values: any) => {
    if (!sequence) return;

    try {
      setLoading(true);

      values.positionId = sequence.positionId;
      values.positionName = sequence.positionName;
      values.order = sequence.order;

<<<<<<< HEAD
      const payload = {
        id: values.id,
        siteId: Number(values.siteId),
        siteName: values.siteName || sequence.siteName || "string",
        areaId: Number(values.areaId),
        areaName: values.areaName || sequence.areaName || "string",
        positionId: Number(values.positionId),
        positionName: values.positionName || sequence.positionName || "string",
        ciltMstrId: Number(values.ciltMstrId),
        ciltMstrName: values.ciltMstrName || sequence.ciltMstrName || "string",
        frecuencyId: Number(values.frecuencyId) || sequence.frecuencyId || 0,
        frecuencyCode:
          values.frecuencyCode || sequence.frecuencyCode || "string",
        levelId: Number(values.levelId),
        levelName: values.levelName || "string",
        route: values.route || "string",
        order: Number(values.order),
        secuenceList: values.secuenceList || "string",
        secuenceColor: getColorFromCiltType(values.ciltTypeId),
        ciltTypeId: Number(values.ciltTypeId),
        ciltTypeName:
          ciltTypes.find((type) => type.id === values.ciltTypeId)?.name ||
          values.ciltTypeName ||
          "string",
        referenceOplSopId: Number(values.referenceOplSopId) || 0,
        standardTime: Number(values.standardTime) || 0,
        standardOk: values.standardOk || "string",
        remediationOplSopId: Number(values.remediationOplSopId) || 0,
        toolsRequired: values.toolsRequired || "string",
=======
      // Log to see form values before creating payload
      console.log("Form values before creating payload:", values);
      console.log("Special Warning value from form:", values.specialWarning);
      
      const payload = {
        id: values.id,
        siteId: Number(values.siteId),
        siteName: values.siteName || sequence.siteName || "",
        ciltMstrId: Number(values.ciltMstrId),
        ciltMstrName: values.ciltMstrName || sequence.ciltMstrName || "",
        // Removed frequency fields as they are now optional
        referencePoint: values.referencePoint || "",
        order: Number(values.order),
        secuenceList: values.secuenceList || "",
        secuenceColor: getColorFromCiltType(values.ciltTypeId),
        ciltTypeId: Number(values.ciltTypeId),
        ciltTypeName: ciltTypes.find((type) => type.id === values.ciltTypeId)?.name || values.ciltTypeName || "",
        referenceOplSopId: Number(values.referenceOplSopId) || 0,
        standardTime: Number(values.standardTime) || 0,
        standardOk: values.standardOk || "",
        remediationOplSopId: Number(values.remediationOplSopId) || 0,
        toolsRequired: values.toolsRequired || "",
>>>>>>> 0b71382d
        stoppageReason: values.stoppageReason ? 1 : 0,
        machineStopped: values.machineStopped ? 1 : 0,
        quantityPicturesCreate: Number(values.quantityPicturesCreate) || 0,
        quantityPicturesClose: Number(values.quantityPicturesClose) || 0,
<<<<<<< HEAD
        referencePoint: values.referencePoint || "",
        selectableWithoutProgramming: values.selectableWithoutProgramming
          ? 1
          : 0,
        status: values.status || "A",
        updatedAt: new Date().toISOString(),
      };
=======
        selectableWithoutProgramming: values.selectableWithoutProgramming ? 1 : 0,
        specialWarning: values.specialWarning || null,
        status: values.status || "A",
        updatedAt: new Date().toISOString(),
      };
      
      // Log to see final payload to be sent
      console.log("Final payload to be sent:", payload);
>>>>>>> 0b71382d

      delete (values as any).referenceOplName;
      delete (values as any).remediationOplName;

<<<<<<< HEAD
      if (!payload.frecuencyId && sequence.frecuencyId) {
        payload.frecuencyId = sequence.frecuencyId;
      }
      if (!payload.frecuencyCode && sequence.frecuencyCode) {
        payload.frecuencyCode = sequence.frecuencyCode;
      }

      await updateCiltSequence(payload).unwrap();
=======
      // Removed frequency fallback logic as frequencies are now optional

      const response = await updateCiltSequence(payload).unwrap();
      
      // Log to see backend response
      console.log("Backend response after update:", response);
>>>>>>> 0b71382d

      notification.success({
        message: Strings.editCiltSequenceModalSuccess,
        description: Strings.editCiltSequenceModalSuccessDescription,
      });

      onSuccess();
    } catch (error) {
      notification.error({
        message: Strings.editCiltSequenceModalError,
        description: Strings.editCiltSequenceModalErrorDescription,
      });
    } finally {
      setLoading(false);
    }
  };

  return (
    <>
      <Modal
        title={Strings.editSequence}
        open={open}
        onCancel={onCancel}
        footer={null}
        width={1000}
<<<<<<< HEAD
        destroyOnClose={true}
=======
        destroyOnHidden={true}
>>>>>>> 0b71382d
        maskClosable={false}
      >
        <Spin spinning={loading}>
          <Form
            form={form}
            layout="vertical"
            onFinish={handleSubmit}
            initialValues={{
              stoppageReason: false,
              order: 1,
              quantityPicturesCreate: 0,
              quantityPicturesClose: 0,
            }}
          >
            <Form.Item name="id" hidden>
              <Input />
            </Form.Item>

            <div style={{ display: "none" }}>
              <Form.Item name="siteId" hidden>
                <Input />
              </Form.Item>
              <Form.Item name="siteName" hidden>
                <Input />
              </Form.Item>
              <Form.Item name="areaId" hidden>
                <Input />
              </Form.Item>
              <Form.Item name="areaName" hidden>
                <Input />
              </Form.Item>
              <Form.Item name="positionId" hidden>
                <Input />
              </Form.Item>
              <Form.Item name="positionName" hidden>
                <Input />
              </Form.Item>
              <Form.Item name="ciltMstrId" hidden>
                <Input />
              </Form.Item>
              <Form.Item name="ciltMstrName" hidden>
                <Input />
              </Form.Item>
              <Form.Item name="levelId" hidden>
                <Input />
              </Form.Item>
              <Form.Item name="levelName" hidden>
                <Input />
              </Form.Item>
              <Form.Item name="order" hidden>
                <Input />
              </Form.Item>
              <Form.Item name="secuenceColor" hidden>
                <Input />
              </Form.Item>
<<<<<<< HEAD
              <Form.Item name="frecuencyId" hidden>
                <Input />
              </Form.Item>
              <Form.Item name="frecuencyCode" hidden>
                <Input />
              </Form.Item>
=======
              {/* Removed frequency hidden fields as they are no longer needed */}
>>>>>>> 0b71382d
            </div>

            <div className="mb-4">
              <Form.Item
                label={Strings.editCiltSequenceModalCiltTypeLabel}
                name="ciltTypeId"
                rules={[
                  {
                    required: true,
                    message: Strings.editCiltSequenceModalCiltTypeRequired,
                  },
                ]}
              >
                <Select
                  placeholder={Strings.editCiltSequenceModalCiltTypePlaceholder}
                  onChange={handleCiltTypeChange}
                  className="w-full"
                >
                  {ciltTypes.map((type) => (
                    <Option key={type.id} value={type.id}>
                      {type.name}
                    </Option>
                  ))}
                </Select>
              </Form.Item>
            </div>

            <Row gutter={16}>
              <Col span={12}>
                <Form.Item
<<<<<<< HEAD
                  label={
                    <div className="flex items-center">
                      <span>
                        {Strings.editCiltSequenceModalStandardTimeLabel}
                      </span>
                      {formattedTime && (
                        <Tooltip title="Time in HH:MM:SS format">
                          <span className="ml-2 text-primary">
                            ({formattedTime})
                          </span>
                        </Tooltip>
                      )}
                    </div>
                  }
=======
                  label={`${Strings.editCiltSequenceModalStandardTimeLabel} (HH:MM:SS)`}
>>>>>>> 0b71382d
                  name="standardTime"
                  rules={[
                    {
                      required: true,
                      message:
                        Strings.editCiltSequenceModalStandardTimeRequired,
                    },
                  ]}
                >
<<<<<<< HEAD
                  <div className="relative">
                    <InputNumber
                      min={1}
                      className="w-full"
                      placeholder={
                        Strings.editCiltSequenceModalStandardTimePlaceholder
                      }
                      onChange={(value) => {
                        if (value) {
                          setFormattedTime(
                            formatSecondsToNaturalTime(Number(value))
                          );
                        } else {
                          setFormattedTime("");
                        }
                      }}
                      onBlur={(e) => {
                        const inputValue = e.target.value;
                        if (inputValue && inputValue.includes(":")) {
                          const seconds = parseNaturalTimeToSeconds(inputValue);
                          if (seconds !== null) {
                            form.setFieldsValue({ standardTime: seconds });
                            setFormattedTime(
                              formatSecondsToNaturalTime(seconds)
                            );
                          }
                        }
                      }}
                      value={form.getFieldValue("standardTime")}
                    />
                    <div className="absolute right-2 top-1/2 transform -translate-y-1/2 text-gray-400">
                      <small>sec</small>
                    </div>
=======
                  <div className="flex items-center space-x-2">
                    <div className="flex items-center space-x-1">
                      <InputNumber
                        min={0}
                        max={23}
                        value={hours}
                        onChange={(value) => {
                          const h = value || 0;
                          setHours(h);
                          const totalSeconds = h * 3600 + minutes * 60 + seconds;
                          form.setFieldsValue({ standardTime: totalSeconds });
                          setFormattedTime(formatSecondsToNaturalTime(totalSeconds));
                        }}
                        className="w-16"
                        placeholder="HH"
                      />
                      <span>:</span>
                      <InputNumber
                        min={0}
                        max={59}
                        value={minutes}
                        onChange={(value) => {
                          const m = value || 0;
                          setMinutes(m);
                          const totalSeconds = hours * 3600 + m * 60 + seconds;
                          form.setFieldsValue({ standardTime: totalSeconds });
                          setFormattedTime(formatSecondsToNaturalTime(totalSeconds));
                        }}
                        className="w-16"
                        placeholder="MM"
                      />
                      <span>:</span>
                      <InputNumber
                        min={0}
                        max={59}
                        value={seconds}
                        onChange={(value) => {
                          const s = value || 0;
                          setSeconds(s);
                          const totalSeconds = hours * 3600 + minutes * 60 + s;
                          form.setFieldsValue({ standardTime: totalSeconds });
                          setFormattedTime(formatSecondsToNaturalTime(totalSeconds));
                        }}
                        className="w-16"
                        placeholder="SS"
                      />
                    </div>
                    <span className="text-gray-500 text-sm">
                      {formattedTime && `(${formattedTime})`}
                    </span>
>>>>>>> 0b71382d
                  </div>
                </Form.Item>
              </Col>
            </Row>

            <Form.Item
              label={Strings.editCiltSequenceModalSequenceListLabel}
              name="secuenceList"
              rules={[
                {
                  required: true,
                  message: Strings.editCiltSequenceModalSequenceListRequired,
                },
              ]}
            >
              <TextArea
                rows={4}
                placeholder={
                  Strings.editCiltSequenceModalSequenceListPlaceholder
                }
              />
            </Form.Item>

            <Row gutter={16}>
              <Col span={12}>
                <Form.Item
                  label={Strings.editCiltSequenceModalReferenceOplLabel}
                >
                  <Form.Item name="referenceOplSopId" hidden>
                    <Input type="hidden" />
                  </Form.Item>
                  <Input.Group compact>
                    <Form.Item name="referenceOplName" noStyle>
                      <Input
                        style={{ width: "calc(100% - 32px)" }}
                        readOnly
                        placeholder={
                          Strings.editCiltSequenceModalReferenceOplLabel
                        }
                        value={referenceOplName}
                        onChange={(e) => setReferenceOplName(e.target.value)}
                      />
                    </Form.Item>
                    <Button
                      icon={<SearchOutlined />}
                      onClick={() => setReferenceOplModalVisible(true)}
                    />
                  </Input.Group>
                </Form.Item>
              </Col>

              <Col span={12}>
                <Form.Item
                  label={Strings.editCiltSequenceModalRemediationOplLabel}
                >
                  <Form.Item name="remediationOplSopId" hidden>
                    <Input type="hidden" />
                  </Form.Item>
                  <Input.Group compact>
                    <Form.Item name="remediationOplName" noStyle>
                      <Input
                        style={{ width: "calc(100% - 32px)" }}
                        readOnly
                        placeholder={
                          Strings.editCiltSequenceModalRemediationOplLabel
                        }
                        value={remediationOplName}
                        onChange={(e) => setRemediationOplName(e.target.value)}
                      />
                    </Form.Item>
                    <Button
                      icon={<SearchOutlined />}
                      onClick={() => setRemediationOplModalVisible(true)}
                    />
                  </Input.Group>
                </Form.Item>
              </Col>
            </Row>

            <Form.Item
              label={Strings.editCiltSequenceModalToolsRequiredLabel}
              name="toolsRequired"
            >
              <TextArea
                rows={2}
                placeholder={
                  Strings.editCiltSequenceModalToolsRequiredPlaceholder
                }
              />
            </Form.Item>
            
            {/* Special Warning */}
            <Form.Item
              label={Strings.specialWarning}
              name="specialWarning"
            >
              <Input
                placeholder={Strings.specialWarning}
                maxLength={100}
              />
            </Form.Item>

            <Form.Item
              label={Strings.editCiltSequenceModalStandardOkLabel}
              name="standardOk"
            >
              <TextArea
                rows={2}
                placeholder={Strings.editCiltSequenceModalStandardOkPlaceholder}
              />
            </Form.Item>

            <Row gutter={16}>
              <Col span={8}>
                <Form.Item
                  label={Strings.editCiltSequenceModalStoppageReasonLabel}
                  name="stoppageReason"
                >
                  <Radio.Group>
                    <Radio value={true}>{Strings.yes}</Radio>
                    <Radio value={false}>{Strings.no}</Radio>
                  </Radio.Group>
                </Form.Item>
              </Col>

              <Col span={8}>
                <Form.Item
                  label={Strings.editCiltSequenceModalMachineStoppedLabel}
                  name="machineStopped"
                >
                  <Radio.Group>
                    <Radio value={true}>{Strings.yes}</Radio>
                    <Radio value={false}>{Strings.no}</Radio>
                  </Radio.Group>
                </Form.Item>
              </Col>

              <Col span={8}>
                <Form.Item
                  label={Strings.editCiltSequenceModalStatusLabel}
                  name="status"
                >
                  <Select placeholder={Strings.cardTypeTreeStatusPlaceholder}>
                    <Option value={Constants.STATUS_ACTIVE}>
                      {Strings.active}
                    </Option>
                    <Option value={Constants.STATUS_INACTIVE}>
                      {Strings.inactive}
                    </Option>
                    <Option value={Constants.STATUS_DRAFT}>
                      {Strings.draft}
                    </Option>
                  </Select>
                </Form.Item>
              </Col>
            </Row>

            <Row gutter={16}>
              <Col span={12}>
                <Form.Item
                  label={
                    Strings.editCiltSequenceModalQuantityPicturesCreateLabel
                  }
                  name="quantityPicturesCreate"
                >
                  <InputNumber min={0} style={{ width: "100%" }} />
                </Form.Item>
              </Col>

              <Col span={12}>
                <Form.Item
                  label={
                    Strings.editCiltSequenceModalQuantityPicturesCloseLabel
                  }
                  name="quantityPicturesClose"
                >
                  <InputNumber min={0} style={{ width: "100%" }} />
                </Form.Item>
              </Col>
            </Row>

            <Row gutter={16}>
              <Col span={12}>
<<<<<<< HEAD
                <Form.Item label="Punto de referencia" name="referencePoint">
                  <Input
                    maxLength={10}
                    placeholder="Ingrese el punto de referencia"
=======
                <Form.Item label={Strings.referencePoint} name="referencePoint">
                  <Input
                    maxLength={10}
                    placeholder={Strings.referencePoint}
>>>>>>> 0b71382d
                  />
                </Form.Item>
              </Col>

              <Col span={12}>
                <Form.Item
<<<<<<< HEAD
                  label="Seleccionable sin programación"
                  name="selectableWithoutProgramming"
                  valuePropName="checked"
                >
                  <Switch />
=======
                  label={Strings.selectableWithoutProgramming}
                  name="selectableWithoutProgramming"
                >
                  <Radio.Group>
                    <Radio value={true}>{Strings.yes}</Radio>
                    <Radio value={false}>{Strings.no}</Radio>
                  </Radio.Group>
>>>>>>> 0b71382d
                </Form.Item>
              </Col>
            </Row>

            <Row justify="end" gutter={16}>
              <Col>
                <Button onClick={onCancel}>{Strings.cancel}</Button>
              </Col>
              <Col>
                <Button type="primary" htmlType="submit" loading={loading}>
                  {Strings.save}
                </Button>
              </Col>
            </Row>
          </Form>
        </Spin>
      </Modal>

      {createPortal(
        <>
          {referenceOplModalVisible && (
            <OplSelectionModal
              isVisible={true}
              onClose={() => setReferenceOplModalVisible(false)}
              onSelect={handleReferenceOplSelect}
<<<<<<< HEAD
=======
              siteId={sequence && sequence.siteId ? Number(sequence.siteId) : undefined}
>>>>>>> 0b71382d
            />
          )}

          {remediationOplModalVisible && (
            <OplSelectionModal
              isVisible={true}
              onClose={() => setRemediationOplModalVisible(false)}
              onSelect={handleRemediationOplSelect}
<<<<<<< HEAD
=======
              siteId={sequence && sequence.siteId ? Number(sequence.siteId) : undefined}
>>>>>>> 0b71382d
            />
          )}
        </>,
        document.body
      )}
    </>
  );
};

export default EditCiltSequenceModal;<|MERGE_RESOLUTION|>--- conflicted
+++ resolved
@@ -12,12 +12,7 @@
   notification,
   Row,
   Col,
-<<<<<<< HEAD
-  Tooltip,
-} from "antd";
-=======
 } from "antd";  
->>>>>>> 0b71382d
 import { SearchOutlined } from "@ant-design/icons";
 import { useUpdateCiltSequenceMutation } from "../../../services/cilt/ciltSequencesService";
 import { useGetCiltTypesBySiteMutation } from "../../../services/cilt/ciltTypesService";
@@ -29,10 +24,6 @@
 import OplSelectionModal from "./OplSelectionModal";
 import {
   formatSecondsToNaturalTime,
-<<<<<<< HEAD
-  parseNaturalTimeToSeconds,
-=======
->>>>>>> 0b71382d
 } from "../../../utils/timeUtils";
 import Constants from "../../../utils/Constants";
 import { useGetOplMstrByIdMutation } from "../../../services/cilt/oplMstrService";
@@ -67,19 +58,6 @@
   const [formattedTime, setFormattedTime] = useState<string>("");
   const [referenceOplName, setReferenceOplName] = useState<string>("");
   const [remediationOplName, setRemediationOplName] = useState<string>("");
-<<<<<<< HEAD
-
-  useEffect(() => {
-    if (visible && sequence?.siteId) {
-      getCiltTypesBySite(sequence.siteId.toString())
-        .unwrap()
-        .then((types) => {
-          setCiltTypes(types);
-        })
-        .catch((error) => {
-          console.error("Error fetching CILT types:", error);
-        });
-=======
   const [hours, setHours] = useState<number>(0);
   const [minutes, setMinutes] = useState<number>(0);
   const [seconds, setSeconds] = useState<number>(0);
@@ -98,15 +76,12 @@
             console.error("Error fetching CILT types:", error);
           });
       }
->>>>>>> 0b71382d
 
       const loadFormData = async () => {
         if (!sequence) return;
 
         if (sequence.standardTime) {
           setFormattedTime(formatSecondsToNaturalTime(sequence.standardTime));
-<<<<<<< HEAD
-=======
           // Convert seconds to hours, minutes, seconds
           const totalSeconds = sequence.standardTime;
           const h = Math.floor(totalSeconds / 3600);
@@ -120,7 +95,6 @@
           setHours(0);
           setMinutes(0);
           setSeconds(0);
->>>>>>> 0b71382d
         }
 
         if (sequence.referenceOplSopId) {
@@ -166,12 +140,7 @@
           ciltTypeName: sequence.ciltTypeName,
           referenceOplSopId: sequence.referenceOplSopId,
           remediationOplSopId: sequence.remediationOplSopId,
-<<<<<<< HEAD
-          frecuencyId: sequence.frecuencyId,
-          frecuencyCode: sequence.frecuencyCode,
-=======
           // Removed frequency field assignments as they are no longer needed
->>>>>>> 0b71382d
           standardTime: sequence.standardTime,
           standardOk: sequence.standardOk,
           toolsRequired: sequence.toolsRequired,
@@ -181,27 +150,13 @@
           quantityPicturesCreate: sequence.quantityPicturesCreate,
           quantityPicturesClose: sequence.quantityPicturesClose,
           referencePoint: sequence.referencePoint,
-<<<<<<< HEAD
-          selectableWithoutProgramming:
-            sequence.selectableWithoutProgramming === 1,
-=======
           selectableWithoutProgramming: sequence.selectableWithoutProgramming === 1,
           specialWarning: sequence.specialWarning,
->>>>>>> 0b71382d
         });
       };
 
       loadFormData();
     }
-<<<<<<< HEAD
-
-    if (!visible) {
-      setReferenceOplName("");
-      setRemediationOplName("");
-    }
-  }, [visible, sequence, form, getCiltTypesBySite, getOplMstrById]);
-=======
->>>>>>> 0b71382d
 
     if (!open) {
       setReferenceOplName("");
@@ -213,15 +168,12 @@
     }
   }, [open, sequence, form, getCiltTypesBySite, getOplMstrById]);
 
-<<<<<<< HEAD
-=======
   useEffect(() => {
     if (!open) {
       form.resetFields();
     }
   }, [open, form]);
 
->>>>>>> 0b71382d
   const handleReferenceOplSelect = (opl: OplMstr) => {
     try {
       setReferenceOplName(opl.title || "");
@@ -283,37 +235,6 @@
       values.positionName = sequence.positionName;
       values.order = sequence.order;
 
-<<<<<<< HEAD
-      const payload = {
-        id: values.id,
-        siteId: Number(values.siteId),
-        siteName: values.siteName || sequence.siteName || "string",
-        areaId: Number(values.areaId),
-        areaName: values.areaName || sequence.areaName || "string",
-        positionId: Number(values.positionId),
-        positionName: values.positionName || sequence.positionName || "string",
-        ciltMstrId: Number(values.ciltMstrId),
-        ciltMstrName: values.ciltMstrName || sequence.ciltMstrName || "string",
-        frecuencyId: Number(values.frecuencyId) || sequence.frecuencyId || 0,
-        frecuencyCode:
-          values.frecuencyCode || sequence.frecuencyCode || "string",
-        levelId: Number(values.levelId),
-        levelName: values.levelName || "string",
-        route: values.route || "string",
-        order: Number(values.order),
-        secuenceList: values.secuenceList || "string",
-        secuenceColor: getColorFromCiltType(values.ciltTypeId),
-        ciltTypeId: Number(values.ciltTypeId),
-        ciltTypeName:
-          ciltTypes.find((type) => type.id === values.ciltTypeId)?.name ||
-          values.ciltTypeName ||
-          "string",
-        referenceOplSopId: Number(values.referenceOplSopId) || 0,
-        standardTime: Number(values.standardTime) || 0,
-        standardOk: values.standardOk || "string",
-        remediationOplSopId: Number(values.remediationOplSopId) || 0,
-        toolsRequired: values.toolsRequired || "string",
-=======
       // Log to see form values before creating payload
       console.log("Form values before creating payload:", values);
       console.log("Special Warning value from form:", values.specialWarning);
@@ -336,20 +257,10 @@
         standardOk: values.standardOk || "",
         remediationOplSopId: Number(values.remediationOplSopId) || 0,
         toolsRequired: values.toolsRequired || "",
->>>>>>> 0b71382d
         stoppageReason: values.stoppageReason ? 1 : 0,
         machineStopped: values.machineStopped ? 1 : 0,
         quantityPicturesCreate: Number(values.quantityPicturesCreate) || 0,
         quantityPicturesClose: Number(values.quantityPicturesClose) || 0,
-<<<<<<< HEAD
-        referencePoint: values.referencePoint || "",
-        selectableWithoutProgramming: values.selectableWithoutProgramming
-          ? 1
-          : 0,
-        status: values.status || "A",
-        updatedAt: new Date().toISOString(),
-      };
-=======
         selectableWithoutProgramming: values.selectableWithoutProgramming ? 1 : 0,
         specialWarning: values.specialWarning || null,
         status: values.status || "A",
@@ -358,28 +269,16 @@
       
       // Log to see final payload to be sent
       console.log("Final payload to be sent:", payload);
->>>>>>> 0b71382d
 
       delete (values as any).referenceOplName;
       delete (values as any).remediationOplName;
 
-<<<<<<< HEAD
-      if (!payload.frecuencyId && sequence.frecuencyId) {
-        payload.frecuencyId = sequence.frecuencyId;
-      }
-      if (!payload.frecuencyCode && sequence.frecuencyCode) {
-        payload.frecuencyCode = sequence.frecuencyCode;
-      }
-
-      await updateCiltSequence(payload).unwrap();
-=======
       // Removed frequency fallback logic as frequencies are now optional
 
       const response = await updateCiltSequence(payload).unwrap();
       
       // Log to see backend response
       console.log("Backend response after update:", response);
->>>>>>> 0b71382d
 
       notification.success({
         message: Strings.editCiltSequenceModalSuccess,
@@ -405,11 +304,7 @@
         onCancel={onCancel}
         footer={null}
         width={1000}
-<<<<<<< HEAD
-        destroyOnClose={true}
-=======
         destroyOnHidden={true}
->>>>>>> 0b71382d
         maskClosable={false}
       >
         <Spin spinning={loading}>
@@ -465,16 +360,7 @@
               <Form.Item name="secuenceColor" hidden>
                 <Input />
               </Form.Item>
-<<<<<<< HEAD
-              <Form.Item name="frecuencyId" hidden>
-                <Input />
-              </Form.Item>
-              <Form.Item name="frecuencyCode" hidden>
-                <Input />
-              </Form.Item>
-=======
               {/* Removed frequency hidden fields as they are no longer needed */}
->>>>>>> 0b71382d
             </div>
 
             <div className="mb-4">
@@ -505,24 +391,7 @@
             <Row gutter={16}>
               <Col span={12}>
                 <Form.Item
-<<<<<<< HEAD
-                  label={
-                    <div className="flex items-center">
-                      <span>
-                        {Strings.editCiltSequenceModalStandardTimeLabel}
-                      </span>
-                      {formattedTime && (
-                        <Tooltip title="Time in HH:MM:SS format">
-                          <span className="ml-2 text-primary">
-                            ({formattedTime})
-                          </span>
-                        </Tooltip>
-                      )}
-                    </div>
-                  }
-=======
                   label={`${Strings.editCiltSequenceModalStandardTimeLabel} (HH:MM:SS)`}
->>>>>>> 0b71382d
                   name="standardTime"
                   rules={[
                     {
@@ -532,41 +401,6 @@
                     },
                   ]}
                 >
-<<<<<<< HEAD
-                  <div className="relative">
-                    <InputNumber
-                      min={1}
-                      className="w-full"
-                      placeholder={
-                        Strings.editCiltSequenceModalStandardTimePlaceholder
-                      }
-                      onChange={(value) => {
-                        if (value) {
-                          setFormattedTime(
-                            formatSecondsToNaturalTime(Number(value))
-                          );
-                        } else {
-                          setFormattedTime("");
-                        }
-                      }}
-                      onBlur={(e) => {
-                        const inputValue = e.target.value;
-                        if (inputValue && inputValue.includes(":")) {
-                          const seconds = parseNaturalTimeToSeconds(inputValue);
-                          if (seconds !== null) {
-                            form.setFieldsValue({ standardTime: seconds });
-                            setFormattedTime(
-                              formatSecondsToNaturalTime(seconds)
-                            );
-                          }
-                        }
-                      }}
-                      value={form.getFieldValue("standardTime")}
-                    />
-                    <div className="absolute right-2 top-1/2 transform -translate-y-1/2 text-gray-400">
-                      <small>sec</small>
-                    </div>
-=======
                   <div className="flex items-center space-x-2">
                     <div className="flex items-center space-x-1">
                       <InputNumber
@@ -617,7 +451,6 @@
                     <span className="text-gray-500 text-sm">
                       {formattedTime && `(${formattedTime})`}
                     </span>
->>>>>>> 0b71382d
                   </div>
                 </Form.Item>
               </Col>
@@ -801,30 +634,16 @@
 
             <Row gutter={16}>
               <Col span={12}>
-<<<<<<< HEAD
-                <Form.Item label="Punto de referencia" name="referencePoint">
-                  <Input
-                    maxLength={10}
-                    placeholder="Ingrese el punto de referencia"
-=======
                 <Form.Item label={Strings.referencePoint} name="referencePoint">
                   <Input
                     maxLength={10}
                     placeholder={Strings.referencePoint}
->>>>>>> 0b71382d
                   />
                 </Form.Item>
               </Col>
 
               <Col span={12}>
                 <Form.Item
-<<<<<<< HEAD
-                  label="Seleccionable sin programación"
-                  name="selectableWithoutProgramming"
-                  valuePropName="checked"
-                >
-                  <Switch />
-=======
                   label={Strings.selectableWithoutProgramming}
                   name="selectableWithoutProgramming"
                 >
@@ -832,7 +651,6 @@
                     <Radio value={true}>{Strings.yes}</Radio>
                     <Radio value={false}>{Strings.no}</Radio>
                   </Radio.Group>
->>>>>>> 0b71382d
                 </Form.Item>
               </Col>
             </Row>
@@ -858,10 +676,7 @@
               isVisible={true}
               onClose={() => setReferenceOplModalVisible(false)}
               onSelect={handleReferenceOplSelect}
-<<<<<<< HEAD
-=======
               siteId={sequence && sequence.siteId ? Number(sequence.siteId) : undefined}
->>>>>>> 0b71382d
             />
           )}
 
@@ -870,10 +685,7 @@
               isVisible={true}
               onClose={() => setRemediationOplModalVisible(false)}
               onSelect={handleRemediationOplSelect}
-<<<<<<< HEAD
-=======
               siteId={sequence && sequence.siteId ? Number(sequence.siteId) : undefined}
->>>>>>> 0b71382d
             />
           )}
         </>,
