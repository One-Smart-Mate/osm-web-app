import React, { useState } from "react";
import {
  Modal,
  Button,
  Space,
  Spin,
  Card,
  Row,
  Col,
  Input,
  Typography,
} from "antd";
import { SearchOutlined, EditOutlined } from "@ant-design/icons";
import { CiltMstr } from "../../../data/cilt/ciltMstr/ciltMstr";
import { CiltSequence } from "../../../data/cilt/ciltSequences/ciltSequences";
import Strings from "../../../utils/localizations/Strings";
import Constants from "../../../utils/Constants";
<<<<<<< HEAD
import NewFeatureModal from "./NewFeatureModal";
import { CreateCiltSequencesExecutionDTO } from "../../../data/cilt/ciltSequencesExecutions/ciltSequencesExecutions";
=======
import ScheduleSecuence from "./ScheduleSecuence";
import { CreateCiltSecuencesScheduleDTO } from "../../../data/cilt/ciltSecuencesSchedule/ciltSecuencesSchedule.tsx";
>>>>>>> 0b71382d
import dayjs from "dayjs";
import { useCreateScheduleMutation } from "../../../services/cilt/ciltSecuencesScheduleService";
import { message } from "antd";

interface SequencesModalProps {
  open: boolean;
  currentCilt: CiltMstr | null;
  sequences: CiltSequence[];
  loading: boolean;
  onCancel: () => void;
  onCreateSequence: (cilt: CiltMstr) => void;
  onViewDetails: (sequence: CiltSequence) => void;
  onViewOpl: (oplId: number | null) => void;
  onEditSequence: (sequence: CiltSequence) => void;
}

const { Text } = Typography;

const SequencesModal: React.FC<SequencesModalProps> = ({
  open,
  currentCilt,
  sequences,
  loading,
  onCancel,
  onCreateSequence,
  onViewDetails,
  onViewOpl,
  onEditSequence,
}) => {
  if (!currentCilt) return null;

  const [searchTerm, setSearchTerm] = useState("");
  const [filteredSequences, setFilteredSequences] =
    useState<CiltSequence[]>(sequences);

  React.useEffect(() => {
    const activeSequences = sequences.filter(
      (sequence) => sequence.status === Constants.STATUS_ACTIVE
    );
    setFilteredSequences(activeSequences);
  }, [sequences]);

  const handleSearch = (value: string) => {
    setSearchTerm(value);

    const activeSequences = sequences.filter(
      (sequence) => sequence.status === Constants.STATUS_ACTIVE
    );

    if (!value.trim()) {
      setFilteredSequences(activeSequences);
    } else {
      const filtered = activeSequences.filter(
        (sequence) =>
          sequence.secuenceList?.toLowerCase().includes(value.toLowerCase()) ||
          sequence.order?.toString().includes(value) ||
          sequence.standardTime?.toString().includes(value) ||
          sequence.toolsRequired?.toLowerCase().includes(value.toLowerCase())
      );
      setFilteredSequences(filtered);
    }
  };

  const [isScheduleSecuenceVisible, setScheduleSecuenceVisible] = useState(false);

  const [scheduledData, setScheduledData] = useState<Record<number, any>>({});

  const [selectedSequence, setSelectedSequence] = useState<CiltSequence | null>(
    null
  );

  const handleSave = async (schedule: {
    startDate: string;
<<<<<<< HEAD
    interval: number;
    frequency: string;
    selectedDays: string[];
=======
>>>>>>> 0b71382d
    endDate: string | null;
    schedule: string;
    scheduleType: "dai" | "wee" | "mon" | "yea" | "man";
    mon?: number;
    tue?: number;
    wed?: number;
    thu?: number;
    fri?: number;
    sat?: number;
    sun?: number;
    dayOfMonth?: number;
    weekOfMonth?: number;
    dateOfYear?: string;
    monthOfYear?: number;
  }) => {
    const now = new Date().toISOString();

    if (!selectedSequence) return;

    const payload: CreateCiltSecuencesScheduleDTO = {
      siteId: Number(currentCilt.siteId),
      ciltId: currentCilt.id,
<<<<<<< HEAD
      ciltDetailsId: Number(selectedSequence.id),
      secuenceStart: schedule.startDate,
      secuenceStop: schedule.endDate ?? undefined,
      duration: schedule.interval,
      standardOk: schedule.frequency,
      initialParameter: schedule.selectedDays.join(","),
      runSecuenceSchedule: schedule.startDate,
=======
      secuenceId: Number(selectedSequence.id),
      schedules: [schedule.schedule],
      scheduleType: schedule.scheduleType,
>>>>>>> 0b71382d
      createdAt: now,
      status: "A"
    };
    
    if (schedule.endDate) {
      payload.endDate = schedule.endDate;
    }
    
    if (schedule.scheduleType === "wee") {
      if (schedule.mon) payload.mon = 1;
      if (schedule.tue) payload.tue = 1;
      if (schedule.wed) payload.wed = 1;
      if (schedule.thu) payload.thu = 1;
      if (schedule.fri) payload.fri = 1;
      if (schedule.sat) payload.sat = 1;
      if (schedule.sun) payload.sun = 1;
    }
    
    if (schedule.scheduleType === "mon") {
      if (schedule.dayOfMonth && schedule.dayOfMonth >= 1) {
        payload.dayOfMonth = schedule.dayOfMonth;
      } else if (schedule.weekOfMonth && schedule.weekOfMonth >= 1) {
        payload.weekOfMonth = schedule.weekOfMonth;
        if (schedule.mon) payload.mon = 1;
        if (schedule.tue) payload.tue = 1;
        if (schedule.wed) payload.wed = 1;
        if (schedule.thu) payload.thu = 1;
        if (schedule.fri) payload.fri = 1;
        if (schedule.sat) payload.sat = 1;
        if (schedule.sun) payload.sun = 1;
      } else {
        message.error(Strings.errorForMonthlySchedule);
        return;
      }
    }
    
    if (schedule.scheduleType === "yea") {
      if (schedule.dateOfYear) {
        payload.dateOfYear = schedule.dateOfYear;
      } else {
        if (schedule.monthOfYear && schedule.monthOfYear >= 1 && schedule.monthOfYear <= 12) {
          payload.monthOfYear = schedule.monthOfYear;
          
          const hasDayOfMonth = schedule.dayOfMonth && schedule.dayOfMonth >= 1;
          const hasWeekOfMonth = schedule.weekOfMonth && schedule.weekOfMonth >= 1;
          const hasDaysOfWeek = schedule.mon || schedule.tue || schedule.wed || 
                              schedule.thu || schedule.fri || schedule.sat || schedule.sun;
          
          if (hasDayOfMonth) {
            payload.dayOfMonth = schedule.dayOfMonth;
          } 
          else if (hasWeekOfMonth && hasDaysOfWeek) {
            payload.weekOfMonth = schedule.weekOfMonth;
            if (schedule.mon) payload.mon = 1;
            if (schedule.tue) payload.tue = 1;
            if (schedule.wed) payload.wed = 1;
            if (schedule.thu) payload.thu = 1;
            if (schedule.fri) payload.fri = 1;
            if (schedule.sat) payload.sat = 1;
            if (schedule.sun) payload.sun = 1;
          } else {
            message.error(Strings.errorForYearlySchedule);
            return;
          }
        }
      }
    }
    
      payload.status = "A";
    payload.createdAt = now;

    try {
      await createSchedule(payload).unwrap();
      message.success(Strings.scheduleSavedSuccessfully);
    } catch (error) {
      console.error(Strings.errorSavingSchedule, error);
      message.error(Strings.errorSavingSchedule);
    }
  };

<<<<<<< HEAD
  const [createExecution] = useCreateCiltSequenceExecutionMutation();
=======
  const [createSchedule] = useCreateScheduleMutation();
>>>>>>> 0b71382d

  return (
    <>
      <Modal
        destroyOnHidden={true}
        title={`${Strings.sequences} ${currentCilt?.ciltName || "CILT"}`}
        open={open}
        onCancel={onCancel}
        zIndex={900}
        footer={[
          <Button key="close" onClick={onCancel}>
            {Strings.close}
          </Button>,
          <Button
            key="create"
            type="primary"
            onClick={() => {
              onCancel();
              if (currentCilt) {
                onCreateSequence(currentCilt);
              }
            }}
            disabled={!currentCilt}
          >
            {Strings.createNewSequence}
          </Button>,
        ]}
        width={800}
      >
        <div style={{ marginBottom: 16 }}>
          <Row gutter={16} align="middle">
            <Col span={16}>
              <Input
                placeholder={Strings.searchByDescriptionOrderOrTime}
                value={searchTerm}
                onChange={(e) => handleSearch(e.target.value)}
                prefix={<SearchOutlined />}
                allowClear
              />
            </Col>
            <Col span={8} style={{ textAlign: "right" }}>
              <Text>
                Total: {filteredSequences.length} {Strings.sequences}
              </Text>
            </Col>
          </Row>
        </div>

        <Spin spinning={loading}>
          {filteredSequences.length === 0 ? (
            sequences.length === 0 ? (
              <Text type="secondary">{Strings.noSequencesForCilt}</Text>
            ) : (
              <Text type="secondary">{Strings.noSequencesMatchSearch}</Text>
            )
          ) : (
            <div
              style={{ maxHeight: "60vh", overflowY: "auto", padding: "10px" }}
            >
              {filteredSequences.map((sequence) => {
                const schedule = scheduledData[sequence.id];

                return (
                  <Card
                    key={sequence.id}
                    style={{
                      marginBottom: 16,
                      borderLeft: `4px solid ${
                        sequence.secuenceColor &&
                        sequence.secuenceColor.startsWith("#")
                          ? sequence.secuenceColor
                          : `#${sequence.secuenceColor || "1890ff"}`
                      }`,
                    }}
                    hoverable
                  >
                    <Row gutter={[16, 16]}>
                      <Col span={16}>
                        <div
                          style={{
                            display: "flex",
                            alignItems: "center",
                            marginBottom: 8,
                          }}
                        >
                          <div
                            style={{
                              backgroundColor:
                                sequence.secuenceColor &&
                                sequence.secuenceColor.startsWith("#")
                                  ? sequence.secuenceColor
                                  : `#${sequence.secuenceColor || "f0f0f0"}`,
                              width: "20px",
                              height: "20px",
                              borderRadius: "50%",
                              marginRight: "10px",
                              border: "1px solid #d9d9d9",
                            }}
                          />
                          <Text strong>
                            {Strings.sequence} {sequence.order}
                          </Text>
                        </div>

                        <div style={{ marginBottom: 8 }}>
                          <Text type="secondary">{Strings.standardTime}:</Text>{" "}
                          <Text>{sequence.standardTime || "N/A"}</Text>
                        </div>

                        {/* Frequencies */}
                        <div style={{ marginBottom: 8 }}>
                          <Text type="secondary">
                            {Strings.createCiltSequenceModalFrequenciesTitle}:
                          </Text>{" "}
                          <Text>{sequence.frecuencyCode || "N/A"}</Text>
                        </div>

                        {sequence.toolsRequired && (
                          <div style={{ marginBottom: 8 }}>
                            <Text type="secondary">{Strings.tools}:</Text>{" "}
                            <Text>{sequence.toolsRequired}</Text>
                          </div>
                        )}

                        <div>
                          <Text type="secondary">{Strings.created}:</Text>{" "}
                          <Text>
                            {sequence.createdAt
                              ? new Date(
                                  sequence.createdAt
                                ).toLocaleDateString()
                              : "N/A"}
                          </Text>
                        </div>

                        {schedule && (
                          <div style={{ marginTop: 8 }}>
                            <Text type="secondary">{Strings.schedule}:</Text>{" "}
                            <Text>
                              {Strings.each} {schedule.interval} {schedule.frequency}(s)
<<<<<<< HEAD
                              {Strings.theDays} {schedule.selectedDays.join(", ")} {Strings.since}{" "}
=======
                              {Strings.theDays} {schedule.selectedDays?.join(", ") || ""} {Strings.since}{" "}
>>>>>>> 0b71382d
                              {schedule.startDate
                                ? dayjs(schedule.startDate).format("DD/MM/YYYY")
                                : ""}
                              {schedule.endDate
                                ? ` ${Strings.until} ${dayjs(schedule.endDate).format(
                                    "DD/MM/YYYY"
                                  )}`
                                : ""}
                            </Text>
                          </div>
                        )}
                      </Col>
                      <Col
                        span={8}
                        style={{
                          display: "flex",
                          flexDirection: "column",
                          justifyContent: "center",
                          alignItems: "flex-end",
                        }}
                      >
                        <Space direction="vertical">
                          <Button
                            type="primary"
                            onClick={() => onViewDetails(sequence)}
                          >
                            {Strings.viewDetails}
                          </Button>

                          <Button
                            type="default"
                            onClick={() => {
                              if (
                                sequence.referenceOplSopId &&
                                sequence.referenceOplSopId > 0
                              ) {
                                const oplId = String(
                                  sequence.referenceOplSopId
                                ).trim();
                                console.log("Viewing OPL with ID:", oplId);
                                onViewOpl(Number(oplId));
                              }
                            }}
                            disabled={
<<<<<<< HEAD
=======
                              
>>>>>>> 0b71382d
                              !sequence.referenceOplSopId ||
                              sequence.referenceOplSopId <= 0
                            }
                          >
                            {Strings.viewReferenceOpl}
                          </Button>

                          <Button
                            type="default"
                            onClick={() =>
                              onViewOpl(sequence.remediationOplSopId)
                            }
                            disabled={!sequence.remediationOplSopId}
                          >
                            {Strings.viewRemediationOpl}
                          </Button>

                          <Button
                            type="default"
                            onClick={() => {
                              setSelectedSequence(sequence);
                              setScheduleSecuenceVisible(true);
                            }}
                          >
                            {Strings.scheduleSequence}
                          </Button>

                          <Button
                            type="primary"
                            icon={<EditOutlined />}
                            onClick={() => onEditSequence(sequence)}
                          >
                            {Strings.editSequence}
                          </Button>
                        </Space>
                      </Col>
                    </Row>
                  </Card>
                );
              })}
            </div>
          )}
        </Spin>
      </Modal>

<<<<<<< HEAD
      <NewFeatureModal
        visible={isNewFeatureModalVisible}
        onCancel={() => setNewFeatureModalVisible(false)}
=======
      <ScheduleSecuence
        open={isScheduleSecuenceVisible}
        onCancel={() => setScheduleSecuenceVisible(false)}
>>>>>>> 0b71382d
        existingSchedule={
          selectedSequence && scheduledData[selectedSequence.id]
            ? {
                ...scheduledData[selectedSequence.id],
                startDate: dayjs(scheduledData[selectedSequence.id].startDate),
                endDate: scheduledData[selectedSequence.id].endDate
                  ? dayjs(scheduledData[selectedSequence.id].endDate)
                  : null,
              }
            : undefined
        }
<<<<<<< HEAD
        onSave={async (data) => {
=======
        onSave={async (data: any) => {
>>>>>>> 0b71382d
          if (!selectedSequence) return;

          setScheduledData((prev) => ({
            ...prev,
            [selectedSequence.id]: data,
          }));

          await handleSave(data);
<<<<<<< HEAD
          setNewFeatureModalVisible(false);
=======
          setScheduleSecuenceVisible(false);
>>>>>>> 0b71382d
        }}
      />
    </>
  );
};

export default SequencesModal;<|MERGE_RESOLUTION|>--- conflicted
+++ resolved
@@ -15,13 +15,8 @@
 import { CiltSequence } from "../../../data/cilt/ciltSequences/ciltSequences";
 import Strings from "../../../utils/localizations/Strings";
 import Constants from "../../../utils/Constants";
-<<<<<<< HEAD
-import NewFeatureModal from "./NewFeatureModal";
-import { CreateCiltSequencesExecutionDTO } from "../../../data/cilt/ciltSequencesExecutions/ciltSequencesExecutions";
-=======
 import ScheduleSecuence from "./ScheduleSecuence";
 import { CreateCiltSecuencesScheduleDTO } from "../../../data/cilt/ciltSecuencesSchedule/ciltSecuencesSchedule.tsx";
->>>>>>> 0b71382d
 import dayjs from "dayjs";
 import { useCreateScheduleMutation } from "../../../services/cilt/ciltSecuencesScheduleService";
 import { message } from "antd";
@@ -95,12 +90,6 @@
 
   const handleSave = async (schedule: {
     startDate: string;
-<<<<<<< HEAD
-    interval: number;
-    frequency: string;
-    selectedDays: string[];
-=======
->>>>>>> 0b71382d
     endDate: string | null;
     schedule: string;
     scheduleType: "dai" | "wee" | "mon" | "yea" | "man";
@@ -123,19 +112,9 @@
     const payload: CreateCiltSecuencesScheduleDTO = {
       siteId: Number(currentCilt.siteId),
       ciltId: currentCilt.id,
-<<<<<<< HEAD
-      ciltDetailsId: Number(selectedSequence.id),
-      secuenceStart: schedule.startDate,
-      secuenceStop: schedule.endDate ?? undefined,
-      duration: schedule.interval,
-      standardOk: schedule.frequency,
-      initialParameter: schedule.selectedDays.join(","),
-      runSecuenceSchedule: schedule.startDate,
-=======
       secuenceId: Number(selectedSequence.id),
       schedules: [schedule.schedule],
       scheduleType: schedule.scheduleType,
->>>>>>> 0b71382d
       createdAt: now,
       status: "A"
     };
@@ -216,11 +195,7 @@
     }
   };
 
-<<<<<<< HEAD
-  const [createExecution] = useCreateCiltSequenceExecutionMutation();
-=======
   const [createSchedule] = useCreateScheduleMutation();
->>>>>>> 0b71382d
 
   return (
     <>
@@ -361,11 +336,7 @@
                             <Text type="secondary">{Strings.schedule}:</Text>{" "}
                             <Text>
                               {Strings.each} {schedule.interval} {schedule.frequency}(s)
-<<<<<<< HEAD
-                              {Strings.theDays} {schedule.selectedDays.join(", ")} {Strings.since}{" "}
-=======
                               {Strings.theDays} {schedule.selectedDays?.join(", ") || ""} {Strings.since}{" "}
->>>>>>> 0b71382d
                               {schedule.startDate
                                 ? dayjs(schedule.startDate).format("DD/MM/YYYY")
                                 : ""}
@@ -410,10 +381,7 @@
                               }
                             }}
                             disabled={
-<<<<<<< HEAD
-=======
                               
->>>>>>> 0b71382d
                               !sequence.referenceOplSopId ||
                               sequence.referenceOplSopId <= 0
                             }
@@ -459,15 +427,9 @@
         </Spin>
       </Modal>
 
-<<<<<<< HEAD
-      <NewFeatureModal
-        visible={isNewFeatureModalVisible}
-        onCancel={() => setNewFeatureModalVisible(false)}
-=======
       <ScheduleSecuence
         open={isScheduleSecuenceVisible}
         onCancel={() => setScheduleSecuenceVisible(false)}
->>>>>>> 0b71382d
         existingSchedule={
           selectedSequence && scheduledData[selectedSequence.id]
             ? {
@@ -479,11 +441,7 @@
               }
             : undefined
         }
-<<<<<<< HEAD
-        onSave={async (data) => {
-=======
         onSave={async (data: any) => {
->>>>>>> 0b71382d
           if (!selectedSequence) return;
 
           setScheduledData((prev) => ({
@@ -492,11 +450,7 @@
           }));
 
           await handleSave(data);
-<<<<<<< HEAD
-          setNewFeatureModalVisible(false);
-=======
           setScheduleSecuenceVisible(false);
->>>>>>> 0b71382d
         }}
       />
     </>
