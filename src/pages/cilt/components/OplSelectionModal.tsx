--- conflicted
+++ resolved
@@ -58,12 +58,8 @@
   siteId: propSiteId, // Accept the siteId prop
 }) => {
   const location = useLocation();
-<<<<<<< HEAD
-  const currentSiteId = location.state?.siteId || null;
-=======
   const currentSiteId = location.state?.siteId;
 
->>>>>>> 0b71382d
   const [getOplMstrAll] = useGetOplMstrAllMutation();
   const [getOplDetailsByOpl] = useGetOplDetailsByOplMutation();
   const [createOplMstr] = useCreateOplMstrMutation();
@@ -182,11 +178,6 @@
           )
         : null;
 
-<<<<<<< HEAD
-      // Usar el siteId de la ubicación actual o del formulario
-      const siteIdToUse = values.siteId ? Number(values.siteId) : (currentSiteId ? Number(currentSiteId) : null);
-      
-=======
       // Usar el siteId con prioridad: 1) valor del form, 2) prop desde el padre, 3) location.state
       let siteIdToUse;
       
@@ -218,7 +209,6 @@
         throw error;
       }
 
->>>>>>> 0b71382d
       const createPayload = {
         title: values.title,
         objetive: values.objetive || "", // Provide empty string as default
@@ -228,11 +218,7 @@
         reviewerName: reviewer?.name || "", // Provide empty string as default
         oplType: values.oplType || "opl", // Default to 'opl'
         createdAt: new Date().toISOString(),
-<<<<<<< HEAD
-        siteId: siteIdToUse, // Usar el siteId obtenido
-=======
         siteId: siteIdToUse, // Usar el siteId obtenido y validado
->>>>>>> 0b71382d
       };
       
       console.log("Creating OPL with payload:", createPayload);
