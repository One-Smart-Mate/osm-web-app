import React, { useState, useEffect } from 'react';
import { Modal, Form, Input, Alert, Select, Upload, Spin, notification, Typography, Popconfirm, Button } from 'antd';
import { PlusOutlined, DeleteOutlined, UserOutlined } from '@ant-design/icons';
import type { UploadFile, UploadFileStatus, UploadProps } from 'antd/es/upload/interface';
import { handleUploadToFirebaseStorage } from '../../../config/firebaseUpload';
import { CiltMstr, UpdateCiltMstrDTO } from '../../../data/cilt/ciltMstr/ciltMstr';
import { useUpdateCiltMstrMutation } from '../../../services/cilt/ciltMstrService';
import { useGetSiteResponsiblesMutation } from '../../../services/userService';
import Constants from '../../../utils/Constants';
import Strings from '../../../utils/localizations/Strings';
import UserSelectionModal from '../../../pages/components/UserSelectionModal';
import { Responsible } from '../../../data/user/user';

const { Option } = Select;
const { Text } = Typography;

interface CiltEditModalProps {
  visible: boolean;
  cilt: CiltMstr | null;
  onCancel: () => void;
  onSuccess: () => void;
}

const CiltEditModal: React.FC<CiltEditModalProps> = ({
  visible,
  cilt,
  onCancel,
  onSuccess
}) => {
  const [form] = Form.useForm();
  const [updateError, setUpdateError] = useState<string | null>(null);
  const [updateCiltMstr, { isLoading: isUpdating }] = useUpdateCiltMstrMutation();
  const [getSiteResponsibles] = useGetSiteResponsiblesMutation();
  const [fileList, setFileList] = useState<UploadFile[]>([]);
  const [uploading, setUploading] = useState(false);
  const [loading, setLoading] = useState(false);
  const [firebaseUrl, setFirebaseUrl] = useState<string | undefined>(undefined);

  const [creatorModalVisible, setCreatorModalVisible] = useState(false);
  const [reviewerModalVisible, setReviewerModalVisible] = useState(false);
  const [approverModalVisible, setApproverModalVisible] = useState(false);
  const [responsibles, setResponsibles] = useState<Responsible[]>([]);
  const [creatorId, setCreatorId] = useState<number | undefined>(undefined);
  const [reviewerId, setReviewerId] = useState<number | undefined>(undefined);
  const [approvedById, setApprovedById] = useState<number | undefined>(undefined);
  
  // Update user IDs whenever cilt changes
  useEffect(() => {
    if (cilt) {
      setCreatorId(cilt.creatorId ? Number(cilt.creatorId) : undefined);
      setReviewerId(cilt.reviewerId ? Number(cilt.reviewerId) : undefined);
      setApprovedById(cilt.approvedById ? Number(cilt.approvedById) : undefined);
    } else {
      setCreatorId(undefined);
      setReviewerId(undefined);
      setApprovedById(undefined);
    }
  }, [cilt]);
  
  useEffect(() => {
    fetchResponsibles();
  }, [cilt, getSiteResponsibles]);
  
  // Debug effect to track cilt changes
  useEffect(() => {
    if (cilt) {
      console.log('CILT data changed:', {
        id: cilt.id,
        ciltName: cilt.ciltName,
        creatorId: cilt.creatorId,
        creatorName: cilt.creatorName,
        reviewerId: cilt.reviewerId,
        reviewerName: cilt.reviewerName,
        approvedById: cilt.approvedById,
        approvedByName: cilt.approvedByName,
        siteId: cilt.siteId
      });
    }
  }, [cilt]);

  const fetchResponsibles = async () => {
    if (cilt && cilt.siteId) {
      setLoading(true);
      try {
        const response = await getSiteResponsibles(String(cilt.siteId)).unwrap();
        setResponsibles(response || []);
      } catch (error) {
        console.error("Error fetching responsibles:", error);
        setResponsibles([]);
      } finally {
        setLoading(false);
      }
    } else {
      console.log('No cilt or siteId available for fetching responsibles');
      setResponsibles([]);
    }
  };

  const handleCreatorSelection = (userIds: number[]) => {
    if (userIds.length > 0) {
      const selectedUserId = userIds[0];
      setCreatorId(selectedUserId);
      // Find the user by comparing with the same type
      const selectedUser = responsibles.find(user => Number(user.id) === selectedUserId);
      form.setFieldsValue({ creatorName: selectedUser?.name || "" });
    } else {
      setCreatorId(undefined);
      form.setFieldsValue({ creatorName: "" });
    }
    setCreatorModalVisible(false);
  };
  
  const handleReviewerSelection = (userIds: number[]) => {
    if (userIds.length > 0) {
      const selectedUserId = userIds[0];
      setReviewerId(selectedUserId);
      // Find the user by comparing with the same type
      const selectedUser = responsibles.find(user => Number(user.id) === selectedUserId);
      form.setFieldsValue({ reviewerName: selectedUser?.name || "" });
    } else {
      setReviewerId(undefined);
      form.setFieldsValue({ reviewerName: "" });
    }
    setReviewerModalVisible(false);
  };
  
  const handleApproverSelection = (userIds: number[]) => {
    if (userIds.length > 0) {
      const selectedUserId = userIds[0];
      setApprovedById(selectedUserId);
      // Find the user by comparing with the same type
      const selectedUser = responsibles.find(user => Number(user.id) === selectedUserId);
      form.setFieldsValue({ approvedByName: selectedUser?.name || "" });
    } else {
      setApprovedById(undefined);
      form.setFieldsValue({ approvedByName: "" });
    }
    setApproverModalVisible(false);
  };

  // Functions for image upload
  const getBase64 = (file: File): Promise<string> =>
    new Promise((resolve, reject) => {
      const reader = new FileReader();
      reader.readAsDataURL(file);
      reader.onload = () => resolve(reader.result as string);
      reader.onerror = (error) => reject(error);
    });

  const handlePreview = async (file: UploadFile) => {
    if (!file.url && !file.preview) {
      file.preview = await getBase64(file.originFileObj as File);
    }

    // Open the image in a new tab
    if (file.url) {
      window.open(file.url);
    } else if (file.preview) {
      window.open(file.preview as string);
    }
  };

  const handleChange: UploadProps["onChange"] = ({ fileList: newFileList }) => {
    setFileList(newFileList);
  };

  const customUpload = async (options: any) => {
    const { file, onSuccess, onError } = options;
    try {
      // Set uploading state to show spinner
      setUploading(true);
      
      // Generate a unique filename with timestamp
      const timestamp = new Date().getTime();
      const fileName = `cilt_${timestamp}`;
      
      // Upload the file to Firebase storage with site-specific path
      const sitePath = cilt && cilt.siteId ? `site_${cilt.siteId}/cilt-procedures` : 'cilt';
      const url = await handleUploadToFirebaseStorage(
        sitePath, 
        {
          name: fileName,
          originFileObj: file
        },
        "jpg"
      );
      
      // Store the Firebase URL directly in state for later use
      setFirebaseUrl(url);
      
      // Update the form field value to ensure it's included in form submission
      form.setFieldsValue({ urlImgLayout: url });
      
      // Update the file list with the uploaded file
      const newFile: UploadFile = {
        uid: file.uid,
        name: file.name,
        status: "done" as UploadFileStatus,
        url: url,
      };
      
      // Set the file list with the new file
      setFileList([newFile]);
      
      // Signal success to the Upload component
      onSuccess("Upload successful");
      
      // Show success notification
      notification.success({
        message: Strings.success,
        description: Strings.imageLoadSuccess,
        duration: 2,
      });
    } catch (error) {
      
      // Signal error to the Upload component
      onError("Upload failed");
      
      // Show error notification
      notification.error({
        message: Strings.error,
        description: Strings.imageUploadError,
        duration: 4,
      });
      
      // Clear the file list in case of error
      setFileList([]);
    } finally {
      // Always reset uploading state when done
      setUploading(false);
    }
  };

  // Upload button
  const uploadButton = (
    <div>
      {uploading ? <Spin /> : <PlusOutlined />}
      <div style={{ marginTop: 8 }}>Upload</div>
    </div>
  );

  const handleOk = async () => {
    try {
      const values = await form.validateFields();
      if (cilt) {
        const dateOfLastUsed = cilt.dateOfLastUsed || new Date().toISOString();
        const updatedAt = new Date().toISOString();

        // Get the image URL from the form values or use the existing one
        let imageUrl = values.urlImgLayout;
        
        // If no URL in form values, try to get it from fileList or firebaseUrl
        if (!imageUrl) {
          imageUrl = firebaseUrl || (fileList.length > 0 && fileList[0].url) || cilt.urlImgLayout || undefined;
        }

        // Log the image URL for debugging
        
        // Ensure we have an image URL
        if (!imageUrl && fileList.length === 0) {
          notification.warning({
            message: "Warning",
            description: "Please upload a layout image or cancel the edit.",
            duration: 4,
          });
          return;
        }
        
        const updatedData = new UpdateCiltMstrDTO(
          cilt.id,
          dateOfLastUsed,
          updatedAt,
          cilt.siteId ?? undefined,
          values.ciltName,
          values.ciltDescription,
          creatorId ?? undefined,
          values.creatorName ?? undefined,
          reviewerId ?? undefined,
          values.reviewerName ?? undefined,
          approvedById ?? undefined,
          values.approvedByName ?? undefined,
<<<<<<< HEAD
          undefined, 
          undefined,
=======
          values.standardTime ?? undefined,
>>>>>>> 0b71382d
          imageUrl, 
          cilt.order ?? undefined,
          values.status,
          values.ciltDueDate ? `${values.ciltDueDate}T00:00:00.000Z` : undefined 
        );
        
        // Submit the update
        await updateCiltMstr(updatedData).unwrap();
        
        // Show success notification
        notification.success({
          message: Strings.success,
          description: Strings.ciltMstrUpdateSuccess || 'CILT actualizado correctamente',
        });
        
        onSuccess();
      }
    } catch (err: any) {
      console.error('Failed to update CILT:', err);
      setUpdateError(err.data?.message || err.message || Strings.ciltMstrUpdateError);
    }
  };

  const handleCancel = () => {
    setUpdateError(null);
    setFileList([]);
    setFirebaseUrl(undefined);
    onCancel();
  };

  // Text to display when no image is assigned
  const NO_IMAGE_TEXT = "No image assigned";

  // Format date for display
  const formatDate = (dateString?: string): string => {
    if (!dateString) return "--";
    
    try {
      const date = new Date(dateString);
      return date.toLocaleString();
    } catch (error) {
      return dateString;
    }
  };

  // Reset form with cilt values when modal becomes visible
  useEffect(() => {
    if (visible && cilt) {
      form.setFieldsValue({
        ciltName: cilt.ciltName,
        ciltDescription: cilt.ciltDescription,
        // standardTime removed - now calculated automatically in the database
        ciltDueDate: cilt.ciltDueDate ? cilt.ciltDueDate.split('T')[0] : null,
        status: cilt.status,
        creatorName: cilt.creatorName || '',
        reviewerName: cilt.reviewerName || '',
        approvedByName: cilt.approvedByName || '',
      });
      
      // If there's an existing image, add it to the fileList
      if (cilt.urlImgLayout) {
        const existingFile: UploadFile = {
          uid: '-1',
          name: 'Current Image',
          status: 'done',
          url: cilt.urlImgLayout,
        };
        setFileList([existingFile]);
      } else {
        // No image available
        setFileList([]);
      }
    }
  }, [visible, cilt, form]);

  return (
    <Modal
      title={Strings.ciltMstrEditModalTitle}
      visible={visible}
      onOk={handleOk}
      onCancel={handleCancel}
      confirmLoading={isUpdating}
      okText={Strings.ciltMstrSaveChangesButton}
      cancelText={Strings.ciltMstrCancelButton}
      destroyOnHidden
    >
      {updateError && <Alert message={updateError} type="error" showIcon closable onClose={() => setUpdateError(null)} style={{ marginBottom: 16 }} />}
      <Form form={form} layout="vertical" name="edit_cilt_form" initialValues={cilt ?? {}}>
        <Form.Item name="ciltName" label={Strings.ciltMstrNameLabel} rules={[{ required: true, message: Strings.ciltMstrNameRequired }]}>
          <Input />
        </Form.Item>
        <Form.Item name="ciltDescription" label={Strings.ciltMstrDescriptionLabel}>
          <Input.TextArea rows={3} />
        </Form.Item>
        {/* Standard time field removed - now calculated automatically in the database */}
        {/* Campo ciltDueDate agregado */}
        <Form.Item name="ciltDueDate" label={Strings.ciltDueDate} rules={[{ required: true, message: Strings.requiredDueDate }]}>
          <Input type="date" style={{ width: '100%' }} />
        </Form.Item>
        {/* Campo learnigTime eliminado del flujo */}
        <Form.Item name="status" label={Strings.ciltMstrStatusLabel} rules={[{ required: true, message: Strings.ciltMstrStatusRequired }]}>
          <Select placeholder={Strings.ciltMstrStatusPlaceholder}>
            <Option value={Constants.STATUS_ACTIVE}>{Strings.ciltMstrStatusActive}</Option>
            <Option value={Constants.STATUS_SUSPENDED}>{Strings.ciltMstrStatusSuspended}</Option>
            <Option value={Constants.STATUS_CANCELED}>{Strings.ciltMstrStatusCanceled}</Option>
          </Select>
        </Form.Item>
        
        <div className="flex flex-row gap-4">
          <Form.Item
            name="creatorName"
            label={Strings.ciltCreator}
            className="flex-1"
            rules={[
              { required: true, message: Strings.registerCiltCreatorRequiredValidation }
            ]}
          >
            <Input 
              size="large" 
              placeholder={Strings.selectCreator}
              readOnly
              addonAfter={
                <Button 
                  type="text" 
                  icon={<UserOutlined />} 
                  onClick={() => setCreatorModalVisible(true)}
                />
              }
            />
          </Form.Item>

          <Form.Item
            name="reviewerName"
            label={Strings.reviewer}
            className="flex-1"
            rules={[
              { required: true, message: Strings.registerCiltReviewerRequiredValidation }
            ]}
          >
            <Input 
              size="large" 
              placeholder={Strings.registerCiltReviewerPlaceholer}
              readOnly
              addonAfter={
                <Button 
                  type="text" 
                  icon={<UserOutlined />} 
                  onClick={() => setReviewerModalVisible(true)}
                />
              }
            />
          </Form.Item>

          <Form.Item
            name="approvedByName"
            label={Strings.approver}
            className="flex-1"
            rules={[
              { required: true, message: Strings.registerCiltApproverRequiredValidation }
            ]}
          >
            <Input 
              size="large" 
              placeholder={Strings.registerCiltApproverPlaceholer}
              readOnly
              addonAfter={
                <Button 
                  type="text" 
                  icon={<UserOutlined />} 
                  onClick={() => setApproverModalVisible(true)}
                />
              }
            />
          </Form.Item>
        </div>
        
        {/* Last updated date - read-only information field */}
        {cilt?.updatedAt && (
          <div className="mb-4">
            <Text type="secondary">{Strings.ciltMstrLastUpdated}</Text>
            <div className="mt-1 p-2 bg-gray-50 border rounded">
              <Text>{formatDate(cilt.updatedAt)}</Text>
            </div>
          </div>
        )}
        
        {/* Display a message when no image is selected */}
        {fileList.length === 0 && (
          <div className="mb-2 text-gray-500">{NO_IMAGE_TEXT}</div>
        )}
        
        {/* Separate the Form.Item from the Upload component to avoid warnings */}
        <Form.Item
          name="urlImgLayout"
          label={Strings.layoutImage}
          valuePropName="fileList"
          getValueFromEvent={(e) => {
            if (Array.isArray(e)) {
              return e;
            }
            return e?.fileList;
          }}
          style={{ display: 'none' }} // Hide the actual form item
        >
          <Input type="hidden" />
        </Form.Item>
        
        {/* Upload component outside of Form.Item to avoid warnings */}
        <div className="mb-4">
          <Upload
            listType="picture-card"
            fileList={fileList}
            onPreview={handlePreview}
            onChange={(info) => {
              handleChange(info);
              // Update the form field value when the file list changes
              if (info.fileList.length > 0 && info.fileList[0].status === 'done' && info.fileList[0].url) {
                form.setFieldsValue({ urlImgLayout: info.fileList[0].url });
              } else {
                form.setFieldsValue({ urlImgLayout: undefined });
              }
            }}
            customRequest={customUpload}
            showUploadList={{
              showPreviewIcon: true,
              showRemoveIcon: false, // Hide the default remove icon
              showDownloadIcon: false
            }}
            beforeUpload={(file) => {
              const isImage = file.type.startsWith('image/');
              if (!isImage) {
                notification.error({
                  message: Strings.error,
                  description: Strings.imageUploadError,
                });
              }
              return isImage || Upload.LIST_IGNORE;
            }}
            maxCount={1}
            // Custom item render with our own delete button
            itemRender={(originNode, _file) => {
              return (
                <div className="relative group">
                  {originNode}
                  <div className="absolute top-1 right-1 z-10">
                    <Popconfirm
                      title="Are you sure you want to delete this image?"
                      onConfirm={() => {
                        // Clear the file list and firebase URL
                        setFileList([]);
                        setFirebaseUrl(undefined);
                        // Also clear the form field value
                        form.setFieldsValue({ urlImgLayout: undefined });
                      }}
                      okText={Strings.yes || "Yes"}
                      cancelText={Strings.no || "No"}
                    >
                      <button 
                        type="button" 
                        className="flex items-center justify-center w-5 h-5 bg-white border border-gray-300 rounded-sm shadow-sm hover:bg-red-50 hover:border-red-300 focus:outline-none"
                        title="Delete image"
                      >
                        <DeleteOutlined className="text-gray-500 hover:text-red-500" style={{ fontSize: '12px' }} />
                      </button>
                    </Popconfirm>
                  </div>
                </div>
              );
            }}
          >
            {fileList.length >= 1 ? null : uploadButton}
          </Upload>
        </div>
      </Form>

      <UserSelectionModal
        isVisible={creatorModalVisible}
        onCancel={() => setCreatorModalVisible(false)}
        onConfirm={handleCreatorSelection}
        users={responsibles}
        loading={loading}
        initialSelectedUserIds={creatorId ? [creatorId] : []}
        title={Strings.selectCreator}
        singleSelection={true}
      />

      <UserSelectionModal
        isVisible={reviewerModalVisible}
        onCancel={() => setReviewerModalVisible(false)}
        onConfirm={handleReviewerSelection}
        users={responsibles}
        loading={loading}
        initialSelectedUserIds={reviewerId ? [reviewerId] : []}
        title={Strings.selectReviewer}
        singleSelection={true}
      />

      <UserSelectionModal
        isVisible={approverModalVisible}
        onCancel={() => setApproverModalVisible(false)}
        onConfirm={handleApproverSelection}
        users={responsibles}
        loading={loading}
        initialSelectedUserIds={approvedById ? [approvedById] : []}
        title={Strings.selectApprover}
        singleSelection={true}
      />
    </Modal>
  );
};

export default CiltEditModal;<|MERGE_RESOLUTION|>--- conflicted
+++ resolved
@@ -279,12 +279,7 @@
           values.reviewerName ?? undefined,
           approvedById ?? undefined,
           values.approvedByName ?? undefined,
-<<<<<<< HEAD
-          undefined, 
-          undefined,
-=======
           values.standardTime ?? undefined,
->>>>>>> 0b71382d
           imageUrl, 
           cilt.order ?? undefined,
           values.status,
