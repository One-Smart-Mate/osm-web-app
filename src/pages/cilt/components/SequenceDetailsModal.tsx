import React from "react";
import { Modal, Card, Row, Col, Typography, Divider } from "antd";
import { CiltSequence } from "../../../data/cilt/ciltSequences/ciltSequences";
import Strings from "../../../utils/localizations/Strings";

import { useGetOplMstrByIdMutation } from "../../../services/cilt/oplMstrService";
import { formatSecondsToNaturalTime } from "../../../utils/timeUtils";

interface SequenceDetailsModalProps {
  visible: boolean;
  sequence: CiltSequence | null;
  onCancel: () => void;
  onViewOpl: (oplId: number | null) => void;
}

const { Text } = Typography;

const SequenceDetailsModal: React.FC<SequenceDetailsModalProps> = ({
  visible,
  sequence,
  onCancel,
}) => {
  if (!sequence) return null;

  

  
  const [getRefOpl, { data: referenceOpl }] = useGetOplMstrByIdMutation();
  const [getRemOpl, { data: remediationOpl }] = useGetOplMstrByIdMutation();
  React.useEffect(() => {
    if (sequence.referenceOplSopId) getRefOpl(String(sequence.referenceOplSopId));
  }, [sequence.referenceOplSopId]);
  React.useEffect(() => {
    if (sequence.remediationOplSopId) getRemOpl(String(sequence.remediationOplSopId));
  }, [sequence.remediationOplSopId]);

  return (
    <Modal
      title={`${Strings.detailsOf} ${Strings.sequence}`}
      open={visible}
      onCancel={onCancel}
      zIndex={1001}
      footer={null}
      width={700}
      style={{ top: 20 }}
    >
      <Card bordered={false}>
        <Row gutter={[16, 16]}>
          <Col span={12}>
            <Text type="secondary">{Strings.position}:</Text>
            <div>
              <Text strong>{sequence.positionName || "N/A"}</Text>
            </div>
          </Col>
          <Col span={12}>
            <Text type="secondary">{Strings.ciltType}:</Text>
            <div>
              <Text strong>{sequence.ciltTypeName || "N/A"}</Text>
            </div>
          </Col>
          <Col span={12}>
            <Text type="secondary">{Strings.standardTime}:</Text>
            <div>
              <Text strong>
                {sequence.standardTime
                  ? formatSecondsToNaturalTime(sequence.standardTime)
                  : "N/A"}
              </Text>
            </div>
          </Col>
          <Col span={12}>
            <Text type="secondary">{Strings.color}:</Text>
            <div style={{ display: "flex", alignItems: "center" }}>
              <div
                style={{
                  backgroundColor:
                    sequence.secuenceColor &&
                    sequence.secuenceColor.startsWith("#")
                      ? sequence.secuenceColor
                      : `#${sequence.secuenceColor || "f0f0f0"}`,
                  width: "20px",
                  height: "20px",
                  borderRadius: "50%",
                  marginRight: "10px",
                  border: "1px solid #d9d9d9",
                }}
              />
              <Text>
                {sequence.secuenceColor &&
                sequence.secuenceColor.startsWith("#")
                  ? sequence.secuenceColor
                  : `#${sequence.secuenceColor || "N/A"}`}
              </Text>
            </div>
          </Col>
        </Row>

        <Divider />

        <Row gutter={[16, 16]}>
          <Col span={24}>
            <Text type="secondary">{Strings.requiredTools}:</Text>
            <div style={{ whiteSpace: 'pre-wrap' }}>
              <Text>{sequence.toolsRequired || "N/A"}</Text>
            </div>
          </Col>
          <Col span={6}>
            <Text type="secondary">{Strings.stoppageReason}:</Text>
            <div>
              <Text>{sequence.stoppageReason ? Strings.yes : Strings.no}</Text>
            </div>
          </Col>
          <Col span={6}>
            <Text type="secondary">{Strings.editCiltSequenceModalMachineStoppedLabel}:</Text>
            <div>
              <Text>{sequence.machineStopped ? Strings.yes : Strings.no}</Text>
            </div>
          </Col>
          <Col span={6}>
            <Text type="secondary">{Strings.referencePoint}:</Text>
<<<<<<< HEAD
            <div>
=======
            <div style={{ whiteSpace: 'pre-wrap' }}>
>>>>>>> e2fce96e
              <Text>{sequence.referencePoint || "N/A"}</Text>
            </div>
          </Col>
          <Col span={6}>
            <Text type="secondary">{Strings.selectableWithoutProgramming}:</Text>
            <div>
              <Text>{sequence.selectableWithoutProgramming ? Strings.yes : Strings.no}</Text>
            </div>
          </Col>
          <Col span={12}>
            <Text type="secondary">{Strings.standardOk}:</Text>
            <div style={{ whiteSpace: 'pre-wrap' }}>
              <Text>{sequence.standardOk || "N/A"}</Text>
            </div>
          </Col>
          <Col span={12}>
            <Text type="secondary">{Strings.quantityPicturesCreate}:</Text>
            <div>
              <Text>
                {sequence.quantityPicturesCreate || "0"}
              </Text>
            </div>
          </Col>
          <Col span={12}>
            <Text type="secondary">{Strings.quantityPicturesClose}:</Text>
            <div>
              <Text>{sequence.quantityPicturesClose || "0"}</Text>
            </div>
          </Col>
        </Row>

        <Divider />

        <Row gutter={[16, 16]}>
          <Col span={24}>
            <Text type="secondary">{Strings.editCiltSequenceModalSequenceListLabel}:</Text>
            <div style={{ whiteSpace: 'pre-wrap' }}>
              <Text>{sequence.secuenceList || "N/A"}</Text>
            </div>
          </Col>
        </Row>

        <Divider />

        <Row gutter={[16, 16]}>
          <Col span={24}>
            <Text type="secondary">{Strings.createCiltSequenceModalFrequenciesTitle}:</Text>
<<<<<<< HEAD
            <div>
=======
            <div style={{ whiteSpace: 'pre-wrap' }}>
>>>>>>> e2fce96e
              <Text>{sequence.frecuencyCode || "N/A"}</Text>
            </div>
          </Col>
        </Row>

        <Divider />

        <Row gutter={[16, 16]}>
          <Col span={24}>
            <Text strong>{Strings.relatedOPLs}</Text>
          </Col>

          <Col span={12}>
            <Text type="secondary">{Strings.referenceOPL}:</Text>
            <div>
              {sequence.referenceOplSopId ? (
                <Text>{referenceOpl?.title || 'Loading...'}</Text>
              ) : (
                <Text>N/A</Text>
              )}
            </div>
          </Col>

          <Col span={12}>
            <Text type="secondary">{Strings.remediationOPL}:</Text>
            <div>
              {sequence.remediationOplSopId ? (
                <Text>{remediationOpl?.title || 'Loading...'}</Text>
              ) : (
                <Text>N/A</Text>
              )}
            </div>
          </Col>
        </Row>
      </Card>
    </Modal>
  );
};

export default SequenceDetailsModal;<|MERGE_RESOLUTION|>--- conflicted
+++ resolved
@@ -118,11 +118,7 @@
           </Col>
           <Col span={6}>
             <Text type="secondary">{Strings.referencePoint}:</Text>
-<<<<<<< HEAD
-            <div>
-=======
-            <div style={{ whiteSpace: 'pre-wrap' }}>
->>>>>>> e2fce96e
+            <div style={{ whiteSpace: 'pre-wrap' }}>
               <Text>{sequence.referencePoint || "N/A"}</Text>
             </div>
           </Col>
@@ -170,11 +166,7 @@
         <Row gutter={[16, 16]}>
           <Col span={24}>
             <Text type="secondary">{Strings.createCiltSequenceModalFrequenciesTitle}:</Text>
-<<<<<<< HEAD
-            <div>
-=======
-            <div style={{ whiteSpace: 'pre-wrap' }}>
->>>>>>> e2fce96e
+            <div style={{ whiteSpace: 'pre-wrap' }}>
               <Text>{sequence.frecuencyCode || "N/A"}</Text>
             </div>
           </Col>
