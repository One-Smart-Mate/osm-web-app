import React from "react";
import { Modal, Card, Row, Col, Typography, Divider } from "antd";
import { CiltSequence } from "../../../data/cilt/ciltSequences/ciltSequences";
import Strings from "../../../utils/localizations/Strings";

import { useGetOplMstrByIdMutation } from "../../../services/cilt/oplMstrService";
import { formatSecondsToNaturalTime } from "../../../utils/timeUtils";

interface SequenceDetailsModalProps {
  visible: boolean;
  sequence: CiltSequence | null;
  onCancel: () => void;
  onViewOpl: (oplId: number | null) => void;
}

const { Text } = Typography;

const SequenceDetailsModal: React.FC<SequenceDetailsModalProps> = ({
  visible,
  sequence,
  onCancel,
}) => {
  if (!sequence) return null;
  
  // Debug to check if specialWarning exists in the sequence object
  console.log("Sequence object in details:", sequence);

  

  
  const [getRefOpl, { data: referenceOpl }] = useGetOplMstrByIdMutation();
  const [getRemOpl, { data: remediationOpl }] = useGetOplMstrByIdMutation();
  React.useEffect(() => {
    if (sequence.referenceOplSopId) getRefOpl(String(sequence.referenceOplSopId));
  }, [sequence.referenceOplSopId]);
  React.useEffect(() => {
    if (sequence.remediationOplSopId) getRemOpl(String(sequence.remediationOplSopId));
  }, [sequence.remediationOplSopId]);

  return (
    <Modal
      title={`${Strings.detailsOf} ${Strings.sequence}`}
      open={visible}
      onCancel={onCancel}
      zIndex={1001}
      footer={null}
      width={700}
      style={{ top: 20 }}
    >
      <Card bordered={false}>
        <Row gutter={[16, 16]}>
          <Col span={12}>
            <Text type="secondary">{Strings.position}:</Text>
            <div>
              <Text strong>{sequence.positionName || "N/A"}</Text>
            </div>
          </Col>
          <Col span={12}>
            <Text type="secondary">{Strings.ciltType}:</Text>
            <div>
              <Text strong>{sequence.ciltTypeName || "N/A"}</Text>
            </div>
          </Col>
          <Col span={12}>
            <Text type="secondary">{Strings.standardTime}:</Text>
            <div>
              <Text strong>
                {sequence.standardTime
                  ? formatSecondsToNaturalTime(sequence.standardTime)
                  : "N/A"}
              </Text>
            </div>
          </Col>
          <Col span={12}>
            <Text type="secondary">{Strings.color}:</Text>
            <div style={{ display: "flex", alignItems: "center" }}>
              <div
                style={{
                  backgroundColor:
                    sequence.secuenceColor &&
                    sequence.secuenceColor.startsWith("#")
                      ? sequence.secuenceColor
                      : `#${sequence.secuenceColor || "f0f0f0"}`,
                  width: "20px",
                  height: "20px",
                  borderRadius: "50%",
                  marginRight: "10px",
                  border: "1px solid #d9d9d9",
                }}
              />
              <Text>
                {sequence.secuenceColor &&
                sequence.secuenceColor.startsWith("#")
                  ? sequence.secuenceColor
                  : `#${sequence.secuenceColor || "N/A"}`}
              </Text>
            </div>
          </Col>
        </Row>

        <Divider />

        <Row gutter={[16, 16]}>
          <Col span={24}>
            <Text type="secondary">{Strings.requiredTools}:</Text>
            <div style={{ whiteSpace: 'pre-wrap' }}>
              <Text>{sequence.toolsRequired || "N/A"}</Text>
            </div>
          </Col>
          <Col span={6}>
            <Text type="secondary">{Strings.stoppageReason}:</Text>
            <div>
              <Text>{sequence.stoppageReason ? Strings.yes : Strings.no}</Text>
            </div>
          </Col>
          <Col span={6}>
            <Text type="secondary">{Strings.editCiltSequenceModalMachineStoppedLabel}:</Text>
            <div>
              <Text>{sequence.machineStopped ? Strings.yes : Strings.no}</Text>
            </div>
          </Col>
          <Col span={6}>
            <Text type="secondary">{Strings.referencePoint}:</Text>
<<<<<<< HEAD
            <div>
=======
            <div style={{ whiteSpace: 'pre-wrap' }}>
>>>>>>> 0b71382d
              <Text>{sequence.referencePoint || "N/A"}</Text>
            </div>
          </Col>
          <Col span={6}>
            <Text type="secondary">{Strings.selectableWithoutProgramming}:</Text>
            <div>
              <Text>{sequence.selectableWithoutProgramming ? Strings.yes : Strings.no}</Text>
            </div>
          </Col>
          <Col span={12}>
            <Text type="secondary">{Strings.standardOk}:</Text>
            <div style={{ whiteSpace: 'pre-wrap' }}>
              <Text>{sequence.standardOk || "N/A"}</Text>
            </div>
          </Col>
          <Col span={12}>
            <Text type="secondary">{Strings.quantityPicturesCreate}:</Text>
            <div>
              <Text>
                {sequence.quantityPicturesCreate || "0"}
              </Text>
            </div>
          </Col>
          <Col span={12}>
            <Text type="secondary">{Strings.quantityPicturesClose}:</Text>
            <div>
              <Text>{sequence.quantityPicturesClose || "0"}</Text>
            </div>
          </Col>
          <Col span={24}>
            <Text type="secondary">{Strings.specialWarning}:</Text>
            <div style={{ whiteSpace: 'pre-wrap' }}>
              <Text>{sequence.specialWarning || Strings.oplFormNotAssigned}</Text>
            </div>
          </Col>
        </Row>

        <Divider />

        <Row gutter={[16, 16]}>
          <Col span={24}>
            <Text type="secondary">{Strings.editCiltSequenceModalSequenceListLabel}:</Text>
            <div style={{ whiteSpace: 'pre-wrap' }}>
              <Text>{sequence.secuenceList || "N/A"}</Text>
            </div>
          </Col>
        </Row>

        <Divider />

        <Row gutter={[16, 16]}>
          <Col span={24}>
            <Text type="secondary">{Strings.createCiltSequenceModalFrequenciesTitle}:</Text>
<<<<<<< HEAD
            <div>
=======
            <div style={{ whiteSpace: 'pre-wrap' }}>
>>>>>>> 0b71382d
              <Text>{sequence.frecuencyCode || "N/A"}</Text>
            </div>
          </Col>
        </Row>

        <Divider />

        <Row gutter={[16, 16]}>
          <Col span={24}>
            <Text strong>{Strings.relatedOPLs}</Text>
          </Col>

          <Col span={12}>
            <Text type="secondary">{Strings.referenceOPL}:</Text>
            <div>
              {sequence.referenceOplSopId ? (
                <Text>{referenceOpl?.title || 'Loading...'}</Text>
              ) : (
                <Text>N/A</Text>
              )}
            </div>
          </Col>

          <Col span={12}>
            <Text type="secondary">{Strings.remediationOPL}:</Text>
            <div>
              {sequence.remediationOplSopId ? (
                <Text>{remediationOpl?.title || 'Loading...'}</Text>
              ) : (
                <Text>N/A</Text>
              )}
            </div>
          </Col>
        </Row>
      </Card>
    </Modal>
  );
};

export default SequenceDetailsModal;<|MERGE_RESOLUTION|>--- conflicted
+++ resolved
@@ -121,11 +121,7 @@
           </Col>
           <Col span={6}>
             <Text type="secondary">{Strings.referencePoint}:</Text>
-<<<<<<< HEAD
-            <div>
-=======
-            <div style={{ whiteSpace: 'pre-wrap' }}>
->>>>>>> 0b71382d
+            <div style={{ whiteSpace: 'pre-wrap' }}>
               <Text>{sequence.referencePoint || "N/A"}</Text>
             </div>
           </Col>
@@ -179,11 +175,7 @@
         <Row gutter={[16, 16]}>
           <Col span={24}>
             <Text type="secondary">{Strings.createCiltSequenceModalFrequenciesTitle}:</Text>
-<<<<<<< HEAD
-            <div>
-=======
-            <div style={{ whiteSpace: 'pre-wrap' }}>
->>>>>>> 0b71382d
+            <div style={{ whiteSpace: 'pre-wrap' }}>
               <Text>{sequence.frecuencyCode || "N/A"}</Text>
             </div>
           </Col>
