import { Form, Input, Button, notification, Upload, UploadProps, Spin } from "antd";
import { useCreateCiltMstrMutation } from "../../../services/cilt/ciltMstrService";
import { useGetSiteResponsiblesMutation } from "../../../services/userService";
import { useEffect, useState } from "react";
import { Responsible } from "../../../data/user/user";
import { UserOutlined, PlusOutlined } from "@ant-design/icons";
<<<<<<< HEAD
import { Position } from "../../../data/postiions/positions";
import { CreateCiltMstrDTO } from "../../../data/cilt/ciltMstr/ciltMstr";
=======
>>>>>>> 0b71382d
import { handleUploadToFirebaseStorage } from "../../../config/firebaseUpload";
import UserSelectionModal from "../../components/UserSelectionModal";
import type { UploadFile, UploadFileStatus } from "antd/es/upload/interface";
import Strings from "../../../utils/localizations/Strings";
import { useLocation } from "react-router-dom";

interface FormProps {
  form: any;
  onSuccess?: () => void;
}

const CreateCiltForm = ({ form, onSuccess }: FormProps) => {
  const [createCiltMstr] = useCreateCiltMstrMutation();
  const [getSiteResponsibles] = useGetSiteResponsiblesMutation();
  const [responsibles, setResponsibles] = useState<Responsible[]>([]);
  const [loading, setLoading] = useState(false);
  const [creatorId, setCreatorId] = useState<number | null>(null);
  const [reviewerId, setReviewerId] = useState<number | null>(null);
  const [approvedById, setApprovedById] = useState<number | null>(null);
  const [creatorModalVisible, setCreatorModalVisible] = useState(false);
  const [reviewerModalVisible, setReviewerModalVisible] = useState(false);
  const [approverModalVisible, setApproverModalVisible] = useState(false);
  const [fileList, setFileList] = useState<UploadFile[]>([]);
  const [uploading, setUploading] = useState(false);
  const [firebaseUrl, setFirebaseUrl] = useState<string>("");

  // Get siteId from location state
  const location = useLocation();
  const siteId = location.state?.siteId || "";

  useEffect(() => {
    if (siteId) {
      fetchResponsibles();
      // Reset form when component loads
      form.resetFields();
      setCreatorId(null);
      setReviewerId(null);
      setApprovedById(null);
      setFileList([]);
    }
  }, [siteId]); // Dependency on siteId instead of position

  const fetchResponsibles = async () => {
    if (!siteId) return;
    
    setLoading(true);
    try {
      const response = await getSiteResponsibles(siteId).unwrap();
      setResponsibles(response || []);
    } catch (error) {
      console.error("Error fetching responsibles:", error);
    } finally {
      setLoading(false);
    }
  };

  const handleCreatorSelection = (userIds: number[]) => {
    if (userIds.length > 0) {
      setCreatorId(userIds[0]);
      // Find the user by comparing with the same type
      const selectedUser = responsibles.find(user => Number(user.id) === userIds[0]);
      form.setFieldsValue({ creatorName: selectedUser?.name || "" });
    } else {
      setCreatorId(null);
      form.setFieldsValue({ creatorName: "" });
    }
  };

  const handleReviewerSelection = (userIds: number[]) => {
    if (userIds.length > 0) {
      setReviewerId(userIds[0]);
      // Find the user by comparing with the same type
      const selectedUser = responsibles.find(user => Number(user.id) === userIds[0]);
      form.setFieldsValue({ reviewerName: selectedUser?.name || "" });
    } else {
      setReviewerId(null);
      form.setFieldsValue({ reviewerName: "" });
    }
  };

  const handleApproverSelection = (userIds: number[]) => {
    if (userIds.length > 0) {
      setApprovedById(userIds[0]);
      // Find the user by comparing with the same type
      const selectedUser = responsibles.find(user => Number(user.id) === userIds[0]);
      form.setFieldsValue({ approvedByName: selectedUser?.name || "" });
    } else {
      setApprovedById(null);
      form.setFieldsValue({ approvedByName: "" });
    }
  };

  const getBase64 = (file: File): Promise<string> =>
    new Promise((resolve, reject) => {
      const reader = new FileReader();
      reader.readAsDataURL(file);
      reader.onload = () => resolve(reader.result as string);
      reader.onerror = (error) => reject(error);
    });

  const handlePreview = async (file: UploadFile) => {
    if (!file.url && !file.preview) {
      file.preview = await getBase64(file.originFileObj as File);
    }

    // Open the image in a new tab instead of using a preview modal
    if (file.url) {
      window.open(file.url);
    } else if (file.preview) {
      window.open(file.preview as string);
    }
  };

  const handleChange: UploadProps["onChange"] = ({ fileList: newFileList }) => {
    setFileList(newFileList);
  };

  const customUpload = async (options: any) => {
    const { file, onSuccess, onError } = options;
    try {
      setUploading(true);
      const sitePath = `site_${siteId}/cilt-procedures`;
      const url = await handleUploadToFirebaseStorage(
        sitePath, 
        {
          name: file.name,
          originFileObj: file
        },
        "jpg"
      );
      
      // Store the Firebase URL directly in state for later use
      setFirebaseUrl(url);
      
      // Update the file list with the uploaded file
      const newFile: UploadFile = {
        uid: file.uid,
        name: file.name,
        status: "done" as UploadFileStatus,
        url: url,
      };
      setFileList([newFile]);
      
      onSuccess("Upload successful");
    } catch (error) {
      console.error("Error uploading image:", error);
      onError("Upload failed");
    } finally {
      setUploading(false);
    }
  };

  // Upload button
  const uploadButton = (
    <div>
      {uploading ? <Spin /> : <PlusOutlined />}
      <div style={{ marginTop: 8 }}>Upload</div>
    </div>
  );

  const handleSubmit = async (values: any) => {
    // Use the stored Firebase URL
    if (!firebaseUrl) {
      notification.error({
        message: Strings.error,
        description: Strings.registerCiltLayoutImageRequiredValidation,
        duration: 4,
      });
      return;
    }

    // Construct the payload - using direct object literal to match backend requirements
    // Using 'as any' to bypass TypeScript type checking since the backend API has different requirements
    // than our frontend model (backend rejects dateOfLastUsed property)
    const ciltPayload = {
      siteId: Number(siteId),
      ciltName: values.ciltName,
      ciltDescription: values.ciltDescription,
      creatorId: creatorId ? Number(creatorId) : 0,
      creatorName: values.creatorName || "",
      reviewerId: reviewerId ? Number(reviewerId) : 0,
      reviewerName: values.reviewerName || "",
      approvedById: approvedById ? Number(approvedById) : 0,
      approvedByName: values.approvedByName || "",
<<<<<<< HEAD
      standardTime: undefined, // Standard time field removed - now calculated automatically in the database
      learnigTime: undefined, // Campo eliminado del flujo
      urlImgLayout: firebaseUrl, // Use the stored Firebase URL
      order: 1, // Default order
      status: "A", // Default status is Active
      ciltDueDate: values.ciltDueDate ? `${values.ciltDueDate}T00:00:00.000Z` : undefined, 
      dateOfLastUsed: new Date().toISOString(),
      createdAt: new Date().toISOString()
    };
=======
      standardTime: undefined, 
      urlImgLayout: firebaseUrl, 
      order: 1, 
      status: "A", 
      ciltDueDate: values.ciltDueDate ? `${values.ciltDueDate}T00:00:00.000Z` : undefined
      // dateOfLastUsed and createdAt removed as backend rejects them
    } as any;
>>>>>>> 0b71382d
    
    try {
      // Make the API call to create the CILT procedure
      const result = await createCiltMstr(ciltPayload).unwrap();
      console.log('CILT Mstr created successfully:', result);
      
      // Show only one success notification with appropriate message
      notification.success({
        message: Strings.success,
        description: Strings.ciltMasterCreateSuccess,
        duration: 4,
      });
      
      // Reset form fields
      form.resetFields();
      setCreatorId(null);
      setReviewerId(null);
      setApprovedById(null);
      setFileList([]);
      setFirebaseUrl('');
      
      // Call onSuccess callback to trigger data refresh in parent component
      if (onSuccess) {
        // Call onSuccess immediately
        onSuccess();
        
        // Call it again after a short delay to ensure data is refreshed
        setTimeout(() => {
          onSuccess();
        }, 500);
      }
    } catch (error: any) {
      console.error(Strings.ciltMasterCreateError, error);
      // Show error notification
      notification.error({
        message: Strings.error,
        description: `${Strings.ciltMasterCreateError}: ${error.data?.message || "Unknown error"}`,
        duration: 6,
      });
    }
  };

  return (
    <Form
      form={form}
      layout="vertical"
      className="flex flex-col gap-4 w-full"
      onFinish={handleSubmit}
      preserve={false}
    >
      <Form.Item
        name="ciltName"
        label={Strings.ciltName}
        rules={[
          { required: true, message: Strings.registerCiltNameRequiredValidation },
          { max: 100, message: Strings.registerCiltNameMaxLengthValidation }
        ]}
      >
        <Input 
          size="large" 
          placeholder={Strings.registerCiltNamePlaceholer} 
          maxLength={100}
          showCount
          className="w-full border-gray-300 focus:border-primary focus:ring-1 focus:ring-primary"
        />
      </Form.Item>

      <Form.Item
        name="ciltDescription"
        label={Strings.ciltDescription}
        rules={[
          { required: true, message: Strings.registerCiltDescriptionRequiredValidation },
          { max: 500, message: Strings.registerCiltDescriptionMaxLengthValidation }
        ]}
      >
        <Input.TextArea 
          rows={4} 
          placeholder={Strings.registerCiltDescriptionPlaceholer} 
          maxLength={500}
          showCount
          className="w-full border-gray-300 focus:border-primary focus:ring-1 focus:ring-primary"
        />
      </Form.Item>

      <div className="flex flex-row gap-4">
        {/* Standard time field removed - now calculated automatically in the database */}
        <Form.Item
          name="ciltDueDate"
          label={Strings.ciltDueDate}
          className="flex-1"
          rules={[
            { required: true, message: Strings.requiredDueDate }
          ]}
        >
          <Input 
            size="large" 
            type="date"
            className="w-full border-gray-300 focus:border-primary focus:ring-1 focus:ring-primary"
          />
        </Form.Item>
      </div>

      <div className="grid grid-cols-1 md:grid-cols-3 gap-4">
        <Form.Item
          name="creatorName"
          label={Strings.ciltCreator}
          className="mb-0"
          rules={[
            { required: true, message: Strings.registerCiltCreatorRequiredValidation }
          ]}
        >
          <div className="flex items-center">
            <Input 
              className="flex-1 border-gray-300 focus:border-primary focus:ring-1 focus:ring-primary"
              placeholder={Strings.selectCreator}
              readOnly
<<<<<<< HEAD
=======
              value={creatorId ? responsibles.find(user => Number(user.id) === creatorId)?.name || "" : ""}
>>>>>>> 0b71382d
            />
            <Button 
              type="primary"
              icon={<UserOutlined />} 
              onClick={() => setCreatorModalVisible(true)}
              className="ml-2"
            >
              {Strings.select}
            </Button>
          </div>
        </Form.Item>

        <Form.Item
          name="reviewerName"
          label={Strings.reviewer}
          className="mb-0"
          rules={[
            { required: true, message: Strings.registerCiltReviewerRequiredValidation }
          ]}
        >
          <div className="flex items-center">
            <Input 
              className="flex-1 border-gray-300 focus:border-primary focus:ring-1 focus:ring-primary"
              placeholder={Strings.registerCiltReviewerPlaceholer}
              readOnly
<<<<<<< HEAD
=======
              value={reviewerId ? responsibles.find(user => Number(user.id) === reviewerId)?.name || "" : ""}
>>>>>>> 0b71382d
            />
            <Button 
              type="primary"
              icon={<UserOutlined />} 
              onClick={() => setReviewerModalVisible(true)}
              className="ml-2"
            >
              {Strings.select}
            </Button>
          </div>
        </Form.Item>
        
        <Form.Item
          name="approvedByName"
          label={Strings.approver}
          className="mb-0"
          rules={[
            { required: true, message: Strings.registerCiltApproverRequiredValidation }
          ]}
        >
          <div className="flex items-center">
            <Input 
              className="flex-1 border-gray-300 focus:border-primary focus:ring-1 focus:ring-primary"
              placeholder={Strings.registerCiltApproverPlaceholer}
              readOnly
<<<<<<< HEAD
=======
              value={approvedById ? responsibles.find(user => Number(user.id) === approvedById)?.name || "" : ""}
>>>>>>> 0b71382d
            />
            <Button 
              type="primary"
              icon={<UserOutlined />} 
              onClick={() => setApproverModalVisible(true)}
              className="ml-2"
            >
              {Strings.select}
            </Button>
          </div>
        </Form.Item>
      </div>

      <Form.Item
        name="urlImgLayout"
        label={Strings.layoutImage}
        rules={[
          { required: true, message: Strings.registerCiltLayoutImageRequiredValidation }
        ]}
      >
        <Upload
          listType="picture-card"
          fileList={fileList}
          onPreview={handlePreview}
          onChange={handleChange}
          customRequest={customUpload}
          beforeUpload={(file) => {
            const isImage = file.type.startsWith('image/');
            if (!isImage) {
              notification.error({
                message: Strings.error,
                description: Strings.imageUploadError,
              });
            }
            return isImage || Upload.LIST_IGNORE;
          }}
          maxCount={1}
          className="border-gray-300 p-2 rounded-md"
        >
          {fileList.length >= 1 ? null : uploadButton}
        </Upload>
      </Form.Item>

      <div className="flex justify-end mt-4">
        <Button 
          type="primary" 
          htmlType="submit"
          size="large"
          className="px-6 py-2 h-auto font-medium"
        >
          {Strings.save}
        </Button>
      </div>

      <UserSelectionModal
        isVisible={creatorModalVisible}
        onCancel={() => setCreatorModalVisible(false)}
        onConfirm={handleCreatorSelection}
        users={responsibles}
        loading={loading}
        initialSelectedUserIds={creatorId ? [creatorId] : []}
        title={Strings.selectCreator}
        singleSelection={true}
      />

      <UserSelectionModal
        isVisible={reviewerModalVisible}
        onCancel={() => setReviewerModalVisible(false)}
        onConfirm={handleReviewerSelection}
        users={responsibles}
        loading={loading}
        initialSelectedUserIds={reviewerId ? [reviewerId] : []}
        title={Strings.selectReviewer}
        singleSelection={true}
      />

      <UserSelectionModal
        isVisible={approverModalVisible}
        onCancel={() => setApproverModalVisible(false)}
        onConfirm={handleApproverSelection}
        users={responsibles}
        loading={loading}
        initialSelectedUserIds={approvedById ? [approvedById] : []}
        title={Strings.selectApprover}
        singleSelection={true}
      />
    </Form>
  );
};

export default CreateCiltForm;<|MERGE_RESOLUTION|>--- conflicted
+++ resolved
@@ -4,11 +4,6 @@
 import { useEffect, useState } from "react";
 import { Responsible } from "../../../data/user/user";
 import { UserOutlined, PlusOutlined } from "@ant-design/icons";
-<<<<<<< HEAD
-import { Position } from "../../../data/postiions/positions";
-import { CreateCiltMstrDTO } from "../../../data/cilt/ciltMstr/ciltMstr";
-=======
->>>>>>> 0b71382d
 import { handleUploadToFirebaseStorage } from "../../../config/firebaseUpload";
 import UserSelectionModal from "../../components/UserSelectionModal";
 import type { UploadFile, UploadFileStatus } from "antd/es/upload/interface";
@@ -193,17 +188,6 @@
       reviewerName: values.reviewerName || "",
       approvedById: approvedById ? Number(approvedById) : 0,
       approvedByName: values.approvedByName || "",
-<<<<<<< HEAD
-      standardTime: undefined, // Standard time field removed - now calculated automatically in the database
-      learnigTime: undefined, // Campo eliminado del flujo
-      urlImgLayout: firebaseUrl, // Use the stored Firebase URL
-      order: 1, // Default order
-      status: "A", // Default status is Active
-      ciltDueDate: values.ciltDueDate ? `${values.ciltDueDate}T00:00:00.000Z` : undefined, 
-      dateOfLastUsed: new Date().toISOString(),
-      createdAt: new Date().toISOString()
-    };
-=======
       standardTime: undefined, 
       urlImgLayout: firebaseUrl, 
       order: 1, 
@@ -211,7 +195,6 @@
       ciltDueDate: values.ciltDueDate ? `${values.ciltDueDate}T00:00:00.000Z` : undefined
       // dateOfLastUsed and createdAt removed as backend rejects them
     } as any;
->>>>>>> 0b71382d
     
     try {
       // Make the API call to create the CILT procedure
@@ -328,10 +311,7 @@
               className="flex-1 border-gray-300 focus:border-primary focus:ring-1 focus:ring-primary"
               placeholder={Strings.selectCreator}
               readOnly
-<<<<<<< HEAD
-=======
               value={creatorId ? responsibles.find(user => Number(user.id) === creatorId)?.name || "" : ""}
->>>>>>> 0b71382d
             />
             <Button 
               type="primary"
@@ -357,10 +337,7 @@
               className="flex-1 border-gray-300 focus:border-primary focus:ring-1 focus:ring-primary"
               placeholder={Strings.registerCiltReviewerPlaceholer}
               readOnly
-<<<<<<< HEAD
-=======
               value={reviewerId ? responsibles.find(user => Number(user.id) === reviewerId)?.name || "" : ""}
->>>>>>> 0b71382d
             />
             <Button 
               type="primary"
@@ -386,10 +363,7 @@
               className="flex-1 border-gray-300 focus:border-primary focus:ring-1 focus:ring-primary"
               placeholder={Strings.registerCiltApproverPlaceholer}
               readOnly
-<<<<<<< HEAD
-=======
               value={approvedById ? responsibles.find(user => Number(user.id) === approvedById)?.name || "" : ""}
->>>>>>> 0b71382d
             />
             <Button 
               type="primary"
