import {
  BsBarChartLine,
  BsBuildingAdd,
  BsCalendarCheck,
  BsCardChecklist,
  BsDiagram3,
  BsNodePlus,
  BsPeople,
  BsPersonPlus,
} from "react-icons/bs";
import { Route } from "./models/Route";
import { ItemType } from "antd/es/menu/interface";
import { MenuProps } from "antd";
import { getItemV2 } from "./RoutesExtensions";
import { MdHealthAndSafety } from "react-icons/md";
import React from "react";
import Strings from "../utils/localizations/Strings";
import Constants from "../utils/Constants";
<<<<<<< HEAD
=======
import { CILTReports } from "../pages/ciltReports/CILTReports";
>>>>>>> 0b71382d

const CardTypesPage = React.lazy(
  () => import("../pages/cardtypes/CardTypesPage")
);
const CompaniesPage = React.lazy(() => import("../pages/company/CompaniesPage"));
const TagDetailsPage = React.lazy(
  () => import("../pages/tagdetails/TagDetailsPage")
);
const UsersPage = React.lazy(() => import("../pages/user/UsersPage"));
const LevelsPage = React.lazy(() => import("../pages/level/LevelsPage"));
const LevelsReadOnly = React.lazy(() => import("../pages/levelReadOnly/LevelReadOnly"));
const SystemHealth = React.lazy(
  () => import("../pages/systemhealth/SystemHealth")
);
const SitesPage = React.lazy(() => import("../pages/site/SitesPage"));
const ChartsPage = React.lazy(() => import("../pages/charts/ChartsPage"));
const PositionsPage = React.lazy(
  () => import("../pages/positions/PositionsPage")
);
const PrioritiesPage = React.lazy(
  () => import("../pages/priority/PrioritiesPage")
);

const CiltProceduresPage = React.lazy(
  () => import("../pages/cilt/CiltProceduresPage")
);
const CiltSequencesPage = React.lazy(
  () => import("../pages/cilt/CiltSequencesPage")
);
const OplPage = React.lazy(() => import("../pages/opl/OplPage"));
const CiltTypesPage = React.lazy(
  () => import("../pages/ciltTypes/CiltTypesPage")
);
const CiltFrecuenciesPage = React.lazy(
  () => import("../pages/ciltFrecuencies/CiltFrecuenciesPage")
);
const TagsPage = React.lazy(() => import("../pages/tags/TagsPage"));

const CiltLevelAssignamentsPage = React.lazy(
  () => import("../pages/ciltLevelAssignments/CiltLevelAssignaments")
);


const ciltLevelAssignamentsRoute = new Route(
  Strings.asignamentsSB,
  Constants.ROUTES_PATH.ciltLevelAssignaments,
  <CiltLevelAssignamentsPage />,
  <BsNodePlus />,
  Strings.cilt
);

<<<<<<< HEAD
=======
const ciltReportsRoute = new Route(
  Strings.ciltReportsSB,
  Constants.ROUTES_PATH.ciltReports,
  <CILTReports />,
  <BsNodePlus />,
  Strings.cilt
);

>>>>>>> 0b71382d
// Common routes
const prioritiesRoute = new Route(
  Strings.prioritiesSB,
  Constants.ROUTES_PATH.priorities,
  <PrioritiesPage />,
  <BsCalendarCheck />,
  Strings.catalogs
);

const levelsRoute = new Route(
  Strings.levelsSB,
  Constants.ROUTES_PATH.levels,
  <LevelsPage />,
  <BsDiagram3 />,
  Strings.catalogs
);

const levelsReadOnlyRoute = new Route(
  Strings.levelsConsultation,
  Constants.ROUTES_PATH.levelsReadOnly,
  <LevelsReadOnly />,
  <BsDiagram3 />,
  Strings.catalogs
);

const tagsRoute = new Route(
  Strings.cardsSB,
  Constants.ROUTES_PATH.cards,
  <TagsPage />,
  <BsCardChecklist />,
  Strings.dashboard
);

const chartsRoute = new Route(
  Strings.chartsSB,
  Constants.ROUTES_PATH.charts,
  <ChartsPage />,
  <BsBarChartLine />,
  Strings.dashboard
);

const sitesRoute = new Route(
  Strings.sitesSB,
  Constants.ROUTES_PATH.sites,
  <SitesPage />,
  <BsBuildingAdd />,
  Strings.catalogs
);

const siteUsersRoute = new Route(
  Strings.usersSB,
  Constants.ROUTES_PATH.users,
  <UsersPage />,
  <BsPersonPlus />,
  Strings.accounts
);

const positionsRoute = new Route(
  Strings.positions,
  Constants.ROUTES_PATH.positions,
  <PositionsPage />,
  <BsPeople />,
  Strings.catalogs
);

const cardTypesRoute = new Route(
  Strings.cardTypesSB,
  Constants.ROUTES_PATH.cardTypes,
  <CardTypesPage />,
  <BsNodePlus />,
  Strings.catalogs
);

const ciltProceduresRoute = new Route(
  Strings.ciltProceduresSB,
  Constants.ROUTES_PATH.ciltProcedures,
  <CiltProceduresPage />,
  <BsNodePlus />,
  Strings.cilt
);

const oplRoute = new Route(
  Strings.oplSB,
  Constants.ROUTES_PATH.opl,
  <OplPage />,
  <BsNodePlus />,
  Strings.cilt
);

const ciltTypesRoute = new Route(
  Strings.ciltTypesSB,
  Constants.ROUTES_PATH.ciltTypes,
  <CiltTypesPage />,
  <BsNodePlus />,
  Strings.cilt
);

const ciltFrecuenciesRoute = new Route(
  Strings.ciltFrecuenciesSB,
  Constants.ROUTES_PATH.ciltFrecuencies,
  <CiltFrecuenciesPage />,
  <BsNodePlus />,
  Strings.cilt
);

const companiesRoute = new Route(
  Strings.companiesSB,
  Constants.ROUTES_PATH.companies,
  <CompaniesPage />,
  <BsBuildingAdd />,
  Strings.catalogs
);

const systemHealthRoute = new Route(
  Strings.systemHealthSB,
  "system-health",
  <SystemHealth />,
  <MdHealthAndSafety />,
  Strings.technicalSupport
);

export const tagDetailsRoute = new Route(
  Strings.cardDetailsSB,
  `${Constants.ROUTES_PATH.cardDetail}/${Constants.ROUTES_PARAMS.siteId}/${Constants.ROUTES_PARAMS.cardId}`,
  <TagDetailsPage />,
  <></>,
  ""
);

export const ciltSequencesRoute = new Route(
  "Secuencias",
  `${Constants.ROUTES_PATH.ciltSequences}/${Constants.ROUTES_PARAMS.ciltId}`,
  <CiltSequencesPage />,
  <></>,
  ""
);

const routes: Route[] = [
  tagDetailsRoute,
  ciltSequencesRoute,
  siteUsersRoute,
  sitesRoute,
<<<<<<< HEAD
=======
  ciltReportsRoute,
>>>>>>> 0b71382d
  tagsRoute,
  levelsRoute,
  levelsReadOnlyRoute,
  positionsRoute,
  prioritiesRoute,
  cardTypesRoute,
  companiesRoute,
  systemHealthRoute,
  ciltProceduresRoute,
  oplRoute,
  ciltTypesRoute,
  ciltFrecuenciesRoute,
  ciltLevelAssignamentsRoute,
  chartsRoute, // Moved charts route to the end to prevent it from matching first
];

const localAdminRoutesSiderOptions = (): ItemType[] => {
  const items: MenuProps["items"] = [
    getItemV2({
      label: chartsRoute.label,
      key: chartsRoute.path,
      icon: chartsRoute.icon,
      section: chartsRoute.section,
    }),
    getItemV2({
      label: tagsRoute.label,
      key: tagsRoute.path,
      icon: tagsRoute.icon,
      section: tagsRoute.section,
    }),
    getItemV2({
      label: levelsReadOnlyRoute.label,
      key: levelsReadOnlyRoute.path,
      icon: levelsReadOnlyRoute.icon,
      section: levelsReadOnlyRoute.section,
    }),
    getItemV2({
      label: positionsRoute.label,
      key: positionsRoute.path,
      icon: positionsRoute.icon,
      section: positionsRoute.section,
    }),
    getItemV2({
      label: ciltReportsRoute.label,
      key: ciltReportsRoute.path,
      icon: ciltReportsRoute.icon,
      section: ciltReportsRoute.section,
    }),
  ];
  return items;
};

const localSisAdminRoutesSiderOptions = (): ItemType[] => {
  const items: MenuProps["items"] = [
    getItemV2({
      label: chartsRoute.label,
      key: chartsRoute.path,
      icon: chartsRoute.icon,
      section: chartsRoute.section,
    }),
    getItemV2({
      label: tagsRoute.label,
      key: tagsRoute.path,
      icon: tagsRoute.icon,
      section: tagsRoute.section,
    }),
    getItemV2({
      label: levelsReadOnlyRoute.label,
      key: levelsReadOnlyRoute.path,
      icon: levelsReadOnlyRoute.icon,
      section: levelsReadOnlyRoute.section,
    }),
    getItemV2({
      label: sitesRoute.label,
      key: sitesRoute.path,
      icon: sitesRoute.icon,
      section: sitesRoute.section,
    }),
    getItemV2({
      label: levelsRoute.label,
      key: levelsRoute.path,
      icon: levelsRoute.icon,
      section: levelsRoute.section,
    }),
    getItemV2({
      label: cardTypesRoute.label,
      key: cardTypesRoute.path,
      icon: cardTypesRoute.icon,
      section: cardTypesRoute.section,
    }),
    getItemV2({
      label: prioritiesRoute.label,
      key: prioritiesRoute.path,
      icon: prioritiesRoute.icon,
      section: prioritiesRoute.section,
    }),
    getItemV2({
      label: siteUsersRoute.label,
      key: siteUsersRoute.path,
      icon: siteUsersRoute.icon,
      section: siteUsersRoute.section,
    }),
    getItemV2({
      label: positionsRoute.label,
      key: positionsRoute.path,
      icon: positionsRoute.icon,
      section: positionsRoute.section,
    }),
    getItemV2({
      label: ciltProceduresRoute.label,
      key: ciltProceduresRoute.path,
      icon: ciltProceduresRoute.icon,
      section: ciltProceduresRoute.section,
    }),
    getItemV2({
      label: oplRoute.label,
      key: oplRoute.path,
      icon: oplRoute.icon,
      section: oplRoute.section,
    }),
    getItemV2({
      label: ciltTypesRoute.label,
      key: ciltTypesRoute.path,
      icon: ciltTypesRoute.icon,
      section: ciltTypesRoute.section,
    }),
    getItemV2({
      label: ciltFrecuenciesRoute.label,
      key: ciltFrecuenciesRoute.path,
      icon: ciltFrecuenciesRoute.icon,
      section: ciltFrecuenciesRoute.section,
    }),
    getItemV2({
      label: ciltLevelAssignamentsRoute.label,
      key: ciltLevelAssignamentsRoute.path,
      icon: ciltLevelAssignamentsRoute.icon,
      section: ciltLevelAssignamentsRoute.section,
    }),
<<<<<<< HEAD
=======
    getItemV2({
      label: ciltReportsRoute.label,
      key: ciltReportsRoute.path,
      icon: ciltReportsRoute.icon,
      section: ciltReportsRoute.section,
    }),
>>>>>>> 0b71382d
  ];
  return items;
};

const localIHSisAdminRoutesSiderOptions = (): ItemType[] => {
  const items: MenuProps["items"] = [
    getItemV2({
      label: companiesRoute.label,
      key: companiesRoute.path,
      icon: companiesRoute.icon,
      section: companiesRoute.section,
    }),

    getItemV2({
      label: systemHealthRoute.label,
      key: systemHealthRoute.path,
      icon: systemHealthRoute.icon,
      section: systemHealthRoute.section,
    }),
  ];
  return items;
};

export {
  localAdminRoutesSiderOptions,
  localSisAdminRoutesSiderOptions,
  localIHSisAdminRoutesSiderOptions,
  routes,
};<|MERGE_RESOLUTION|>--- conflicted
+++ resolved
@@ -16,10 +16,7 @@
 import React from "react";
 import Strings from "../utils/localizations/Strings";
 import Constants from "../utils/Constants";
-<<<<<<< HEAD
-=======
 import { CILTReports } from "../pages/ciltReports/CILTReports";
->>>>>>> 0b71382d
 
 const CardTypesPage = React.lazy(
   () => import("../pages/cardtypes/CardTypesPage")
@@ -71,8 +68,6 @@
   Strings.cilt
 );
 
-<<<<<<< HEAD
-=======
 const ciltReportsRoute = new Route(
   Strings.ciltReportsSB,
   Constants.ROUTES_PATH.ciltReports,
@@ -81,7 +76,6 @@
   Strings.cilt
 );
 
->>>>>>> 0b71382d
 // Common routes
 const prioritiesRoute = new Route(
   Strings.prioritiesSB,
@@ -224,10 +218,7 @@
   ciltSequencesRoute,
   siteUsersRoute,
   sitesRoute,
-<<<<<<< HEAD
-=======
   ciltReportsRoute,
->>>>>>> 0b71382d
   tagsRoute,
   levelsRoute,
   levelsReadOnlyRoute,
@@ -366,15 +357,12 @@
       icon: ciltLevelAssignamentsRoute.icon,
       section: ciltLevelAssignamentsRoute.section,
     }),
-<<<<<<< HEAD
-=======
     getItemV2({
       label: ciltReportsRoute.label,
       key: ciltReportsRoute.path,
       icon: ciltReportsRoute.icon,
       section: ciltReportsRoute.section,
     }),
->>>>>>> 0b71382d
   ];
   return items;
 };
