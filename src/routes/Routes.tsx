import {
  BsBarChartLine,
  BsBuildingAdd,
  BsCalendarCheck,
  BsCardChecklist,
  BsDiagram3,
  BsNodePlus,
  BsPeople,
  BsPersonPlus,
} from "react-icons/bs";
import { Route } from "./models/Route";
import { ItemType } from "antd/es/menu/interface";
import { MenuProps } from "antd";
import { getItemV2 } from "./RoutesExtensions";
import { MdHealthAndSafety } from "react-icons/md";
import React from "react";
import Strings from "../utils/localizations/Strings";
import Constants from "../utils/Constants";
<<<<<<< HEAD
=======
import { CILTReports } from "../pages/ciltReports/CILTReports";
>>>>>>> e2fce96e

const CardTypesPage = React.lazy(
  () => import("../pages/cardtypes/CardTypesPage")
);
const CompaniesPage = React.lazy(() => import("../pages/company/CompaniesPage"));
const TagDetailsPage = React.lazy(
  () => import("../pages/tagdetails/TagDetailsPage")
);
const UsersPage = React.lazy(() => import("../pages/user/UsersPage"));
const LevelsPage = React.lazy(() => import("../pages/level/LevelsPage"));
const SystemHealth = React.lazy(
  () => import("../pages/systemhealth/SystemHealth")
);
const SitesPage = React.lazy(() => import("../pages/site/SitesPage"));
const ChartsPage = React.lazy(() => import("../pages/charts/ChartsPage"));
const PositionsPage = React.lazy(
  () => import("../pages/positions/PositionsPage")
);
const PrioritiesPage = React.lazy(
  () => import("../pages/priority/PrioritiesPage")
);

const CiltProceduresPage = React.lazy(
  () => import("../pages/cilt/CiltProceduresPage")
);
const CiltSequencesPage = React.lazy(
  () => import("../pages/cilt/CiltSequencesPage")
);
const OplPage = React.lazy(() => import("../pages/opl/OplPage"));
const CiltTypesPage = React.lazy(
  () => import("../pages/ciltTypes/CiltTypesPage")
);
const CiltFrecuenciesPage = React.lazy(
  () => import("../pages/ciltFrecuencies/CiltFrecuenciesPage")
);
const TagsPage = React.lazy(() => import("../pages/tags/TagsPage"));

const CiltLevelAssignamentsPage = React.lazy(
  () => import("../pages/ciltLevelAssignments/CiltLevelAssignaments")
);


const ciltLevelAssignamentsRoute = new Route(
  Strings.asignamentsSB,
  Constants.ROUTES_PATH.ciltLevelAssignaments,
  <CiltLevelAssignamentsPage />,
  <BsNodePlus />,
  Strings.cilt
);

<<<<<<< HEAD
=======
const ciltReportsRoute = new Route(
  Strings.ciltReportsSB,
  Constants.ROUTES_PATH.ciltReports,
  <CILTReports />,
  <BsNodePlus />,
  Strings.cilt
);

>>>>>>> e2fce96e
// Common routes
const prioritiesRoute = new Route(
  Strings.prioritiesSB,
  Constants.ROUTES_PATH.priorities,
  <PrioritiesPage />,
  <BsCalendarCheck />,
  Strings.catalogs
);

const levelsRoute = new Route(
  Strings.levelsSB,
  Constants.ROUTES_PATH.levels,
  <LevelsPage />,
  <BsDiagram3 />,
  Strings.catalogs
);

const tagsRoute = new Route(
  Strings.cardsSB,
  Constants.ROUTES_PATH.cards,
  <TagsPage />,
  <BsCardChecklist />,
  Strings.dashboard
);

const chartsRoute = new Route(
  Strings.chartsSB,
  Constants.ROUTES_PATH.charts,
  <ChartsPage />,
  <BsBarChartLine />,
  Strings.dashboard
);

const sitesRoute = new Route(
  Strings.sitesSB,
  Constants.ROUTES_PATH.sites,
  <SitesPage />,
  <BsBuildingAdd />,
  Strings.catalogs
);

const siteUsersRoute = new Route(
  Strings.usersSB,
  Constants.ROUTES_PATH.users,
  <UsersPage />,
  <BsPersonPlus />,
  Strings.accounts
);

const positionsRoute = new Route(
  Strings.positions,
  Constants.ROUTES_PATH.positions,
  <PositionsPage />,
  <BsPeople />,
  Strings.catalogs
);

const cardTypesRoute = new Route(
  Strings.cardTypesSB,
  Constants.ROUTES_PATH.cardTypes,
  <CardTypesPage />,
  <BsNodePlus />,
  Strings.catalogs
);

const ciltProceduresRoute = new Route(
  Strings.ciltProceduresSB,
  Constants.ROUTES_PATH.ciltProcedures,
  <CiltProceduresPage />,
  <BsNodePlus />,
  Strings.cilt
);

const oplRoute = new Route(
  Strings.oplSB,
  Constants.ROUTES_PATH.opl,
  <OplPage />,
  <BsNodePlus />,
  Strings.cilt
);

const ciltTypesRoute = new Route(
  Strings.ciltTypesSB,
  Constants.ROUTES_PATH.ciltTypes,
  <CiltTypesPage />,
  <BsNodePlus />,
  Strings.cilt
);

const ciltFrecuenciesRoute = new Route(
  Strings.ciltFrecuenciesSB,
  Constants.ROUTES_PATH.ciltFrecuencies,
  <CiltFrecuenciesPage />,
  <BsNodePlus />,
  Strings.cilt
);

const companiesRoute = new Route(
  Strings.companiesSB,
  Constants.ROUTES_PATH.companies,
  <CompaniesPage />,
  <BsBuildingAdd />,
  Strings.catalogs
);

const systemHealthRoute = new Route(
  Strings.systemHealthSB,
  "system-health",
  <SystemHealth />,
  <MdHealthAndSafety />,
  Strings.technicalSupport
);

export const tagDetailsRoute = new Route(
  Strings.cardDetailsSB,
  `${Constants.ROUTES_PATH.cardDetail}/${Constants.ROUTES_PARAMS.siteId}/${Constants.ROUTES_PARAMS.cardId}`,
  <TagDetailsPage />,
  <></>,
  ""
);

export const ciltSequencesRoute = new Route(
  "Secuencias",
  `${Constants.ROUTES_PATH.ciltSequences}/${Constants.ROUTES_PARAMS.ciltId}`,
  <CiltSequencesPage />,
  <></>,
  ""
);

const routes: Route[] = [
  tagDetailsRoute,
  ciltSequencesRoute,
  siteUsersRoute,
  sitesRoute,
<<<<<<< HEAD
=======
  ciltReportsRoute,
>>>>>>> e2fce96e
  tagsRoute,
  levelsRoute,
  positionsRoute,
  prioritiesRoute,
  cardTypesRoute,
  companiesRoute,
  systemHealthRoute,
  ciltProceduresRoute,
  oplRoute,
  ciltTypesRoute,
  ciltFrecuenciesRoute,
  ciltLevelAssignamentsRoute,
  chartsRoute, // Moved charts route to the end to prevent it from matching first
];

const localAdminRoutesSiderOptions = (): ItemType[] => {
  const items: MenuProps["items"] = [
    getItemV2({
      label: chartsRoute.label,
      key: chartsRoute.path,
      icon: chartsRoute.icon,
      section: chartsRoute.section,
    }),
    getItemV2({
      label: tagsRoute.label,
      key: tagsRoute.path,
      icon: tagsRoute.icon,
      section: tagsRoute.section,
    }),
    getItemV2({
      label: positionsRoute.label,
      key: positionsRoute.path,
      icon: positionsRoute.icon,
      section: positionsRoute.section,
    }),
    getItemV2({
      label: ciltReportsRoute.label,
      key: ciltReportsRoute.path,
      icon: ciltReportsRoute.icon,
      section: ciltReportsRoute.section,
    }),
  ];
  return items;
};

const localSisAdminRoutesSiderOptions = (): ItemType[] => {
  const items: MenuProps["items"] = [
    getItemV2({
      label: chartsRoute.label,
      key: chartsRoute.path,
      icon: chartsRoute.icon,
      section: chartsRoute.section,
    }),
    getItemV2({
      label: tagsRoute.label,
      key: tagsRoute.path,
      icon: tagsRoute.icon,
      section: tagsRoute.section,
    }),
    getItemV2({
      label: sitesRoute.label,
      key: sitesRoute.path,
      icon: sitesRoute.icon,
      section: sitesRoute.section,
    }),
    getItemV2({
      label: levelsRoute.label,
      key: levelsRoute.path,
      icon: levelsRoute.icon,
      section: levelsRoute.section,
    }),
    getItemV2({
      label: cardTypesRoute.label,
      key: cardTypesRoute.path,
      icon: cardTypesRoute.icon,
      section: cardTypesRoute.section,
    }),
    getItemV2({
      label: prioritiesRoute.label,
      key: prioritiesRoute.path,
      icon: prioritiesRoute.icon,
      section: prioritiesRoute.section,
    }),
    getItemV2({
      label: siteUsersRoute.label,
      key: siteUsersRoute.path,
      icon: siteUsersRoute.icon,
      section: siteUsersRoute.section,
    }),
    getItemV2({
      label: positionsRoute.label,
      key: positionsRoute.path,
      icon: positionsRoute.icon,
      section: positionsRoute.section,
    }),
    getItemV2({
      label: ciltProceduresRoute.label,
      key: ciltProceduresRoute.path,
      icon: ciltProceduresRoute.icon,
      section: ciltProceduresRoute.section,
    }),
    getItemV2({
      label: oplRoute.label,
      key: oplRoute.path,
      icon: oplRoute.icon,
      section: oplRoute.section,
    }),
    getItemV2({
      label: ciltTypesRoute.label,
      key: ciltTypesRoute.path,
      icon: ciltTypesRoute.icon,
      section: ciltTypesRoute.section,
    }),
    getItemV2({
      label: ciltFrecuenciesRoute.label,
      key: ciltFrecuenciesRoute.path,
      icon: ciltFrecuenciesRoute.icon,
      section: ciltFrecuenciesRoute.section,
    }),
    getItemV2({
      label: ciltLevelAssignamentsRoute.label,
      key: ciltLevelAssignamentsRoute.path,
      icon: ciltLevelAssignamentsRoute.icon,
      section: ciltLevelAssignamentsRoute.section,
    }),
<<<<<<< HEAD
=======
    getItemV2({
      label: ciltReportsRoute.label,
      key: ciltReportsRoute.path,
      icon: ciltReportsRoute.icon,
      section: ciltReportsRoute.section,
    }),
>>>>>>> e2fce96e
  ];
  return items;
};

const localIHSisAdminRoutesSiderOptions = (): ItemType[] => {
  const items: MenuProps["items"] = [
    getItemV2({
      label: companiesRoute.label,
      key: companiesRoute.path,
      icon: companiesRoute.icon,
      section: companiesRoute.section,
    }),

    getItemV2({
      label: systemHealthRoute.label,
      key: systemHealthRoute.path,
      icon: systemHealthRoute.icon,
      section: systemHealthRoute.section,
    }),
  ];
  return items;
};

export {
  localAdminRoutesSiderOptions,
  localSisAdminRoutesSiderOptions,
  localIHSisAdminRoutesSiderOptions,
  routes,
};<|MERGE_RESOLUTION|>--- conflicted
+++ resolved
@@ -16,10 +16,7 @@
 import React from "react";
 import Strings from "../utils/localizations/Strings";
 import Constants from "../utils/Constants";
-<<<<<<< HEAD
-=======
 import { CILTReports } from "../pages/ciltReports/CILTReports";
->>>>>>> e2fce96e
 
 const CardTypesPage = React.lazy(
   () => import("../pages/cardtypes/CardTypesPage")
@@ -70,8 +67,6 @@
   Strings.cilt
 );
 
-<<<<<<< HEAD
-=======
 const ciltReportsRoute = new Route(
   Strings.ciltReportsSB,
   Constants.ROUTES_PATH.ciltReports,
@@ -80,7 +75,6 @@
   Strings.cilt
 );
 
->>>>>>> e2fce96e
 // Common routes
 const prioritiesRoute = new Route(
   Strings.prioritiesSB,
@@ -215,10 +209,7 @@
   ciltSequencesRoute,
   siteUsersRoute,
   sitesRoute,
-<<<<<<< HEAD
-=======
   ciltReportsRoute,
->>>>>>> e2fce96e
   tagsRoute,
   levelsRoute,
   positionsRoute,
@@ -344,15 +335,12 @@
       icon: ciltLevelAssignamentsRoute.icon,
       section: ciltLevelAssignamentsRoute.section,
     }),
-<<<<<<< HEAD
-=======
     getItemV2({
       label: ciltReportsRoute.label,
       key: ciltReportsRoute.path,
       icon: ciltReportsRoute.icon,
       section: ciltReportsRoute.section,
     }),
->>>>>>> e2fce96e
   ];
   return items;
 };
