<<<<<<< HEAD

=======
>>>>>>> 707c0d18
import { apiSlice } from "./apiSlice";
import {
  Responsible,
  UserTable,
  UserUpdateForm, 
} from "../data/user/user";
import {
  CreateUser,
  ResetPasswordClass,
  SendResetCode,
  SetAppTokenDTO,
  UpdateUser,
} from "../data/user/user.request";
<<<<<<< HEAD
=======
import i18next from "i18next";
import Constants from "../utils/Constants";
>>>>>>> 707c0d18

export const userService = apiSlice.injectEndpoints({
  endpoints: (builder) => ({
    getUsers: builder.mutation<UserTable[], void>({
      query: () => `/users/all`,
      transformResponse: (response: { data: UserTable[] }) => response.data,
    }),
    getSiteResponsibles: builder.mutation<Responsible[], string>({
      query: (siteId) => `/users/all/${siteId}`,
      transformResponse: (response: { data: Responsible[] }) => response.data,
    }),
    getSiteMechanics: builder.mutation<Responsible[], string>({
      query: (siteId) => `/users/site/mechanics/${siteId}`,
      transformResponse: (response: { data: Responsible[] }) => response.data,
    }),
    getSiteUsers: builder.mutation<UserTable[], string>({
      query: (siteId) => `/users/site/${siteId}`,
      transformResponse: (response: { data: UserTable[] }) => response.data,
    }),
    createUser: builder.mutation<void, CreateUser>({
      query: (user) => {
        // Get current language and convert to uppercase (ES or EN)
        // Default to 'EN' if language detection fails
        let currentLang = Constants.en;
        
        try {
          // Get language from i18next
          if (i18next.language) {
            currentLang = i18next.language.split("-")[0].toUpperCase();
            // Ensure it's only ES or EN
            currentLang = currentLang === Constants.es ? Constants.es : Constants.en;
          }
        } catch (error) {
          // Default to EN if there's an error
          currentLang = Constants.en;
        }
        
        return {
          url: "/users/create",
          method: "POST",
          body: { ...user, translation: currentLang },
        };
      },
    }),
    getUser: builder.mutation<UserUpdateForm, string>({
      query: (id) => `/users/user/${id}`,
      transformResponse: (response: { data: UserUpdateForm }) => response.data,
    }),
    updateUser: builder.mutation<void, UpdateUser>({
      query: (user) => ({
        url: "/users/update",
        method: "PUT",
        body: { ...user },
      }),
    }),
    sendCodeToEmail: builder.mutation<void, string>({
      query: (email) => {
        // Get current language and convert to uppercase (ES or EN)
        // Default to 'EN' if language detection fails
        let currentLang = Constants.en;
        
        try {
          // Get language from i18next
          if (i18next.language) {
            currentLang = i18next.language.split("-")[0].toUpperCase();
            // Ensure it's only ES or EN
            currentLang = currentLang === Constants.es ? Constants.es : Constants.en;
          }
        } catch (error) {
          // Default to EN if there's an error
          currentLang = Constants.en;
        }
        
        return {
          url: "/users/send-code",
          method: "POST",
          body: { email, translation: currentLang },
        };
      },
    }),
    sendCodeToVerify: builder.mutation<void, SendResetCode>({
      query: (sendResetCode) => ({
        url: "/users/verify-code",
        method: "POST",
        body: { ...sendResetCode },
      }),
      transformResponse: (response: { data: any }) => response.data,
    }),
    resetPassword: builder.mutation<void, ResetPasswordClass>({
      query: (resetPassword) => ({
        url: "/users/reset-password",
        method: "POST",
        body: { ...resetPassword },
      }),
    }),
    importUsers: builder.mutation({
      query: ({ file, siteId }) => {
        const formData = new FormData();
        formData.append("file", file);
        formData.append("siteId", siteId);
        return {
          url: "/file-upload/import-users",
          method: "POST",
          body: formData,
        };
      },
    }),
    sendCustomNotification: builder.mutation<
      void,
      { siteId: number; userIds: number[]; title: string; description: string }
    >({
      query: (notificationData) => ({
        url: "/notifications/send-custom-notification",
        method: "POST",
        body: { ...notificationData },
      }),
    }),
    getUsersByRole: builder.mutation<
      Responsible[],
      { siteId: string; roleName: string }
    >({
      query: ({ siteId, roleName }) => `/users/site/${siteId}/role/${roleName}`,
      transformResponse: (response: {
        data: Responsible[];
        status: number;
        message: string;
      }) => response.data,
    }),
    getUserPositions: builder.mutation<any[], string>({
      query: (userId) => `/users/${userId}/positions`,
      transformResponse: (response: {
        data: any[];
        status: number;
        message: string;
      }) => response.data,
    }),
    logout: builder.mutation<void, { userId: number; osName: string }>({
      query: (logoutData) => ({
        url: "/users/logout",
        method: "POST",
        body: { ...logoutData },
      }),
    }),
    
    setAppToken: builder.mutation<void, SetAppTokenDTO>({
      query: (tokenData) => ({
        url: "/users/app-token",
        method: "POST",
        body: tokenData,
      }),
    }),
  }),
});

export const {
  useGetUsersMutation,
  useGetSiteResponsiblesMutation,
  useGetSiteMechanicsMutation,
  useCreateUserMutation,
  useGetUserMutation,
  useUpdateUserMutation,
  useSendCodeToEmailMutation,
  useSendCodeToVerifyMutation,
  useResetPasswordMutation,
  useGetSiteUsersMutation,
  useImportUsersMutation,
  useSendCustomNotificationMutation,
  useGetUsersByRoleMutation,
  useGetUserPositionsMutation,
  useLogoutMutation,
  useSetAppTokenMutation, 
} = userService;<|MERGE_RESOLUTION|>--- conflicted
+++ resolved
@@ -1,7 +1,3 @@
-<<<<<<< HEAD
-
-=======
->>>>>>> 707c0d18
 import { apiSlice } from "./apiSlice";
 import {
   Responsible,
@@ -15,11 +11,8 @@
   SetAppTokenDTO,
   UpdateUser,
 } from "../data/user/user.request";
-<<<<<<< HEAD
-=======
 import i18next from "i18next";
 import Constants from "../utils/Constants";
->>>>>>> 707c0d18
 
 export const userService = apiSlice.injectEndpoints({
   endpoints: (builder) => ({
