--- conflicted
+++ resolved
@@ -5,13 +5,8 @@
 
 const PageTitle = ({mainText, subText}: props) => {
   return (
-<<<<<<< HEAD
-    <div className="bg-slate-900 rounded-lg p-2">
-      <h1 className="text-base md:text-2xl font-normal text-white">{mainText}<span className="font-extralight"> {subText}</span></h1>
-=======
     <div className="bg-slate-900 rounded-lg p-1">
       <h1 className="text-base md:text-1xl font-normal text-white">{mainText}<span className="font-extralight"> {subText}</span></h1>
->>>>>>> da803471
     </div>
   );
 };
