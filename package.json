{
  "name": "vite-react-template",
  "version": "0.0.0",
  "type": "module",
  "scripts": {
    "dev": "vite",
    "build": "tsc -b && vite build",
    "lint": "eslint . --ext ts,tsx --report-unused-disable-directives --max-warnings 0",
    "preview": "vite preview"
  },
  "dependencies": {
    "@reduxjs/toolkit": "^2.3.0",
    "antd": "^5.21.4",
    "env-cmd": "^10.1.0",
<<<<<<< HEAD
    "firebase": "^11.2.0",
    "i18next": "^24.2.2",
=======
    "firebase": "^10.14.1",
    "html2canvas": "^1.4.1",
    "i18next": "^24.2.1",
>>>>>>> d211acdc
    "i18next-browser-languagedetector": "^8.0.2",
    "jspdf": "^2.5.2",
    "moment": "^2.30.1",
    "react": "^18.3.1",
    "react-d3-tree": "^3.6.2",
    "react-dom": "^18.3.1",
    "react-i18next": "^15.4.0",
    "react-icons": "^5.3.0",
    "react-redux": "^9.1.2",
    "react-router-dom": "^6.27.0",
    "recharts": "^2.13.0",
    "use-debounce": "^10.0.4",
    "uuid": "^11.0.5"
  },
  "devDependencies": {
    "@types/html2canvas": "^0.5.35",
    "@types/node": "^22.7.6",
    "@types/react": "^18.3.18",
    "@types/react-dom": "^18.3.5",
    "@types/uuid": "^10.0.0",
    "@typescript-eslint/eslint-plugin": "^8.21.0",
    "@typescript-eslint/parser": "^8.21.0",
    "@vitejs/plugin-react": "^4.3.1",
    "autoprefixer": "^10.4.20",
    "eslint": "^9.19.0",
    "eslint-plugin-react-hooks": "^5.1.0",
    "eslint-plugin-react-refresh": "^0.4.7",
    "postcss": "^8.4.47",
    "tailwindcss": "^3.4.14",
    "typescript": "^5.2.2",
    "vite": "^5.4.9"
  },
  "engines": {
    "node": "20"
  }
}<|MERGE_RESOLUTION|>--- conflicted
+++ resolved
@@ -12,14 +12,9 @@
     "@reduxjs/toolkit": "^2.3.0",
     "antd": "^5.21.4",
     "env-cmd": "^10.1.0",
-<<<<<<< HEAD
     "firebase": "^11.2.0",
     "i18next": "^24.2.2",
-=======
-    "firebase": "^10.14.1",
     "html2canvas": "^1.4.1",
-    "i18next": "^24.2.1",
->>>>>>> d211acdc
     "i18next-browser-languagedetector": "^8.0.2",
     "jspdf": "^2.5.2",
     "moment": "^2.30.1",
